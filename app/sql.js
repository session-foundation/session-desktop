const path = require('path');
const mkdirp = require('mkdirp');
const rimraf = require('rimraf');
const sql = require('@journeyapps/sqlcipher');
const { app, dialog, clipboard } = require('electron');
const { redactAll } = require('../js/modules/privacy');
const { remove: removeUserConfig } = require('./user_config');

const pify = require('pify');
const uuidv4 = require('uuid/v4');
<<<<<<< HEAD
const { map, isString, fromPairs, forEach, last, isEmpty } = require('lodash');
=======
const { map, isObject, isString, fromPairs, forEach, last } = require('lodash');
>>>>>>> 18b5b7c0

// To get long stack traces
//   https://github.com/mapbox/node-sqlite3/wiki/API#sqlite3verbose
sql.verbose();

module.exports = {
  initialize,
  close,
  removeDB,
  removeIndexedDBFiles,
  setSQLPassword,

  getPasswordHash,
  savePasswordHash,
  removePasswordHash,

  createOrUpdateIdentityKey,
  getIdentityKeyById,
  bulkAddIdentityKeys,
  removeIdentityKeyById,
  removeAllIdentityKeys,
  getAllIdentityKeys,

  createOrUpdatePreKey,
  getPreKeyById,
  getPreKeyByRecipient,
  bulkAddPreKeys,
  removePreKeyById,
  removeAllPreKeys,
  getAllPreKeys,

  createOrUpdateSignedPreKey,
  getSignedPreKeyById,
  getAllSignedPreKeys,
  bulkAddSignedPreKeys,
  removeSignedPreKeyById,
  removeAllSignedPreKeys,

  createOrUpdateContactPreKey,
  getContactPreKeyById,
  getContactPreKeyByIdentityKey,
  getContactPreKeys,
  getAllContactPreKeys,
  bulkAddContactPreKeys,
  removeContactPreKeyByIdentityKey,
  removeAllContactPreKeys,

  createOrUpdateContactSignedPreKey,
  getContactSignedPreKeyById,
  getContactSignedPreKeyByIdentityKey,
  getContactSignedPreKeys,
  bulkAddContactSignedPreKeys,
  removeContactSignedPreKeyByIdentityKey,
  removeAllContactSignedPreKeys,

  createOrUpdateItem,
  getItemById,
  getAllItems,
  bulkAddItems,
  removeItemById,
  removeAllItems,

  createOrUpdateSession,
  getSessionById,
  getSessionsByNumber,
  bulkAddSessions,
  removeSessionById,
  removeSessionsByNumber,
  removeAllSessions,
  getAllSessions,

  getSwarmNodesByPubkey,

  getConversationCount,
  saveConversation,
  saveConversations,
  getConversationById,
  updateConversation,
  removeConversation,
  getAllConversations,
  getPubKeysWithFriendStatus,
  getAllConversationIds,
  getAllPrivateConversations,
  getAllGroupsInvolvingId,

  searchConversations,
  searchMessages,
  searchMessagesInConversation,

  getMessageCount,
  saveMessage,
  cleanSeenMessages,
  cleanLastHashes,
  saveSeenMessageHashes,
  saveSeenMessageHash,
  updateLastHash,
  saveMessages,
  removeMessage,
  getUnreadByConversation,
  getMessageBySender,
  getMessageById,
  getAllMessages,
  getAllMessageIds,
  getAllUnsentMessages,
  getMessagesBySentAt,
  getSeenMessagesByHashList,
  getLastHashBySnode,
  getExpiredMessages,
  getOutgoingWithoutExpiresAt,
  getNextExpiringMessage,
  getMessagesByConversation,

  getUnprocessedCount,
  getAllUnprocessed,
  saveUnprocessed,
  updateUnprocessedAttempts,
  updateUnprocessedWithData,
  getUnprocessedById,
  saveUnprocesseds,
  removeUnprocessed,
  removeAllUnprocessed,

  getNextAttachmentDownloadJobs,
  saveAttachmentDownloadJob,
  setAttachmentDownloadJobPending,
  resetAttachmentDownloadPending,
  removeAttachmentDownloadJob,
  removeAllAttachmentDownloadJobs,

  removeAll,
  removeAllConfiguration,

  getMessagesNeedingUpgrade,
  getMessagesWithVisualMediaAttachments,
  getMessagesWithFileAttachments,

  removeKnownAttachments,
};

function generateUUID() {
  return uuidv4();
}

function objectToJSON(data) {
  return JSON.stringify(data);
}
function jsonToObject(json) {
  return JSON.parse(json);
}

async function openDatabase(filePath) {
  return new Promise((resolve, reject) => {
    const instance = new sql.Database(filePath, error => {
      if (error) {
        return reject(error);
      }

      return resolve(instance);
    });
  });
}

function promisify(rawInstance) {
  /* eslint-disable no-param-reassign */
  rawInstance.close = pify(rawInstance.close.bind(rawInstance));
  rawInstance.run = pify(rawInstance.run.bind(rawInstance));
  rawInstance.get = pify(rawInstance.get.bind(rawInstance));
  rawInstance.all = pify(rawInstance.all.bind(rawInstance));
  rawInstance.each = pify(rawInstance.each.bind(rawInstance));
  rawInstance.exec = pify(rawInstance.exec.bind(rawInstance));
  rawInstance.prepare = pify(rawInstance.prepare.bind(rawInstance));
  /* eslint-enable */

  return rawInstance;
}

async function getSQLiteVersion(instance) {
  const row = await instance.get('select sqlite_version() AS sqlite_version');
  return row.sqlite_version;
}

async function getSchemaVersion(instance) {
  const row = await instance.get('PRAGMA schema_version;');
  return row.schema_version;
}

async function getSQLCipherVersion(instance) {
  const row = await instance.get('PRAGMA cipher_version;');
  try {
    return row.cipher_version;
  } catch (e) {
    return null;
  }
}

const HEX_KEY = /[^0-9A-Fa-f]/;
async function setupSQLCipher(instance, { key }) {
  // If the key isn't hex then we need to derive a hex key from it
  const deriveKey = HEX_KEY.test(key);

  // https://www.zetetic.net/sqlcipher/sqlcipher-api/#key
  const value = deriveKey ? `'${key}'` : `"x'${key}'"`;
  await instance.run(`PRAGMA key = ${value};`);
}

async function setSQLPassword(password) {
  if (!db) {
    throw new Error('setSQLPassword: db is not initialized');
  }

  // If the password isn't hex then we need to derive a key from it
  const deriveKey = HEX_KEY.test(password);
  const value = deriveKey ? `'${password}'` : `"x'${password}'"`;
  await db.run(`PRAGMA rekey = ${value};`);
}

async function updateToSchemaVersion1(currentVersion, instance) {
  if (currentVersion >= 1) {
    return;
  }

  console.log('updateToSchemaVersion1: starting...');

  await instance.run('BEGIN TRANSACTION;');

  await instance.run(
    `CREATE TABLE messages(
      id STRING PRIMARY KEY ASC,
      json TEXT,

      unread INTEGER,
      expires_at INTEGER,
      sent BOOLEAN,
      sent_at INTEGER,
      schemaVersion INTEGER,
      conversationId STRING,
      received_at INTEGER,
      source STRING,
      sourceDevice STRING,
      hasAttachments INTEGER,
      hasFileAttachments INTEGER,
      hasVisualMediaAttachments INTEGER
    );`
  );

  await instance.run(`CREATE INDEX messages_unread ON messages (
      unread
    );`);
  await instance.run(`CREATE INDEX messages_expires_at ON messages (
      expires_at
    );`);
  await instance.run(`CREATE INDEX messages_receipt ON messages (
      sent_at
    );`);
  await instance.run(`CREATE INDEX messages_schemaVersion ON messages (
      schemaVersion
    );`);

  await instance.run(`CREATE INDEX messages_conversation ON messages (
      conversationId,
      received_at
    );`);

  await instance.run(`CREATE INDEX messages_duplicate_check ON messages (
      source,
      sourceDevice,
      sent_at
    );`);
  await instance.run(`CREATE INDEX messages_hasAttachments ON messages (
      conversationId,
      hasAttachments,
      received_at
    );`);
  await instance.run(`CREATE INDEX messages_hasFileAttachments ON messages (
      conversationId,
      hasFileAttachments,
      received_at
    );`);
  await instance.run(`CREATE INDEX messages_hasVisualMediaAttachments ON messages (
      conversationId,
      hasVisualMediaAttachments,
      received_at
    );`);

  await instance.run(`CREATE TABLE unprocessed(
    id STRING,
    timestamp INTEGER,
    json TEXT
  );`);
  await instance.run(`CREATE INDEX unprocessed_id ON unprocessed (
    id
  );`);
  await instance.run(`CREATE INDEX unprocessed_timestamp ON unprocessed (
    timestamp
  );`);

  await instance.run('PRAGMA schema_version = 1;');
  await instance.run('COMMIT TRANSACTION;');

  console.log('updateToSchemaVersion1: success!');
}

async function updateToSchemaVersion2(currentVersion, instance) {
  if (currentVersion >= 2) {
    return;
  }

  console.log('updateToSchemaVersion2: starting...');

  await instance.run('BEGIN TRANSACTION;');

  await instance.run(
    `ALTER TABLE messages
     ADD COLUMN expireTimer INTEGER;`
  );

  await instance.run(
    `ALTER TABLE messages
     ADD COLUMN expirationStartTimestamp INTEGER;`
  );

  await instance.run(
    `ALTER TABLE messages
     ADD COLUMN type STRING;`
  );

  await instance.run(`CREATE INDEX messages_expiring ON messages (
      expireTimer,
      expirationStartTimestamp,
      expires_at
    );`);

  await instance.run(
    `UPDATE messages SET
      expirationStartTimestamp = json_extract(json, '$.expirationStartTimestamp'),
      expireTimer = json_extract(json, '$.expireTimer'),
      type = json_extract(json, '$.type');`
  );

  await instance.run('PRAGMA schema_version = 2;');
  await instance.run('COMMIT TRANSACTION;');

  console.log('updateToSchemaVersion2: success!');
}

async function updateToSchemaVersion3(currentVersion, instance) {
  if (currentVersion >= 3) {
    return;
  }

  console.log('updateToSchemaVersion3: starting...');

  await instance.run('BEGIN TRANSACTION;');

  await instance.run('DROP INDEX messages_expiring;');
  await instance.run('DROP INDEX messages_unread;');

  await instance.run(`CREATE INDEX messages_without_timer ON messages (
      expireTimer,
      expires_at,
      type
    ) WHERE expires_at IS NULL AND expireTimer IS NOT NULL;`);

  await instance.run(`CREATE INDEX messages_unread ON messages (
      conversationId,
      unread
    ) WHERE unread IS NOT NULL;`);

  await instance.run('ANALYZE;');
  await instance.run('PRAGMA schema_version = 3;');
  await instance.run('COMMIT TRANSACTION;');

  console.log('updateToSchemaVersion3: success!');
}

async function updateToSchemaVersion4(currentVersion, instance) {
  if (currentVersion >= 4) {
    return;
  }

  console.log('updateToSchemaVersion4: starting...');

  await instance.run('BEGIN TRANSACTION;');

  await instance.run(
    `CREATE TABLE conversations(
      id STRING PRIMARY KEY ASC,
      json TEXT,

      active_at INTEGER,
      type STRING,
      members TEXT,
      name TEXT,
      profileName TEXT
    );`
  );

  await instance.run(`CREATE INDEX conversations_active ON conversations (
      active_at
    ) WHERE active_at IS NOT NULL;`);

  await instance.run(`CREATE INDEX conversations_type ON conversations (
      type
    ) WHERE type IS NOT NULL;`);

  await instance.run('PRAGMA schema_version = 4;');
  await instance.run('COMMIT TRANSACTION;');

  console.log('updateToSchemaVersion4: success!');
}

async function updateToSchemaVersion6(currentVersion, instance) {
  if (currentVersion >= 6) {
    return;
  }
  console.log('updateToSchemaVersion6: starting...');
  await instance.run('BEGIN TRANSACTION;');

  await instance.run(
    `ALTER TABLE conversations
     ADD COLUMN friendRequestStatus INTEGER;`
  );

  await instance.run(
    `CREATE TABLE lastHashes(
      snode TEXT PRIMARY KEY,
      hash TEXT,
      expiresAt INTEGER
    );`
  );

  await instance.run(
    `CREATE TABLE seenMessages(
      hash TEXT PRIMARY KEY,
      expiresAt INTEGER
    );`
  );

  // key-value, ids are strings, one extra column
  await instance.run(
    `CREATE TABLE sessions(
      id STRING PRIMARY KEY ASC,
      number STRING,
      json TEXT
    );`
  );

  await instance.run(`CREATE INDEX sessions_number ON sessions (
    number
  ) WHERE number IS NOT NULL;`);

  // key-value, ids are strings
  await instance.run(
    `CREATE TABLE groups(
      id STRING PRIMARY KEY ASC,
      json TEXT
    );`
  );
  await instance.run(
    `CREATE TABLE identityKeys(
      id STRING PRIMARY KEY ASC,
      json TEXT
    );`
  );
  await instance.run(
    `CREATE TABLE items(
      id STRING PRIMARY KEY ASC,
      json TEXT
    );`
  );

  // key-value, ids are integers
  await instance.run(
    `CREATE TABLE preKeys(
      id INTEGER PRIMARY KEY ASC,
      recipient STRING,
      json TEXT
    );`
  );
  await instance.run(
    `CREATE TABLE signedPreKeys(
      id INTEGER PRIMARY KEY ASC,
      json TEXT
    );`
  );

  await instance.run(
    `CREATE TABLE contactPreKeys(
      id INTEGER NOT NULL PRIMARY KEY AUTOINCREMENT,
      identityKeyString VARCHAR(255),
      keyId INTEGER,
      json TEXT
    );`
  );

  await instance.run(`CREATE UNIQUE INDEX contact_prekey_identity_key_string_keyid ON contactPreKeys (
    identityKeyString,
    keyId
  );`);

  await instance.run(
    `CREATE TABLE contactSignedPreKeys(
      id INTEGER NOT NULL PRIMARY KEY AUTOINCREMENT,
      identityKeyString VARCHAR(255),
      keyId INTEGER,
      json TEXT
    );`
  );

  await instance.run(`CREATE UNIQUE INDEX contact_signed_prekey_identity_key_string_keyid ON contactSignedPreKeys (
    identityKeyString,
    keyId
  );`);

  await instance.run('PRAGMA schema_version = 6;');
  await instance.run('COMMIT TRANSACTION;');
  console.log('updateToSchemaVersion6: success!');
}

async function updateToSchemaVersion7(currentVersion, instance) {
  if (currentVersion >= 7) {
    return;
  }
  console.log('updateToSchemaVersion7: starting...');
  await instance.run('BEGIN TRANSACTION;');

  // SQLite has been coercing our STRINGs into numbers, so we force it with TEXT
  // We create a new table then copy the data into it, since we can't modify columns

  await instance.run('DROP INDEX sessions_number;');
  await instance.run('ALTER TABLE sessions RENAME TO sessions_old;');

  await instance.run(
    `CREATE TABLE sessions(
      id TEXT PRIMARY KEY,
      number TEXT,
      json TEXT
    );`
  );

  await instance.run(`CREATE INDEX sessions_number ON sessions (
    number
  ) WHERE number IS NOT NULL;`);

  await instance.run(`INSERT INTO sessions(id, number, json)
    SELECT "+" || id, number, json FROM sessions_old;
  `);

  await instance.run('DROP TABLE sessions_old;');

  await instance.run('PRAGMA schema_version = 7;');
  await instance.run('COMMIT TRANSACTION;');
  console.log('updateToSchemaVersion7: success!');
}

async function updateToSchemaVersion8(currentVersion, instance) {
  if (currentVersion >= 8) {
    return;
  }
  console.log('updateToSchemaVersion8: starting...');
  await instance.run('BEGIN TRANSACTION;');

  // First, we pull a new body field out of the message table's json blob
  await instance.run(
    `ALTER TABLE messages
     ADD COLUMN body TEXT;`
  );
  await instance.run("UPDATE messages SET body = json_extract(json, '$.body')");

  // Then we create our full-text search table and populate it
  await instance.run(`
    CREATE VIRTUAL TABLE messages_fts
    USING fts5(id UNINDEXED, body);
  `);
  await instance.run(`
    INSERT INTO messages_fts(id, body)
    SELECT id, body FROM messages;
  `);

  // Then we set up triggers to keep the full-text search table up to date
  await instance.run(`
    CREATE TRIGGER messages_on_insert AFTER INSERT ON messages BEGIN
      INSERT INTO messages_fts (
        id,
        body
      ) VALUES (
        new.id,
        new.body
      );
    END;
  `);
  await instance.run(`
    CREATE TRIGGER messages_on_delete AFTER DELETE ON messages BEGIN
      DELETE FROM messages_fts WHERE id = old.id;
    END;
  `);
  await instance.run(`
    CREATE TRIGGER messages_on_update AFTER UPDATE ON messages BEGIN
      DELETE FROM messages_fts WHERE id = old.id;
      INSERT INTO messages_fts(
        id,
        body
      ) VALUES (
        new.id,
        new.body
      );
    END;
  `);

  // For formatting search results:
  //   https://sqlite.org/fts5.html#the_highlight_function
  //   https://sqlite.org/fts5.html#the_snippet_function

  await instance.run('PRAGMA schema_version = 8;');
  await instance.run('COMMIT TRANSACTION;');
  console.log('updateToSchemaVersion8: success!');
}

async function updateToSchemaVersion9(currentVersion, instance) {
  if (currentVersion >= 9) {
    return;
  }
  console.log('updateToSchemaVersion9: starting...');
  await instance.run('BEGIN TRANSACTION;');

  await instance.run(`CREATE TABLE attachment_downloads(
    id STRING primary key,
    timestamp INTEGER,
    pending INTEGER,
    json TEXT
  );`);

  await instance.run(`CREATE INDEX attachment_downloads_timestamp
    ON attachment_downloads (
      timestamp
  ) WHERE pending = 0;`);
  await instance.run(`CREATE INDEX attachment_downloads_pending
    ON attachment_downloads (
      pending
  ) WHERE pending != 0;`);

  await instance.run('PRAGMA schema_version = 9;');
  await instance.run('COMMIT TRANSACTION;');
  console.log('updateToSchemaVersion9: success!');
}

async function updateToSchemaVersion10(currentVersion, instance) {
  if (currentVersion >= 10) {
    return;
  }
  console.log('updateToSchemaVersion10: starting...');
  await instance.run('BEGIN TRANSACTION;');

  await instance.run('DROP INDEX unprocessed_id;');
  await instance.run('DROP INDEX unprocessed_timestamp;');
  await instance.run('ALTER TABLE unprocessed RENAME TO unprocessed_old;');

  await instance.run(`CREATE TABLE unprocessed(
    id STRING,
    timestamp INTEGER,
    version INTEGER,
    attempts INTEGER,
    envelope TEXT,
    decrypted TEXT,
    source TEXT,
    sourceDevice TEXT,
    serverTimestamp INTEGER
  );`);

  await instance.run(`CREATE INDEX unprocessed_id ON unprocessed (
    id
  );`);
  await instance.run(`CREATE INDEX unprocessed_timestamp ON unprocessed (
    timestamp
  );`);

  await instance.run(`INSERT INTO unprocessed (
    id,
    timestamp,
    version,
    attempts,
    envelope,
    decrypted,
    source,
    sourceDevice,
    serverTimestamp
  ) SELECT
    id,
    timestamp,
    json_extract(json, '$.version'),
    json_extract(json, '$.attempts'),
    json_extract(json, '$.envelope'),
    json_extract(json, '$.decrypted'),
    json_extract(json, '$.source'),
    json_extract(json, '$.sourceDevice'),
    json_extract(json, '$.serverTimestamp')
  FROM unprocessed_old;
  `);

  await instance.run('DROP TABLE unprocessed_old;');

  await instance.run('PRAGMA schema_version = 10;');
  await instance.run('COMMIT TRANSACTION;');
  console.log('updateToSchemaVersion10: success!');
}

async function updateToSchemaVersion11(currentVersion, instance) {
  if (currentVersion >= 11) {
    return;
  }
  console.log('updateToSchemaVersion11: starting...');
  await instance.run('BEGIN TRANSACTION;');

  await instance.run('DROP TABLE groups;');

  await instance.run('PRAGMA schema_version = 11;');
  await instance.run('COMMIT TRANSACTION;');
  console.log('updateToSchemaVersion11: success!');
}

const SCHEMA_VERSIONS = [
  updateToSchemaVersion1,
  updateToSchemaVersion2,
  updateToSchemaVersion3,
  updateToSchemaVersion4,
  () => null, // version 5 was dropped
  updateToSchemaVersion6,
  updateToSchemaVersion7,
  updateToSchemaVersion8,
  updateToSchemaVersion9,
  updateToSchemaVersion10,
  updateToSchemaVersion11,
];

async function updateSchema(instance) {
  const sqliteVersion = await getSQLiteVersion(instance);
  const schemaVersion = await getSchemaVersion(instance);
  const cipherVersion = await getSQLCipherVersion(instance);
  console.log(
    'updateSchema:',
    `Current schema version: ${schemaVersion};`,
    `Most recent schema version: ${SCHEMA_VERSIONS.length};`,
    `SQLite version: ${sqliteVersion};`,
    `SQLCipher version: ${cipherVersion};`
  );

  for (let index = 0, max = SCHEMA_VERSIONS.length; index < max; index += 1) {
    const runSchemaUpdate = SCHEMA_VERSIONS[index];

    // Yes, we really want to do this asynchronously, in order
    // eslint-disable-next-line no-await-in-loop
    await runSchemaUpdate(schemaVersion, instance);
  }
}

let db;
let filePath;
let indexedDBPath;

<<<<<<< HEAD
function _initializePaths(configDir) {
  indexedDBPath = path.join(configDir, 'IndexedDB');

  const dbDir = path.join(configDir, 'sql');
  mkdirp.sync(dbDir);

  filePath = path.join(dbDir, 'db.sqlite');
}

async function initialize({ configDir, key }) {
=======
async function initialize({ configDir, key, messages }) {
>>>>>>> 18b5b7c0
  if (db) {
    throw new Error('Cannot initialize more than once!');
  }

  if (!isString(configDir)) {
    throw new Error('initialize: configDir is required!');
  }
  if (!isString(key)) {
    throw new Error('initialize: key is required!');
  }
  if (!isObject(messages)) {
    throw new Error('initialize: message is required!');
  }

  _initializePaths(configDir);

  const sqlInstance = await openDatabase(filePath);
  const promisified = promisify(sqlInstance);

  // promisified.on('trace', async statement => {
  //   if (!db || statement.startsWith('--')) {
  //     console._log(statement);
  //     return;
  //   }
  //   const data = await db.get(`EXPLAIN QUERY PLAN ${statement}`);
  //   console._log(`EXPLAIN QUERY PLAN ${statement}\n`, data && data.detail);
  // });

  try {
    await setupSQLCipher(promisified, { key });
    await updateSchema(promisified);
  } catch (e) {
    await promisified.close();
    throw e;
  }

  db = promisified;

  // test database
  try {
    await getMessageCount();
  } catch (error) {
    console.log('Database startup error:', error.stack);
    const buttonIndex = dialog.showMessageBox({
      buttons: [
        messages.copyErrorAndQuit.message,
        messages.deleteAndRestart.message,
      ],
      defaultId: 0,
      detail: redactAll(error.stack),
      message: messages.databaseError.message,
      noLink: true,
      type: 'error',
    });

    if (buttonIndex === 0) {
      clipboard.writeText(
        `Database startup error:\n\n${redactAll(error.stack)}`
      );
    } else {
      await close();
      await removeDB();
      removeUserConfig();
      app.relaunch();
    }

    app.exit(1);
    return false;
  }

  return true;
}

async function close() {
  if (!db) {
    return;
  }
  const dbRef = db;
  db = null;
  await dbRef.close();
}

async function removeDB(configDir = null) {
  if (db) {
    throw new Error('removeDB: Cannot erase database when it is open!');
  }

  if (!filePath && configDir) {
    _initializePaths(configDir);
  }

  rimraf.sync(filePath);
}

async function removeIndexedDBFiles() {
  if (!indexedDBPath) {
    throw new Error(
      'removeIndexedDBFiles: Need to initialize and set indexedDBPath first!'
    );
  }

  const pattern = path.join(indexedDBPath, '*.leveldb');
  rimraf.sync(pattern);
  indexedDBPath = null;
}

<<<<<<< HEAD
// Password hash
const PASS_HASH_ID = 'passHash';
async function getPasswordHash() {
  const item = await getItemById(PASS_HASH_ID);
  return item && item.value;
}
async function savePasswordHash(hash) {
  if (isEmpty(hash)) {
    return removePasswordHash();
  }

  const data = { id: PASS_HASH_ID, value: hash };
  return createOrUpdateItem(data);
}
async function removePasswordHash() {
  return removeItemById(PASS_HASH_ID);
}

// Groups

const GROUPS_TABLE = 'groups';
async function createOrUpdateGroup(data) {
  return createOrUpdate(GROUPS_TABLE, data);
}
async function getGroupById(id) {
  return getById(GROUPS_TABLE, id);
}
async function getAllGroupIds() {
  const rows = await db.all('SELECT id FROM groups ORDER BY id ASC;');
  return map(rows, row => row.id);
}
async function getAllGroups() {
  const rows = await db.all('SELECT id FROM groups ORDER BY id ASC;');
  return map(rows, row => jsonToObject(row.json));
}
async function bulkAddGroups(array) {
  return bulkAdd(GROUPS_TABLE, array);
}
async function removeGroupById(id) {
  return removeById(GROUPS_TABLE, id);
}
async function removeAllGroups() {
  return removeAllFromTable(GROUPS_TABLE);
}

=======
>>>>>>> 18b5b7c0
const IDENTITY_KEYS_TABLE = 'identityKeys';
async function createOrUpdateIdentityKey(data) {
  return createOrUpdate(IDENTITY_KEYS_TABLE, data);
}
async function getIdentityKeyById(id) {
  return getById(IDENTITY_KEYS_TABLE, id);
}
async function bulkAddIdentityKeys(array) {
  return bulkAdd(IDENTITY_KEYS_TABLE, array);
}
async function removeIdentityKeyById(id) {
  return removeById(IDENTITY_KEYS_TABLE, id);
}
async function removeAllIdentityKeys() {
  return removeAllFromTable(IDENTITY_KEYS_TABLE);
}
async function getAllIdentityKeys() {
  return getAllFromTable(IDENTITY_KEYS_TABLE);
}

const PRE_KEYS_TABLE = 'preKeys';
async function createOrUpdatePreKey(data) {
  const { id, recipient } = data;
  if (!id) {
    throw new Error('createOrUpdate: Provided data did not have a truthy id');
  }

  await db.run(
    `INSERT OR REPLACE INTO ${PRE_KEYS_TABLE} (
      id,
      recipient,
      json
    ) values (
      $id,
      $recipient,
      $json
    )`,
    {
      $id: id,
      $recipient: recipient || '',
      $json: objectToJSON(data),
    }
  );
}
async function getPreKeyById(id) {
  return getById(PRE_KEYS_TABLE, id);
}
async function getPreKeyByRecipient(recipient) {
  const row = await db.get(
    `SELECT * FROM ${PRE_KEYS_TABLE} WHERE recipient = $recipient;`,
    {
      $recipient: recipient,
    }
  );

  if (!row) {
    return null;
  }

  return jsonToObject(row.json);
}
async function bulkAddPreKeys(array) {
  return bulkAdd(PRE_KEYS_TABLE, array);
}
async function removePreKeyById(id) {
  return removeById(PRE_KEYS_TABLE, id);
}
async function removeAllPreKeys() {
  return removeAllFromTable(PRE_KEYS_TABLE);
}
async function getAllPreKeys() {
  return getAllFromTable(PRE_KEYS_TABLE);
}

const CONTACT_PRE_KEYS_TABLE = 'contactPreKeys';
async function createOrUpdateContactPreKey(data) {
  const { keyId, identityKeyString } = data;

  await db.run(
    `INSERT OR REPLACE INTO ${CONTACT_PRE_KEYS_TABLE} (
      keyId,
      identityKeyString,
      json
    ) values (
      $keyId,
      $identityKeyString,
      $json
    )`,
    {
      $keyId: keyId,
      $identityKeyString: identityKeyString || '',
      $json: objectToJSON(data),
    }
  );
}
async function getContactPreKeyById(id) {
  return getById(CONTACT_PRE_KEYS_TABLE, id);
}
async function getContactPreKeyByIdentityKey(key) {
  const row = await db.get(
    `SELECT * FROM ${CONTACT_PRE_KEYS_TABLE} WHERE identityKeyString = $identityKeyString ORDER BY keyId DESC LIMIT 1;`,
    {
      $identityKeyString: key,
    }
  );

  if (!row) {
    return null;
  }

  return jsonToObject(row.json);
}
async function getContactPreKeys(keyId, identityKeyString) {
  const query = `SELECT * FROM ${CONTACT_PRE_KEYS_TABLE} WHERE identityKeyString = $identityKeyString AND keyId = $keyId;`;
  const rows = await db.all(query, {
    $keyId: keyId,
    $identityKeyString: identityKeyString,
  });
  return map(rows, row => jsonToObject(row.json));
}

async function bulkAddContactPreKeys(array) {
  return bulkAdd(CONTACT_PRE_KEYS_TABLE, array);
}
async function removeContactPreKeyByIdentityKey(key) {
  await db.run(
    `DELETE FROM ${CONTACT_PRE_KEYS_TABLE} WHERE identityKeyString = $identityKeyString;`,
    {
      $identityKeyString: key,
    }
  );
}
async function removeAllContactPreKeys() {
  return removeAllFromTable(CONTACT_PRE_KEYS_TABLE);
}

const CONTACT_SIGNED_PRE_KEYS_TABLE = 'contactSignedPreKeys';
async function createOrUpdateContactSignedPreKey(data) {
  const { keyId, identityKeyString } = data;

  await db.run(
    `INSERT OR REPLACE INTO ${CONTACT_SIGNED_PRE_KEYS_TABLE} (
      keyId,
      identityKeyString,
      json
    ) values (
      $keyId,
      $identityKeyString,
      $json
    )`,
    {
      $keyId: keyId,
      $identityKeyString: identityKeyString || '',
      $json: objectToJSON(data),
    }
  );
}
async function getContactSignedPreKeyById(id) {
  return getById(CONTACT_SIGNED_PRE_KEYS_TABLE, id);
}
async function getContactSignedPreKeyByIdentityKey(key) {
  const row = await db.get(
    `SELECT * FROM ${CONTACT_SIGNED_PRE_KEYS_TABLE} WHERE identityKeyString = $identityKeyString;`,
    {
      $identityKeyString: key,
    }
  );

  if (!row) {
    return null;
  }

  return jsonToObject(row.json);
}
async function getContactSignedPreKeys(keyId, identityKeyString) {
  const query = `SELECT * FROM ${CONTACT_SIGNED_PRE_KEYS_TABLE} WHERE identityKeyString = $identityKeyString AND keyId = $keyId;`;
  const rows = await db.all(query, {
    $keyId: keyId,
    $identityKeyString: identityKeyString,
  });
  return map(rows, row => jsonToObject(row.json));
}
async function bulkAddContactSignedPreKeys(array) {
  return bulkAdd(CONTACT_SIGNED_PRE_KEYS_TABLE, array);
}
async function removeContactSignedPreKeyByIdentityKey(key) {
  await db.run(
    `DELETE FROM ${CONTACT_SIGNED_PRE_KEYS_TABLE} WHERE identityKeyString = $identityKeyString;`,
    {
      $identityKeyString: key,
    }
  );
}
async function removeAllContactSignedPreKeys() {
  return removeAllFromTable(CONTACT_SIGNED_PRE_KEYS_TABLE);
}

const SIGNED_PRE_KEYS_TABLE = 'signedPreKeys';
async function createOrUpdateSignedPreKey(data) {
  return createOrUpdate(SIGNED_PRE_KEYS_TABLE, data);
}
async function getSignedPreKeyById(id) {
  return getById(SIGNED_PRE_KEYS_TABLE, id);
}
async function getAllSignedPreKeys() {
  const rows = await db.all('SELECT json FROM signedPreKeys ORDER BY id ASC;');
  return map(rows, row => jsonToObject(row.json));
}
async function getAllContactPreKeys() {
  const rows = await db.all('SELECT json FROM contactPreKeys ORDER BY id ASC;');
  return map(rows, row => jsonToObject(row.json));
}
async function bulkAddSignedPreKeys(array) {
  return bulkAdd(SIGNED_PRE_KEYS_TABLE, array);
}
async function removeSignedPreKeyById(id) {
  return removeById(SIGNED_PRE_KEYS_TABLE, id);
}
async function removeAllSignedPreKeys() {
  return removeAllFromTable(SIGNED_PRE_KEYS_TABLE);
}

const ITEMS_TABLE = 'items';
async function createOrUpdateItem(data) {
  return createOrUpdate(ITEMS_TABLE, data);
}
async function getItemById(id) {
  return getById(ITEMS_TABLE, id);
}
async function getAllItems() {
  const rows = await db.all('SELECT json FROM items ORDER BY id ASC;');
  return map(rows, row => jsonToObject(row.json));
}
async function bulkAddItems(array) {
  return bulkAdd(ITEMS_TABLE, array);
}
async function removeItemById(id) {
  return removeById(ITEMS_TABLE, id);
}
async function removeAllItems() {
  return removeAllFromTable(ITEMS_TABLE);
}

const SESSIONS_TABLE = 'sessions';
async function createOrUpdateSession(data) {
  const { id, number } = data;
  if (!id) {
    throw new Error(
      'createOrUpdateSession: Provided data did not have a truthy id'
    );
  }
  if (!number) {
    throw new Error(
      'createOrUpdateSession: Provided data did not have a truthy number'
    );
  }

  await db.run(
    `INSERT OR REPLACE INTO sessions (
      id,
      number,
      json
    ) values (
      $id,
      $number,
      $json
    )`,
    {
      $id: id,
      $number: number,
      $json: objectToJSON(data),
    }
  );
}
async function getSessionById(id) {
  return getById(SESSIONS_TABLE, id);
}
async function getSessionsByNumber(number) {
  const rows = await db.all('SELECT * FROM sessions WHERE number = $number;', {
    $number: number,
  });
  return map(rows, row => jsonToObject(row.json));
}
async function bulkAddSessions(array) {
  return bulkAdd(SESSIONS_TABLE, array);
}
async function removeSessionById(id) {
  return removeById(SESSIONS_TABLE, id);
}
async function removeSessionsByNumber(number) {
  await db.run('DELETE FROM sessions WHERE number = $number;', {
    $number: number,
  });
}
async function removeAllSessions() {
  return removeAllFromTable(SESSIONS_TABLE);
}
async function getAllSessions() {
  return getAllFromTable(SESSIONS_TABLE);
}

async function createOrUpdate(table, data) {
  const { id } = data;
  if (!id) {
    throw new Error('createOrUpdate: Provided data did not have a truthy id');
  }

  await db.run(
    `INSERT OR REPLACE INTO ${table} (
      id,
      json
    ) values (
      $id,
      $json
    )`,
    {
      $id: id,
      $json: objectToJSON(data),
    }
  );
}

async function bulkAdd(table, array) {
  let promise;

  db.serialize(() => {
    promise = Promise.all([
      db.run('BEGIN TRANSACTION;'),
      ...map(array, data => createOrUpdate(table, data)),
      db.run('COMMIT TRANSACTION;'),
    ]);
  });

  await promise;
}

async function getById(table, id) {
  const row = await db.get(`SELECT * FROM ${table} WHERE id = $id;`, {
    $id: id,
  });

  if (!row) {
    return null;
  }

  return jsonToObject(row.json);
}

async function removeById(table, id) {
  if (!Array.isArray(id)) {
    await db.run(`DELETE FROM ${table} WHERE id = $id;`, { $id: id });
    return;
  }

  if (!id.length) {
    throw new Error('removeById: No ids to delete!');
  }

  // Our node interface doesn't seem to allow you to replace one single ? with an array
  await db.run(
    `DELETE FROM ${table} WHERE id IN ( ${id.map(() => '?').join(', ')} );`,
    id
  );
}

async function removeAllFromTable(table) {
  await db.run(`DELETE FROM ${table};`);
}

async function getAllFromTable(table) {
  const rows = await db.all(`SELECT json FROM ${table};`);
  return rows.map(row => jsonToObject(row.json));
}

// Conversations

async function getSwarmNodesByPubkey(pubkey) {
  const row = await db.get('SELECT * FROM conversations WHERE id = $pubkey;', {
    $pubkey: pubkey,
  });

  if (!row) {
    return [];
  }

  return jsonToObject(row.json).swarmNodes;
}

async function getConversationCount() {
  const row = await db.get('SELECT count(*) from conversations;');

  if (!row) {
    throw new Error(
      'getConversationCount: Unable to get count of conversations'
    );
  }

  return row['count(*)'];
}

async function saveConversation(data) {
  const {
    id,
    // eslint-disable-next-line camelcase
    active_at,
    type,
    members,
    name,
    friendRequestStatus,
    profileName,
  } = data;

  await db.run(
    `INSERT INTO conversations (
    id,
    json,

    active_at,
    type,
    members,
    name,
    friendRequestStatus,
    profileName
  ) values (
    $id,
    $json,

    $active_at,
    $type,
    $members,
    $name,
    $friendRequestStatus,
    $profileName
  );`,
    {
      $id: id,
      $json: objectToJSON(data),

      $active_at: active_at,
      $type: type,
      $members: members ? members.join(' ') : null,
      $name: name,
      $friendRequestStatus: friendRequestStatus,
      $profileName: profileName,
    }
  );
}

async function saveConversations(arrayOfConversations) {
  let promise;

  db.serialize(() => {
    promise = Promise.all([
      db.run('BEGIN TRANSACTION;'),
      ...map(arrayOfConversations, conversation =>
        saveConversation(conversation)
      ),
      db.run('COMMIT TRANSACTION;'),
    ]);
  });

  await promise;
}

async function updateConversation(data) {
  const {
    id,
    // eslint-disable-next-line camelcase
    active_at,
    type,
    members,
    name,
    friendRequestStatus,
    profileName,
  } = data;

  await db.run(
    `UPDATE conversations SET
    json = $json,

    active_at = $active_at,
    type = $type,
    members = $members,
    name = $name,
    friendRequestStatus = $friendRequestStatus,
    profileName = $profileName
  WHERE id = $id;`,
    {
      $id: id,
      $json: objectToJSON(data),

      $active_at: active_at,
      $type: type,
      $members: members ? members.join(' ') : null,
      $name: name,
      $friendRequestStatus: friendRequestStatus,
      $profileName: profileName,
    }
  );
}

async function removeConversation(id) {
  if (!Array.isArray(id)) {
    await db.run('DELETE FROM conversations WHERE id = $id;', { $id: id });
    return;
  }

  if (!id.length) {
    throw new Error('removeConversation: No ids to delete!');
  }

  // Our node interface doesn't seem to allow you to replace one single ? with an array
  await db.run(
    `DELETE FROM conversations WHERE id IN ( ${id
      .map(() => '?')
      .join(', ')} );`,
    id
  );
}

async function getConversationById(id) {
  const row = await db.get('SELECT * FROM conversations WHERE id = $id;', {
    $id: id,
  });

  if (!row) {
    return null;
  }

  return jsonToObject(row.json);
}

async function getAllConversations() {
  const rows = await db.all('SELECT json FROM conversations ORDER BY id ASC;');
  return map(rows, row => jsonToObject(row.json));
}

async function getPubKeysWithFriendStatus(status) {
  const rows = await db.all(
    `SELECT id FROM conversations WHERE
      friendRequestStatus = $status
    ORDER BY id ASC;`,
    {
      $status: status,
    }
  );
  return map(rows, row => row.id);
}

async function getAllConversationIds() {
  const rows = await db.all('SELECT id FROM conversations ORDER BY id ASC;');
  return map(rows, row => row.id);
}

async function getAllPrivateConversations() {
  const rows = await db.all(
    `SELECT json FROM conversations WHERE
      type = 'private'
     ORDER BY id ASC;`
  );

  return map(rows, row => jsonToObject(row.json));
}

async function getAllGroupsInvolvingId(id) {
  const rows = await db.all(
    `SELECT json FROM conversations WHERE
      type = 'group' AND
      members LIKE $id
     ORDER BY id ASC;`,
    {
      $id: `%${id}%`,
    }
  );

  return map(rows, row => jsonToObject(row.json));
}

async function searchConversations(query) {
  const rows = await db.all(
    `SELECT json FROM conversations WHERE
      (
        id LIKE $id OR
        name LIKE $name OR
        profileName LIKE $profileName
      )
     ORDER BY id ASC;`,
    {
      $id: `%${query}%`,
      $name: `%${query}%`,
      $profileName: `%${query}%`,
    }
  );

  return map(rows, row => jsonToObject(row.json));
}

async function searchMessages(query, { limit } = {}) {
  const rows = await db.all(
    `SELECT
      messages.json,
      snippet(messages_fts, -1, '<<left>>', '<<right>>', '...', 15) as snippet
    FROM messages_fts
    INNER JOIN messages on messages_fts.id = messages.id
    WHERE
      messages_fts match $query
    ORDER BY messages.received_at DESC
    LIMIT $limit;`,
    {
      $query: query,
      $limit: limit || 100,
    }
  );

  return map(rows, row => ({
    ...jsonToObject(row.json),
    snippet: row.snippet,
  }));
}

async function searchMessagesInConversation(
  query,
  conversationId,
  { limit } = {}
) {
  const rows = await db.all(
    `SELECT
      messages.json,
      snippet(messages_fts, -1, '<<left>>', '<<right>>', '...', 15) as snippet
    FROM messages_fts
    INNER JOIN messages on messages_fts.id = messages.id
    WHERE
      messages_fts match $query AND
      messages.conversationId = $conversationId
    ORDER BY messages.received_at DESC
    LIMIT $limit;`,
    {
      $query: query,
      $conversationId: conversationId,
      $limit: limit || 100,
    }
  );

  return map(rows, row => ({
    ...jsonToObject(row.json),
    snippet: row.snippet,
  }));
}

async function getMessageCount() {
  const row = await db.get('SELECT count(*) from messages;');

  if (!row) {
    throw new Error('getMessageCount: Unable to get count of messages');
  }

  return row['count(*)'];
}

async function saveMessage(data, { forceSave } = {}) {
  const {
    body,
    conversationId,
    // eslint-disable-next-line camelcase
    expires_at,
    hasAttachments,
    hasFileAttachments,
    hasVisualMediaAttachments,
    id,
    // eslint-disable-next-line camelcase
    received_at,
    schemaVersion,
    sent,
    // eslint-disable-next-line camelcase
    sent_at,
    source,
    sourceDevice,
    type,
    unread,
    expireTimer,
    expirationStartTimestamp,
  } = data;

  const payload = {
    $id: id,
    $json: objectToJSON(data),

    $body: body,
    $conversationId: conversationId,
    $expirationStartTimestamp: expirationStartTimestamp,
    $expires_at: expires_at,
    $expireTimer: expireTimer,
    $hasAttachments: hasAttachments,
    $hasFileAttachments: hasFileAttachments,
    $hasVisualMediaAttachments: hasVisualMediaAttachments,
    $received_at: received_at,
    $schemaVersion: schemaVersion,
    $sent: sent,
    $sent_at: sent_at,
    $source: source,
    $sourceDevice: sourceDevice,
    $type: type || '',
    $unread: unread,
  };

  if (id && !forceSave) {
    await db.run(
      `UPDATE messages SET
        json = $json,
        body = $body,
        conversationId = $conversationId,
        expirationStartTimestamp = $expirationStartTimestamp,
        expires_at = $expires_at,
        expireTimer = $expireTimer,
        hasAttachments = $hasAttachments,
        hasFileAttachments = $hasFileAttachments,
        hasVisualMediaAttachments = $hasVisualMediaAttachments,
        id = $id,
        received_at = $received_at,
        schemaVersion = $schemaVersion,
        sent = $sent,
        sent_at = $sent_at,
        source = $source,
        sourceDevice = $sourceDevice,
        type = $type,
        unread = $unread
      WHERE id = $id;`,
      payload
    );

    return id;
  }

  const toCreate = {
    ...data,
    id: id || generateUUID(),
  };

  await db.run(
    `INSERT INTO messages (
    id,
    json,

    body,
    conversationId,
    expirationStartTimestamp,
    expires_at,
    expireTimer,
    hasAttachments,
    hasFileAttachments,
    hasVisualMediaAttachments,
    received_at,
    schemaVersion,
    sent,
    sent_at,
    source,
    sourceDevice,
    type,
    unread
  ) values (
    $id,
    $json,

    $body,
    $conversationId,
    $expirationStartTimestamp,
    $expires_at,
    $expireTimer,
    $hasAttachments,
    $hasFileAttachments,
    $hasVisualMediaAttachments,
    $received_at,
    $schemaVersion,
    $sent,
    $sent_at,
    $source,
    $sourceDevice,
    $type,
    $unread
  );`,
    {
      ...payload,
      $id: toCreate.id,
      $json: objectToJSON(toCreate),
    }
  );

  return toCreate.id;
}

async function saveSeenMessageHashes(arrayOfHashes) {
  let promise;

  db.serialize(() => {
    promise = Promise.all([
      db.run('BEGIN TRANSACTION;'),
      ...map(arrayOfHashes, hashData => saveSeenMessageHash(hashData)),
      db.run('COMMIT TRANSACTION;'),
    ]);
  });

  await promise;
}

async function updateLastHash(data) {
  const { snode, hash, expiresAt } = data;

  await db.run(
    `INSERT OR REPLACE INTO lastHashes (
      snode,
      hash,
      expiresAt
    ) values (
      $snode,
      $hash,
      $expiresAt
    )`,
    {
      $snode: snode,
      $hash: hash,
      $expiresAt: expiresAt,
    }
  );
}

async function saveSeenMessageHash(data) {
  const { expiresAt, hash } = data;
  await db.run(
    `INSERT INTO seenMessages (
      expiresAt,
      hash
    ) values (
      $expiresAt,
      $hash
    );`,
    {
      $expiresAt: expiresAt,
      $hash: hash,
    }
  );
}

async function cleanLastHashes() {
  await db.run('DELETE FROM lastHashes WHERE expiresAt <= $now;', {
    $now: Date.now(),
  });
}

async function cleanSeenMessages() {
  await db.run('DELETE FROM seenMessages WHERE expiresAt <= $now;', {
    $now: Date.now(),
  });
}

async function saveMessages(arrayOfMessages, { forceSave } = {}) {
  let promise;

  db.serialize(() => {
    promise = Promise.all([
      db.run('BEGIN TRANSACTION;'),
      ...map(arrayOfMessages, message => saveMessage(message, { forceSave })),
      db.run('COMMIT TRANSACTION;'),
    ]);
  });

  await promise;
}

async function removeMessage(id) {
  if (!Array.isArray(id)) {
    await db.run('DELETE FROM messages WHERE id = $id;', { $id: id });
    return;
  }

  if (!id.length) {
    throw new Error('removeMessages: No ids to delete!');
  }

  // Our node interface doesn't seem to allow you to replace one single ? with an array
  await db.run(
    `DELETE FROM messages WHERE id IN ( ${id.map(() => '?').join(', ')} );`,
    id
  );
}

async function getMessageById(id) {
  const row = await db.get('SELECT * FROM messages WHERE id = $id;', {
    $id: id,
  });

  if (!row) {
    return null;
  }

  return jsonToObject(row.json);
}

async function getAllMessages() {
  const rows = await db.all('SELECT json FROM messages ORDER BY id ASC;');
  return map(rows, row => jsonToObject(row.json));
}

async function getAllMessageIds() {
  const rows = await db.all('SELECT id FROM messages ORDER BY id ASC;');
  return map(rows, row => row.id);
}

// eslint-disable-next-line camelcase
async function getMessageBySender({ source, sourceDevice, sent_at }) {
  const rows = await db.all(
    `SELECT json FROM messages WHERE
      source = $source AND
      sourceDevice = $sourceDevice AND
      sent_at = $sent_at;`,
    {
      $source: source,
      $sourceDevice: sourceDevice,
      $sent_at: sent_at,
    }
  );

  return map(rows, row => jsonToObject(row.json));
}

async function getAllUnsentMessages() {
  const rows = await db.all(`
    SELECT json FROM messages WHERE
      type IN ('outgoing', 'friend-request') AND
      NOT sent
    ORDER BY sent_at DESC;
  `);
  return map(rows, row => jsonToObject(row.json));
}

async function getUnreadByConversation(conversationId) {
  const rows = await db.all(
    `SELECT json FROM messages WHERE
      unread = $unread AND
      conversationId = $conversationId
     ORDER BY received_at DESC;`,
    {
      $unread: 1,
      $conversationId: conversationId,
    }
  );

  return map(rows, row => jsonToObject(row.json));
}

async function getMessagesByConversation(
  conversationId,
  { limit = 100, receivedAt = Number.MAX_VALUE, type = '%' } = {}
) {
  const rows = await db.all(
    `
    SELECT json FROM messages WHERE
      conversationId = $conversationId AND
      received_at < $received_at AND
      type LIKE $type
    ORDER BY received_at DESC
    LIMIT $limit;
    `,
    {
      $conversationId: conversationId,
      $received_at: receivedAt,
      $limit: limit,
      $type: type,
    }
  );
  return map(rows, row => jsonToObject(row.json));
}

async function getMessagesBySentAt(sentAt) {
  const rows = await db.all(
    `SELECT * FROM messages
     WHERE sent_at = $sent_at
     ORDER BY received_at DESC;`,
    {
      $sent_at: sentAt,
    }
  );

  return map(rows, row => jsonToObject(row.json));
}

async function getLastHashBySnode(snode) {
  const row = await db.get('SELECT * FROM lastHashes WHERE snode = $snode;', {
    $snode: snode,
  });

  if (!row) {
    return null;
  }

  return row.lastHash;
}

async function getSeenMessagesByHashList(hashes) {
  const rows = await db.all(
    `SELECT * FROM seenMessages WHERE hash IN ( ${hashes
      .map(() => '?')
      .join(', ')} );`,
    hashes
  );

  return map(rows, row => row.hash);
}

async function getExpiredMessages() {
  const now = Date.now();

  const rows = await db.all(
    `SELECT json FROM messages WHERE
      expires_at IS NOT NULL AND
      expires_at <= $expires_at
     ORDER BY expires_at ASC;`,
    {
      $expires_at: now,
    }
  );

  return map(rows, row => jsonToObject(row.json));
}

async function getOutgoingWithoutExpiresAt() {
  const rows = await db.all(`
    SELECT json FROM messages
    WHERE
      expireTimer > 0 AND
      expires_at IS NULL AND
      type IS 'outgoing'
    ORDER BY expires_at ASC;
  `);

  return map(rows, row => jsonToObject(row.json));
}

async function getNextExpiringMessage() {
  const rows = await db.all(`
    SELECT json FROM messages
    WHERE expires_at > 0
    ORDER BY expires_at ASC
    LIMIT 1;
  `);

  return map(rows, row => jsonToObject(row.json));
}

async function saveUnprocessed(data, { forceSave } = {}) {
  const { id, timestamp, version, attempts, envelope } = data;
  if (!id) {
    throw new Error('saveUnprocessed: id was falsey');
  }

  if (forceSave) {
    await db.run(
      `INSERT INTO unprocessed (
        id,
        timestamp,
        version,
        attempts,
        envelope
      ) values (
        $id,
        $timestamp,
        $version,
        $attempts,
        $envelope
      );`,
      {
        $id: id,
        $timestamp: timestamp,
        $version: version,
        $attempts: attempts,
        $envelope: envelope,
      }
    );

    return id;
  }

  await db.run(
    `UPDATE unprocessed SET
      timestamp = $timestamp,
      version = $version,
      attempts = $attempts,
      envelope = $envelope
    WHERE id = $id;`,
    {
      $id: id,
      $timestamp: timestamp,
      $version: version,
      $attempts: attempts,
      $envelope: envelope,
    }
  );

  return id;
}

async function saveUnprocesseds(arrayOfUnprocessed, { forceSave } = {}) {
  let promise;

  db.serialize(() => {
    promise = Promise.all([
      db.run('BEGIN TRANSACTION;'),
      ...map(arrayOfUnprocessed, unprocessed =>
        saveUnprocessed(unprocessed, { forceSave })
      ),
      db.run('COMMIT TRANSACTION;'),
    ]);
  });

  await promise;
}

async function updateUnprocessedAttempts(id, attempts) {
  await db.run('UPDATE unprocessed SET attempts = $attempts WHERE id = $id;', {
    $id: id,
    $attempts: attempts,
  });
}
async function updateUnprocessedWithData(id, data = {}) {
  const { source, sourceDevice, serverTimestamp, decrypted } = data;

  await db.run(
    `UPDATE unprocessed SET
      source = $source,
      sourceDevice = $sourceDevice,
      serverTimestamp = $serverTimestamp,
      decrypted = $decrypted
    WHERE id = $id;`,
    {
      $id: id,
      $source: source,
      $sourceDevice: sourceDevice,
      $serverTimestamp: serverTimestamp,
      $decrypted: decrypted,
    }
  );
}

async function getUnprocessedById(id) {
  const row = await db.get('SELECT * FROM unprocessed WHERE id = $id;', {
    $id: id,
  });

  return row;
}

async function getUnprocessedCount() {
  const row = await db.get('SELECT count(*) from unprocessed;');

  if (!row) {
    throw new Error('getMessageCount: Unable to get count of unprocessed');
  }

  return row['count(*)'];
}

async function getAllUnprocessed() {
  const rows = await db.all(
    'SELECT * FROM unprocessed ORDER BY timestamp ASC;'
  );

  return rows;
}

async function removeUnprocessed(id) {
  if (!Array.isArray(id)) {
    await db.run('DELETE FROM unprocessed WHERE id = $id;', { $id: id });
    return;
  }

  if (!id.length) {
    throw new Error('removeUnprocessed: No ids to delete!');
  }

  // Our node interface doesn't seem to allow you to replace one single ? with an array
  await db.run(
    `DELETE FROM unprocessed WHERE id IN ( ${id.map(() => '?').join(', ')} );`,
    id
  );
}

async function removeAllUnprocessed() {
  await db.run('DELETE FROM unprocessed;');
}

const ATTACHMENT_DOWNLOADS_TABLE = 'attachment_downloads';
async function getNextAttachmentDownloadJobs(limit, options = {}) {
  const timestamp = options.timestamp || Date.now();

  const rows = await db.all(
    `SELECT json FROM attachment_downloads
    WHERE pending = 0 AND timestamp < $timestamp
    ORDER BY timestamp DESC
    LIMIT $limit;`,
    {
      $limit: limit,
      $timestamp: timestamp,
    }
  );

  return map(rows, row => jsonToObject(row.json));
}
async function saveAttachmentDownloadJob(job) {
  const { id, pending, timestamp } = job;
  if (!id) {
    throw new Error(
      'saveAttachmentDownloadJob: Provided job did not have a truthy id'
    );
  }

  await db.run(
    `INSERT OR REPLACE INTO attachment_downloads (
      id,
      pending,
      timestamp,
      json
    ) values (
      $id,
      $pending,
      $timestamp,
      $json
    )`,
    {
      $id: id,
      $pending: pending,
      $timestamp: timestamp,
      $json: objectToJSON(job),
    }
  );
}
async function setAttachmentDownloadJobPending(id, pending) {
  await db.run(
    'UPDATE attachment_downloads SET pending = $pending WHERE id = $id;',
    {
      $id: id,
      $pending: pending,
    }
  );
}
async function resetAttachmentDownloadPending() {
  await db.run(
    'UPDATE attachment_downloads SET pending = 0 WHERE pending != 0;'
  );
}
async function removeAttachmentDownloadJob(id) {
  return removeById(ATTACHMENT_DOWNLOADS_TABLE, id);
}
async function removeAllAttachmentDownloadJobs() {
  return removeAllFromTable(ATTACHMENT_DOWNLOADS_TABLE);
}

// All data in database
async function removeAll() {
  let promise;

  db.serialize(() => {
    promise = Promise.all([
      db.run('BEGIN TRANSACTION;'),
      db.run('DELETE FROM conversations;'),
      db.run('DELETE FROM identityKeys;'),
      db.run('DELETE FROM items;'),
      db.run('DELETE FROM messages;'),
      db.run('DELETE FROM preKeys;'),
      db.run('DELETE FROM sessions;'),
      db.run('DELETE FROM signedPreKeys;'),
      db.run('DELETE FROM unprocessed;'),
<<<<<<< HEAD
      db.run('DELETE FROM contactPreKeys;'),
      db.run('DELETE FROM contactSignedPreKeys;'),
=======
      db.run('DELETE FROM attachment_downloads;'),
      db.run('DELETE FROM messages_fts;'),
>>>>>>> 18b5b7c0
      db.run('COMMIT TRANSACTION;'),
    ]);
  });

  await promise;
}

// Anything that isn't user-visible data
async function removeAllConfiguration() {
  let promise;

  db.serialize(() => {
    promise = Promise.all([
      db.run('BEGIN TRANSACTION;'),
      db.run('DELETE FROM identityKeys;'),
      db.run('DELETE FROM items;'),
      db.run('DELETE FROM preKeys;'),
      db.run('DELETE FROM sessions;'),
      db.run('DELETE FROM signedPreKeys;'),
      db.run('DELETE FROM unprocessed;'),
      db.run('DELETE FROM contactPreKeys;'),
      db.run('DELETE FROM contactSignedPreKeys;'),
      db.run('COMMIT TRANSACTION;'),
    ]);
  });

  await promise;
}

async function getMessagesNeedingUpgrade(limit, { maxVersion }) {
  const rows = await db.all(
    `SELECT json FROM messages
     WHERE schemaVersion IS NULL OR schemaVersion < $maxVersion
     LIMIT $limit;`,
    {
      $maxVersion: maxVersion,
      $limit: limit,
    }
  );

  return map(rows, row => jsonToObject(row.json));
}

async function getMessagesWithVisualMediaAttachments(
  conversationId,
  { limit }
) {
  const rows = await db.all(
    `SELECT json FROM messages WHERE
      conversationId = $conversationId AND
      hasVisualMediaAttachments = 1
     ORDER BY received_at DESC
     LIMIT $limit;`,
    {
      $conversationId: conversationId,
      $limit: limit,
    }
  );

  return map(rows, row => jsonToObject(row.json));
}

async function getMessagesWithFileAttachments(conversationId, { limit }) {
  const rows = await db.all(
    `SELECT json FROM messages WHERE
      conversationId = $conversationId AND
      hasFileAttachments = 1
     ORDER BY received_at DESC
     LIMIT $limit;`,
    {
      $conversationId: conversationId,
      $limit: limit,
    }
  );

  return map(rows, row => jsonToObject(row.json));
}

function getExternalFilesForMessage(message) {
  const { attachments, contact, quote, preview } = message;
  const files = [];

  forEach(attachments, attachment => {
    const { path: file, thumbnail, screenshot } = attachment;
    if (file) {
      files.push(file);
    }

    if (thumbnail && thumbnail.path) {
      files.push(thumbnail.path);
    }

    if (screenshot && screenshot.path) {
      files.push(screenshot.path);
    }
  });

  if (quote && quote.attachments && quote.attachments.length) {
    forEach(quote.attachments, attachment => {
      const { thumbnail } = attachment;

      if (thumbnail && thumbnail.path) {
        files.push(thumbnail.path);
      }
    });
  }

  if (contact && contact.length) {
    forEach(contact, item => {
      const { avatar } = item;

      if (avatar && avatar.avatar && avatar.avatar.path) {
        files.push(avatar.avatar.path);
      }
    });
  }

  if (preview && preview.length) {
    forEach(preview, item => {
      const { image } = item;

      if (image && image.path) {
        files.push(image.path);
      }
    });
  }

  return files;
}

function getExternalFilesForConversation(conversation) {
  const { avatar, profileAvatar } = conversation;
  const files = [];

  if (avatar && avatar.path) {
    files.push(avatar.path);
  }

  if (profileAvatar && profileAvatar.path) {
    files.push(profileAvatar.path);
  }

  return files;
}

async function removeKnownAttachments(allAttachments) {
  const lookup = fromPairs(map(allAttachments, file => [file, true]));
  const chunkSize = 50;

  const total = await getMessageCount();
  console.log(
    `removeKnownAttachments: About to iterate through ${total} messages`
  );

  let count = 0;
  let complete = false;
  let id = '';

  while (!complete) {
    // eslint-disable-next-line no-await-in-loop
    const rows = await db.all(
      `SELECT json FROM messages
       WHERE id > $id
       ORDER BY id ASC
       LIMIT $chunkSize;`,
      {
        $id: id,
        $chunkSize: chunkSize,
      }
    );

    const messages = map(rows, row => jsonToObject(row.json));
    forEach(messages, message => {
      const externalFiles = getExternalFilesForMessage(message);
      forEach(externalFiles, file => {
        delete lookup[file];
      });
    });

    const lastMessage = last(messages);
    if (lastMessage) {
      ({ id } = lastMessage);
    }
    complete = messages.length < chunkSize;
    count += messages.length;
  }

  console.log(`removeKnownAttachments: Done processing ${count} messages`);

  complete = false;
  count = 0;
  // Though conversations.id is a string, this ensures that, when coerced, this
  //   value is still a string but it's smaller than every other string.
  id = 0;

  const conversationTotal = await getConversationCount();
  console.log(
    `removeKnownAttachments: About to iterate through ${conversationTotal} conversations`
  );

  while (!complete) {
    // eslint-disable-next-line no-await-in-loop
    const rows = await db.all(
      `SELECT json FROM conversations
       WHERE id > $id
       ORDER BY id ASC
       LIMIT $chunkSize;`,
      {
        $id: id,
        $chunkSize: chunkSize,
      }
    );

    const conversations = map(rows, row => jsonToObject(row.json));
    forEach(conversations, conversation => {
      const externalFiles = getExternalFilesForConversation(conversation);
      forEach(externalFiles, file => {
        delete lookup[file];
      });
    });

    const lastMessage = last(conversations);
    if (lastMessage) {
      ({ id } = lastMessage);
    }
    complete = conversations.length < chunkSize;
    count += conversations.length;
  }

  console.log(`removeKnownAttachments: Done processing ${count} conversations`);

  return Object.keys(lookup);
}<|MERGE_RESOLUTION|>--- conflicted
+++ resolved
@@ -8,11 +8,7 @@
 
 const pify = require('pify');
 const uuidv4 = require('uuid/v4');
-<<<<<<< HEAD
-const { map, isString, fromPairs, forEach, last, isEmpty } = require('lodash');
-=======
-const { map, isObject, isString, fromPairs, forEach, last } = require('lodash');
->>>>>>> 18b5b7c0
+const { map, isString, fromPairs, forEach, last, isEmpty, isObject } = require('lodash');
 
 // To get long stack traces
 //   https://github.com/mapbox/node-sqlite3/wiki/API#sqlite3verbose
@@ -772,7 +768,6 @@
 let filePath;
 let indexedDBPath;
 
-<<<<<<< HEAD
 function _initializePaths(configDir) {
   indexedDBPath = path.join(configDir, 'IndexedDB');
 
@@ -782,10 +777,7 @@
   filePath = path.join(dbDir, 'db.sqlite');
 }
 
-async function initialize({ configDir, key }) {
-=======
 async function initialize({ configDir, key, messages }) {
->>>>>>> 18b5b7c0
   if (db) {
     throw new Error('Cannot initialize more than once!');
   }
@@ -892,7 +884,6 @@
   indexedDBPath = null;
 }
 
-<<<<<<< HEAD
 // Password hash
 const PASS_HASH_ID = 'passHash';
 async function getPasswordHash() {
@@ -911,35 +902,6 @@
   return removeItemById(PASS_HASH_ID);
 }
 
-// Groups
-
-const GROUPS_TABLE = 'groups';
-async function createOrUpdateGroup(data) {
-  return createOrUpdate(GROUPS_TABLE, data);
-}
-async function getGroupById(id) {
-  return getById(GROUPS_TABLE, id);
-}
-async function getAllGroupIds() {
-  const rows = await db.all('SELECT id FROM groups ORDER BY id ASC;');
-  return map(rows, row => row.id);
-}
-async function getAllGroups() {
-  const rows = await db.all('SELECT id FROM groups ORDER BY id ASC;');
-  return map(rows, row => jsonToObject(row.json));
-}
-async function bulkAddGroups(array) {
-  return bulkAdd(GROUPS_TABLE, array);
-}
-async function removeGroupById(id) {
-  return removeById(GROUPS_TABLE, id);
-}
-async function removeAllGroups() {
-  return removeAllFromTable(GROUPS_TABLE);
-}
-
-=======
->>>>>>> 18b5b7c0
 const IDENTITY_KEYS_TABLE = 'identityKeys';
 async function createOrUpdateIdentityKey(data) {
   return createOrUpdate(IDENTITY_KEYS_TABLE, data);
@@ -2210,13 +2172,10 @@
       db.run('DELETE FROM sessions;'),
       db.run('DELETE FROM signedPreKeys;'),
       db.run('DELETE FROM unprocessed;'),
-<<<<<<< HEAD
       db.run('DELETE FROM contactPreKeys;'),
       db.run('DELETE FROM contactSignedPreKeys;'),
-=======
       db.run('DELETE FROM attachment_downloads;'),
       db.run('DELETE FROM messages_fts;'),
->>>>>>> 18b5b7c0
       db.run('COMMIT TRANSACTION;'),
     ]);
   });
