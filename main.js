--- conflicted
+++ resolved
@@ -63,12 +63,11 @@
 //   data directory has been set.
 const attachments = require('./app/attachments');
 const attachmentChannel = require('./app/attachment_channel');
-<<<<<<< HEAD
-// TODO: remove or restore when appropriate
-// const autoUpdate = require('./app/auto_update');
-=======
-const updater = require('./ts/updater/index');
->>>>>>> e54d2b34
+
+// TODO: Enable when needed
+// const updater = require('./ts/updater/index');
+const updater = null;
+
 const createTrayIcon = require('./app/tray_icon');
 const ephemeralConfig = require('./app/ephemeral_config');
 const logging = require('./app/logging');
@@ -400,7 +399,7 @@
 
 let updatesStarted = false;
 ipc.on('ready-for-updates', async () => {
-  if (updatesStarted) {
+  if (updatesStarted || !updater) {
     return;
   }
   updatesStarted = true;
@@ -821,12 +820,6 @@
 
   ready = true;
 
-<<<<<<< HEAD
-  // TODO: remove or restore when appropriate
-  // autoUpdate.initialize(getMainWindow, locale.messages);
-
-=======
->>>>>>> e54d2b34
   createWindow();
 
   if (usingTrayIcon) {
