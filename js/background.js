/* global
  $,
  _,
  Backbone,
  ConversationController,
  getAccountManager,
  Signal,
  storage,
  textsecure,
  Whisper,
  libloki,
  libsignal,
  StringView,
  BlockedNumberController,
*/

// eslint-disable-next-line func-names
(async function() {
  'use strict';

  // Globally disable drag and drop
  document.body.addEventListener(
    'dragover',
    e => {
      e.preventDefault();
      e.stopPropagation();
    },
    false
  );
  document.body.addEventListener(
    'drop',
    e => {
      e.preventDefault();
      e.stopPropagation();
    },
    false
  );

  // Load these images now to ensure that they don't flicker on first use
  const images = [];
  function preload(list) {
    for (let index = 0, max = list.length; index < max; index += 1) {
      const image = new Image();
      image.src = `./images/${list[index]}`;
      images.push(image);
    }
  }
  preload([
    'alert-outline.svg',
    'android.svg',
    'apple.svg',
    'appstore.svg',
    'audio.svg',
    'back.svg',
    'chat-bubble-outline.svg',
    'chat-bubble.svg',
    'check-circle-outline.svg',
    'check.svg',
    'clock.svg',
    'close-circle.svg',
    'crown.svg',
    'delete.svg',
    'dots-horizontal.svg',
    'double-check.svg',
    'down.svg',
    'download.svg',
    'ellipsis.svg',
    'error.svg',
    'error_red.svg',
    'file-gradient.svg',
    'file.svg',
    'folder-outline.svg',
    'forward.svg',
    'gear.svg',
    'group_default.png',
    'hourglass_empty.svg',
    'hourglass_full.svg',
    'icon_1024.png',
    'icon_16.png',
    'icon_256.png',
    'icon_32.png',
    'icon_48.png',
    'image.svg',
    'import.svg',
    'lead-pencil.svg',
    'menu.svg',
    'microphone.svg',
    'movie.svg',
    'open_link.svg',
    'paperclip.svg',
    'play.svg',
    'playstore.png',
    'read.svg',
    'reply.svg',
    'save.svg',
    'search.svg',
    'sending.svg',
    'shield.svg',
    'signal-laptop.png',
    'signal-phone.png',
    'smile.svg',
    'sync.svg',
    'timer-00.svg',
    'timer-05.svg',
    'timer-10.svg',
    'timer-15.svg',
    'timer-20.svg',
    'timer-25.svg',
    'timer-30.svg',
    'timer-35.svg',
    'timer-40.svg',
    'timer-45.svg',
    'timer-50.svg',
    'timer-55.svg',
    'timer-60.svg',
    'timer.svg',
    'verified-check.svg',
    'video.svg',
    'voice.svg',
    'warning.svg',
    'x.svg',
    'x_white.svg',
    'icon-paste.svg',
    'loki/session_icon_128.png',
  ]);

  // Set server-client time difference
  window.LokiPublicChatAPI.setClockParams();

  // We add this to window here because the default Node context is erased at the end
  //   of preload.js processing
  window.setImmediate = window.nodeSetImmediate;

  const { IdleDetector, MessageDataMigrator } = Signal.Workflow;
  const {
    mandatoryMessageUpgrade,
    migrateAllToSQLCipher,
    removeDatabase,
    runMigrations,
    doesDatabaseExist,
  } = Signal.IndexedDB;
  const { Errors, Message } = window.Signal.Types;
  const {
    upgradeMessageSchema,
    writeNewAttachmentData,
    deleteAttachmentData,
  } = window.Signal.Migrations;
  const { Views } = window.Signal;

  // Implicitly used in `indexeddb-backbonejs-adapter`:
  // https://github.com/signalapp/Signal-Desktop/blob/4033a9f8137e62ed286170ed5d4941982b1d3a64/components/indexeddb-backbonejs-adapter/backbone-indexeddb.js#L569
  window.onInvalidStateError = error =>
    window.log.error(error && error.stack ? error.stack : error);

  window.log.info('background page reloaded');
  window.log.info('environment:', window.getEnvironment());

  let idleDetector;
  let initialLoadComplete = false;
  let newVersion = false;

  window.owsDesktopApp = {};
  window.document.title = window.getTitle();

  // start a background worker for ecc
  textsecure.startWorker('js/libsignal-protocol-worker.js');
  Whisper.KeyChangeListener.init(textsecure.storage.protocol);
  textsecure.storage.protocol.on('removePreKey', () => {
    getAccountManager().refreshPreKeys();
  });

  let messageReceiver;
  window.getSocketStatus = () => {
    if (messageReceiver) {
      return messageReceiver.getStatus();
    }
    return -1;
  };
  Whisper.events = _.clone(Backbone.Events);
  Whisper.events.isListenedTo = eventName =>
    Whisper.events._events ? !!Whisper.events._events[eventName] : false;
  let accountManager;
  window.getAccountManager = () => {
    if (!accountManager) {
      const USERNAME = storage.get('number_id');
      const PASSWORD = storage.get('password');
      accountManager = new textsecure.AccountManager(USERNAME, PASSWORD);
      accountManager.addEventListener('registration', () => {
        const user = {
          regionCode: window.storage.get('regionCode'),
          ourNumber: textsecure.storage.user.getNumber(),
          isSecondaryDevice: !!textsecure.storage.get('isSecondaryDevice'),
        };
        Whisper.events.trigger('userChanged', user);

        Whisper.Registration.markDone();
        window.log.info('dispatching registration event');
        Whisper.events.trigger('registration_done');
      });
    }
    return accountManager;
  };

  const cancelInitializationMessage = Views.Initialization.setMessage();

  const isIndexedDBPresent = await doesDatabaseExist();
  if (isIndexedDBPresent) {
    window.installStorage(window.legacyStorage);
    window.log.info('Start IndexedDB migrations');
    await runMigrations();
  }

  window.log.info('Storage fetch');
  storage.fetch();

  let specialConvInited = false;
  const initSpecialConversations = async () => {
    if (specialConvInited) {
      return;
    }
    const rssFeedConversations = await window.Signal.Data.getAllRssFeedConversations(
      {
        ConversationCollection: Whisper.ConversationCollection,
      }
    );
    rssFeedConversations.forEach(conversation => {
      window.feeds.push(new window.LokiRssAPI(conversation.getRssSettings()));
    });
    const publicConversations = await window.Signal.Data.getAllPublicConversations(
      {
        ConversationCollection: Whisper.ConversationCollection,
      }
    );
    publicConversations.forEach(conversation => {
      // weird but create the object and does everything we need
      conversation.getPublicSendData();
    });
    specialConvInited = true;
  };

  const initAPIs = () => {
    if (window.initialisedAPI) {
      return;
    }
    const ourKey = textsecure.storage.user.getNumber();
    window.feeds = [];
    window.lokiMessageAPI = new window.LokiMessageAPI(ourKey);
    // singleton to relay events to libtextsecure/message_receiver
    window.lokiPublicChatAPI = new window.LokiPublicChatAPI(ourKey);
    // singleton to interface the File server
    // If already exists we registered as a secondary device
    if (!window.lokiFileServerAPI) {
      window.lokiFileServerAPIFactory = new window.LokiFileServerAPI(ourKey);
      window.lokiFileServerAPI = window.lokiFileServerAPIFactory.establishHomeConnection(
        window.getDefaultFileServer()
      );
    }

    window.initialisedAPI = true;

    if (storage.get('isSecondaryDevice')) {
      window.lokiFileServerAPI.updateOurDeviceMapping();
    }
  };

  function mapOldThemeToNew(theme) {
    switch (theme) {
      case 'dark':
      case 'light':
        return theme;
      case 'android-dark':
        return 'dark';
      case 'android':
      case 'ios':
      default:
        return 'light';
    }
  }

  // We need this 'first' check because we don't want to start the app up any other time
  //   than the first time. And storage.fetch() will cause onready() to fire.
  let first = true;
  storage.onready(async () => {
    if (!first) {
      return;
    }
    first = false;

    const currentPoWDifficulty = storage.get('PoWDifficulty', null);
    if (!currentPoWDifficulty) {
      storage.put('PoWDifficulty', window.getDefaultPoWDifficulty());
    }

    // Ensure accounts created prior to 1.0.0-beta8 do have their
    // 'primaryDevicePubKey' defined.
    if (
      Whisper.Registration.isDone() &&
      !storage.get('primaryDevicePubKey', null)
    ) {
      storage.put('primaryDevicePubKey', textsecure.storage.user.getNumber());
    }

    // These make key operations available to IPC handlers created in preload.js
    window.Events = {
      getDeviceName: () => textsecure.storage.user.getDeviceName(),

      getThemeSetting: () => 'dark', // storage.get('theme-setting', 'dark')
      setThemeSetting: value => {
        storage.put('theme-setting', value);
        onChangeTheme();
      },
      getHideMenuBar: () => storage.get('hide-menu-bar'),
      setHideMenuBar: value => {
        storage.put('hide-menu-bar', value);
        window.setAutoHideMenuBar(value);
        window.setMenuBarVisibility(!value);
      },

      getMessageTTL: () => storage.get('message-ttl', 24),
      setMessageTTL: value => {
        // Make sure the ttl is between a given range and is valid
        const intValue = parseInt(value, 10);
        const ttl = Number.isNaN(intValue) ? 24 : intValue;
        storage.put('message-ttl', ttl);
      },

      getReadReceiptSetting: () => storage.get('read-receipt-setting'),
      setReadReceiptSetting: value =>
        storage.put('read-receipt-setting', value),

      getTypingIndicatorsSetting: () =>
        storage.get('typing-indicators-setting'),
      setTypingIndicatorsSetting: value =>
        storage.put('typing-indicators-setting', value),

      getLinkPreviewSetting: () => storage.get('link-preview-setting', false),
      setLinkPreviewSetting: value =>
        storage.put('link-preview-setting', value),

      getNotificationSetting: () =>
        storage.get('notification-setting', 'message'),
      setNotificationSetting: value =>
        storage.put('notification-setting', value),
      getAudioNotification: () => storage.get('audio-notification'),
      setAudioNotification: value => storage.put('audio-notification', value),

      getSpellCheck: () => storage.get('spell-check', true),
      setSpellCheck: value => {
        storage.put('spell-check', value);
        startSpellCheck();
      },

      // eslint-disable-next-line eqeqeq
      isPrimary: () => textsecure.storage.user.getDeviceId() == '1',
      getSyncRequest: () =>
        new Promise((resolve, reject) => {
          const syncRequest = window.getSyncRequest();
          syncRequest.addEventListener('success', resolve);
          syncRequest.addEventListener('timeout', reject);
        }),
      getLastSyncTime: () => storage.get('synced_at'),
      setLastSyncTime: value => storage.put('synced_at', value),

      addDarkOverlay: () => {
        if ($('.dark-overlay').length) {
          return;
        }
        $(document.body).prepend('<div class="dark-overlay"></div>');
        $('.dark-overlay').on('click', () => $('.dark-overlay').remove());
      },
      removeDarkOverlay: () => $('.dark-overlay').remove(),
      deleteAllData: () => {
        const clearDataView = new window.Whisper.ClearDataView().render();
        $('body').append(clearDataView.el);
      },

      shutdown: async () => {
        // Stop background processing
        window.Signal.AttachmentDownloads.stop();
        if (idleDetector) {
          idleDetector.stop();
        }

        // Stop processing incoming messages
        if (messageReceiver) {
          await messageReceiver.stopProcessing();
          messageReceiver = null;
        }

        // Shut down the data interface cleanly
        await window.Signal.Data.shutdown();
      },
    };

    const currentVersion = window.getVersion();
    const lastVersion = storage.get('version');
    newVersion = !lastVersion || currentVersion !== lastVersion;
    await storage.put('version', currentVersion);

    if (newVersion) {
      if (
        lastVersion &&
        window.isBeforeVersion(lastVersion, 'v1.15.0-beta.5')
      ) {
        await window.Signal.Logs.deleteAll();
        window.restart();
      }

      window.log.info(
        `New version detected: ${currentVersion}; previous: ${lastVersion}`
      );
    }

    if (isIndexedDBPresent) {
      await mandatoryMessageUpgrade({ upgradeMessageSchema });
      await migrateAllToSQLCipher({ writeNewAttachmentData, Views });
      await removeDatabase();
      try {
        await window.Signal.Data.removeIndexedDBFiles();
      } catch (error) {
        window.log.error(
          'Failed to remove IndexedDB files:',
          error && error.stack ? error.stack : error
        );
      }

      window.installStorage(window.newStorage);
      await window.storage.fetch();
      await storage.put('indexeddb-delete-needed', true);
    }

    Views.Initialization.setMessage(window.i18n('optimizingApplication'));

    if (newVersion) {
      await window.Signal.Data.cleanupOrphanedAttachments();
    }

    Views.Initialization.setMessage(window.i18n('loading'));

    idleDetector = new IdleDetector();
    let isMigrationWithIndexComplete = false;
    window.log.info(
      `Starting background data migration. Target version: ${
        Message.CURRENT_SCHEMA_VERSION
      }`
    );
    idleDetector.on('idle', async () => {
      const NUM_MESSAGES_PER_BATCH = 1;

      if (!isMigrationWithIndexComplete) {
        const batchWithIndex = await MessageDataMigrator.processNext({
          BackboneMessage: Whisper.Message,
          BackboneMessageCollection: Whisper.MessageCollection,
          numMessagesPerBatch: NUM_MESSAGES_PER_BATCH,
          upgradeMessageSchema,
          getMessagesNeedingUpgrade:
            window.Signal.Data.getMessagesNeedingUpgrade,
          saveMessage: window.Signal.Data.saveMessage,
        });
        window.log.info('Upgrade message schema (with index):', batchWithIndex);
        isMigrationWithIndexComplete = batchWithIndex.done;
      }

      if (isMigrationWithIndexComplete) {
        window.log.info(
          'Background migration complete. Stopping idle detector.'
        );
        idleDetector.stop();
      }
    });

    const startSpellCheck = () => {
      if (!window.enableSpellCheck || !window.disableSpellCheck) {
        return;
      }

      if (window.Events.getSpellCheck()) {
        window.enableSpellCheck();
      } else {
        window.disableSpellCheck();
      }
    };
    startSpellCheck();

    const themeSetting = window.Events.getThemeSetting();
    const newThemeSetting = mapOldThemeToNew(themeSetting);
    window.Events.setThemeSetting(newThemeSetting);

    try {
      await Promise.all([
        ConversationController.load(),
        textsecure.storage.protocol.hydrateCaches(),
      ]);
      BlockedNumberController.refresh();
    } catch (error) {
      window.log.error(
        'background.js: ConversationController failed to load:',
        error && error.stack ? error.stack : error
      );
    } finally {
      start();
    }
  });

  Whisper.events.on('setupWithImport', () => {
    const { appView } = window.owsDesktopApp;
    if (appView) {
      appView.openImporter();
    }
  });

  Whisper.events.on(
    'deleteLocalPublicMessage',
    async ({ messageServerId, conversationId }) => {
      const message = await window.Signal.Data.getMessageByServerId(
        messageServerId,
        conversationId,
        {
          Message: Whisper.Message,
        }
      );
      if (message) {
        const conversation = ConversationController.get(conversationId);
        if (conversation) {
          conversation.removeMessage(message.id);
        }
        await window.Signal.Data.removeMessage(message.id, {
          Message: Whisper.Message,
        });
      }
    }
  );

  Whisper.events.on('setupAsNewDevice', () => {
    const { appView } = window.owsDesktopApp;
    if (appView) {
      appView.openInstaller();
    }
  });

  Whisper.events.on('setupAsStandalone', () => {
    const { appView } = window.owsDesktopApp;
    if (appView) {
      appView.openStandalone();
    }
  });

  function manageExpiringData() {
    window.Signal.Data.cleanSeenMessages();
    window.Signal.Data.cleanLastHashes();
    setTimeout(manageExpiringData, 1000 * 60 * 60);
  }

  async function start() {
    manageExpiringData();
    window.dispatchEvent(new Event('storage_ready'));

    window.log.info('Cleanup: starting...');
    const results = await Promise.all([
      window.Signal.Data.getOutgoingWithoutExpiresAt({
        MessageCollection: Whisper.MessageCollection,
      }),
      window.Signal.Data.getAllUnsentMessages({
        MessageCollection: Whisper.MessageCollection,
      }),
    ]);

    // Combine the models
    const messagesForCleanup = results.reduce(
      (array, current) => array.concat(current.toArray()),
      []
    );

    window.log.info(
      `Cleanup: Found ${messagesForCleanup.length} messages for cleanup`
    );
    await Promise.all(
      messagesForCleanup.map(async message => {
        const delivered = message.get('delivered');
        const sentAt = message.get('sent_at');
        const expirationStartTimestamp = message.get(
          'expirationStartTimestamp'
        );

        // Make sure we only target outgoing messages
        if (
          message.isFriendRequest() &&
          message.get('direction') === 'incoming'
        ) {
          return;
        }

        if (message.isEndSession()) {
          return;
        }

        if (message.hasErrors()) {
          return;
        }

        if (delivered) {
          window.log.info(
            `Cleanup: Starting timer for delivered message ${sentAt}`
          );
          message.set(
            'expirationStartTimestamp',
            expirationStartTimestamp || sentAt
          );
          await message.setToExpire();
          return;
        }

        window.log.info(`Cleanup: Deleting unsent message ${sentAt}`);
        await window.Signal.Data.removeMessage(message.id, {
          Message: Whisper.Message,
        });
        const conversation = message.getConversation();
        if (conversation) {
          await conversation.updateLastMessage();
        }
      })
    );
    window.log.info('Cleanup: complete');

    window.log.info('listening for registration events');
    Whisper.events.on('registration_done', async () => {
      window.log.info('handling registration event');

      // Disable link previews as default per Kee
      storage.onready(async () => {
        storage.put('link-preview-setting', false);
      });

      // listeners
      Whisper.RotateSignedPreKeyListener.init(Whisper.events, newVersion);
      // window.Signal.RefreshSenderCertificate.initialize({
      //   events: Whisper.events,
      //   storage,
      //   navigator,
      //   logger: window.log,
      // });

      connect(true);
    });

    cancelInitializationMessage();
    const appView = new Whisper.AppView({
      el: $('body'),
    });
    window.owsDesktopApp.appView = appView;

    Whisper.WallClockListener.init(Whisper.events);
    Whisper.ExpiringMessagesListener.init(Whisper.events);

    if (Whisper.Import.isIncomplete()) {
      window.log.info('Import was interrupted, showing import error screen');
      appView.openImporter();
    } else if (
      Whisper.Registration.isDone() &&
      !Whisper.Registration.ongoingSecondaryDeviceRegistration()
    ) {
      // listeners
      Whisper.RotateSignedPreKeyListener.init(Whisper.events, newVersion);
      // window.Signal.RefreshSenderCertificate.initialize({
      //   events: Whisper.events,
      //   storage,
      //   navigator,
      //   logger: window.log,
      // });

      connect();
      appView.openInbox({
        initialLoadComplete,
      });
    } else if (window.isImportMode()) {
      appView.openImporter();
    } else {
      appView.openStandalone();
    }

    Whisper.events.on('showDebugLog', () => {
      appView.openDebugLog();
    });
    Whisper.events.on('unauthorized', () => {
      appView.inboxView.networkStatusView.update();
    });
    Whisper.events.on('reconnectTimer', () => {
      appView.inboxView.networkStatusView.setSocketReconnectInterval(60000);
    });
    Whisper.events.on('contactsync', () => {
      if (appView.installView) {
        appView.openInbox();
      }
    });

    window.addEventListener('focus', () => Whisper.Notifications.clear());
    window.addEventListener('unload', () => Whisper.Notifications.fastClear());

    Whisper.events.on('showConversation', (id, messageId) => {
<<<<<<< HEAD
      if (appView) {
        appView.openConversation(id, messageId);
      }
    });

    window.doUpdateGroup = async (groupId, groupName, members) => {
      const ourKey = textsecure.storage.user.getNumber();

      const ev = new Event('message');
      ev.confirm = () => {};

      ev.data = {
        source: ourKey,
        timestamp: Date.now(),
        message: {
          group: {
            id: groupId,
            type: textsecure.protobuf.GroupContext.Type.UPDATE,
            name: groupName,
            members,
            avatar: null, // TODO
          },
        },
      };

      const convo = await ConversationController.getOrCreateAndWait(
        groupId,
        'group'
      );

      if (convo.isPublic()) {
        const API = await convo.getPublicSendData();
        if (await API.setChannelName(groupName)) {
          // queue update from server
          // and let that set the conversation
          API.pollForChannelOnce();
          // or we could just directly call
          // convo.setGroupName(groupName);
          // but gut is saying let the server be the definitive storage of the state
          // and trickle down from there
        }
        return;
      }

      const avatar = '';
      const options = {};

      const recipients = _.union(convo.get('members'), members);

      await onMessageReceived(ev);
      convo.updateGroup({
        groupId,
        groupName,
        avatar,
        recipients,
        members,
        options,
      });
    };

    window.doCreateGroup = async (groupName, members) => {
      const keypair = await libsignal.KeyHelper.generateIdentityKeyPair();
      const groupId = StringView.arrayBufferToHex(keypair.pubKey);

      const ev = new Event('group');

      const ourKey = textsecure.storage.user.getNumber();

      const allMembers = [ourKey, ...members];

      ev.groupDetails = {
        id: groupId,
        name: groupName,
        members: allMembers,
        recipients: allMembers,
        active: true,
        expireTimer: 0,
        avatar: '',
      };

      ev.confirm = () => {};

      await onGroupReceived(ev);

      const convo = await ConversationController.getOrCreateAndWait(
        groupId,
        'group'
      );

      convo.updateGroup(ev.groupDetails);

      // Group conversations are automatically 'friends'
      // so that we can skip the friend request logic
      convo.setFriendRequestStatus(
        window.friends.friendRequestStatusEnum.friends
      );

      convo.updateGroupAdmins([ourKey]);

      appView.openConversation(groupId, {});
    };

    window.confirmationDialog = params => {
      const confirmDialog = new Whisper.SessionConfirmView({
        el: $('#session-confirm-container'),
        title: params.title,
        message: params.message,
        messageSub: params.messageSub || undefined,
        resolve: params.resolve || undefined,
        reject: params.reject || undefined,
        okText: params.okText || undefined,
        okTheme: params.okTheme || undefined,
        closeTheme: params.closeTheme || undefined,
        cancelText: params.cancelText || undefined,
        hideCancel: params.hideCancel || false,
      });

      confirmDialog.render();
    };

    window.showQRDialog = window.owsDesktopApp.appView.showQRDialog;
    window.showSeedDialog = window.owsDesktopApp.appView.showSeedDialog;
    window.showPasswordDialog = window.owsDesktopApp.appView.showPasswordDialog;
    window.showEditProfileDialog = async callback => {
      const ourNumber = window.storage.get('primaryDevicePubKey');
      const conversation = await ConversationController.getOrCreateAndWait(
        ourNumber,
        'private'
      );

      const readFile = attachment =>
        new Promise((resolve, reject) => {
          const fileReader = new FileReader();
          fileReader.onload = e => {
            const data = e.target.result;
            resolve({
              ...attachment,
              data,
              size: data.byteLength,
            });
          };
          fileReader.onerror = reject;
          fileReader.onabort = reject;
          fileReader.readAsArrayBuffer(attachment.file);
        });

      const avatarPath = conversation.getAvatarPath();
      const profile = conversation.getLokiProfile();
      const displayName = profile && profile.displayName;

      if (appView) {
        appView.showEditProfileDialog({
          callback,
          profileName: displayName,
          pubkey: ourNumber,
          avatarPath,
          avatarColor: conversation.getColor(),
          onOk: async (newName, avatar) => {
            let newAvatarPath = '';
            let url = null;
            let profileKey = null;
            if (avatar) {
              const data = await readFile({ file: avatar });

              // For simplicity we use the same attachment pointer that would send to
              // others, which means we need to wait for the database response.
              // To avoid the wait, we create a temporary url for the local image
              // and use it until we the the response from the server
              const tempUrl = window.URL.createObjectURL(avatar);
              conversation.setLokiProfile({ displayName: newName });
              conversation.set('avatar', tempUrl);

              // Encrypt with a new key every time
              profileKey = libsignal.crypto.getRandomBytes(32);
              const encryptedData = await textsecure.crypto.encryptProfile(
                data.data,
                profileKey
              );

              const avatarPointer = await textsecure.messaging.uploadAvatar({
                ...data,
                data: encryptedData,
                size: encryptedData.byteLength,
              });

              ({ url } = avatarPointer);

              storage.put('profileKey', profileKey);

              conversation.set('avatarPointer', url);

              const upgraded = await Signal.Migrations.processNewAttachment({
                isRaw: true,
                data: data.data,
                url,
              });
              newAvatarPath = upgraded.path;
            }

            // Replace our temporary image with the attachment pointer from the server:
            conversation.set('avatar', null);
            conversation.setLokiProfile({
              displayName: newName,
              avatar: newAvatarPath,
            });
            // inform all your registered public servers
            // could put load on all the servers
            // if they just keep changing their names without sending messages
            // so we could disable this here
            // or least it enable for the quickest response
            window.lokiPublicChatAPI.setProfileName(newName);
            window
              .getConversations()
              .filter(convo => convo.isPublic() && !convo.isRss())
              .forEach(convo =>
                convo.trigger('ourAvatarChanged', { url, profileKey })
              );
          },
        });
      }
    };

    // Set user's launch count.
    const prevLaunchCount = window.getSettingValue('launch-count');
    const launchCount = !prevLaunchCount ? 1 : prevLaunchCount + 1;
    window.setSettingValue('launch-count', launchCount);

    // On first launch
    if (launchCount === 1) {
      // Initialise default settings
      window.setSettingValue('hide-menu-bar', true);
      window.setSettingValue('link-preview-setting', false);
    }

    // Render onboarding message from LeftPaneMessageSection
    // unless user turns it off during their session
    window.setSettingValue('render-message-onboarding', true);

    // Generates useful random ID for various purposes
    window.generateID = () =>
      Math.random()
        .toString(36)
        .substring(3);

    window.toasts = new Map();
    window.pushToast = options => {
      // Setting toasts with the same ID can be used to prevent identical
      // toasts from appearing at once (stacking).
      // If toast already exists, it will be reloaded (updated)

      const params = {
        title: options.title,
        id: options.id || window.generateID(),
        description: options.description || '',
        type: options.type || '',
        icon: options.icon || '',
        shouldFade: options.shouldFade,
      };

      // Give all toasts an ID. User may define.
      let currentToast;
      const toastID = params.id;
      const toast = !!toastID && window.toasts.get(toastID);
      if (toast) {
        currentToast = window.toasts.get(toastID);
        currentToast.update(params);
      } else {
        // Make new Toast
        window.toasts.set(
          toastID,
          new Whisper.SessionToastView({
            el: $('#session-toast-container'),
          })
        );

        currentToast = window.toasts.get(toastID);
        currentToast.render();
        currentToast.update(params);
      }

      // Remove some toasts if too many exist
      const maxToasts = 6;
      while (window.toasts.size > maxToasts) {
        const finalToastID = window.toasts.keys().next().value;
        window.toasts.get(finalToastID).fadeToast();
      }

      return toastID;
    };

    window.getFriendsFromContacts = contacts => {
      // To call from TypeScript, input / output are both
      // of type Array<ConversationType>
      let friendList = contacts;
      if (friendList !== undefined) {
        friendList = friendList.filter(
          friend => friend.type === 'direct' && !friend.isMe
        );
      }
      return friendList;
    };

    // Get memberlist. This function is not accurate >>
    // window.getMemberList = window.lokiPublicChatAPI.getListOfMembers();

    window.deleteAccount = async () => {
      try {
        window.log.info('Deleting everything!');

        const { Logs } = window.Signal;
        await Logs.deleteAll();

        await window.Signal.Data.removeAll();
        await window.Signal.Data.close();
        await window.Signal.Data.removeDB();

        await window.Signal.Data.removeOtherData();
      } catch (error) {
        window.log.error(
          'Something went wrong deleting all data:',
          error && error.stack ? error.stack : error
        );
      }
      window.restart();
    };

    window.toggleTheme = () => {
      const theme = window.Events.getThemeSetting();
      const updatedTheme = theme === 'dark' ? 'light' : 'dark';

      $(document.body)
        .removeClass('dark-theme')
        .removeClass('light-theme')
        .addClass(`${updatedTheme}-theme`);
      window.Events.setThemeSetting(updatedTheme);
    };

    window.toggleMenuBar = () => {
      const current = window.getSettingValue('hide-menu-bar');
      if (current === undefined) {
        window.Events.setHideMenuBar(false);
        return;
      }

      window.Events.setHideMenuBar(!current);
    };

    window.toggleSpellCheck = () => {
      const newValue = !window.getSettingValue('spell-check');
      window.Events.setSpellCheck(newValue);
    };

    window.toggleLinkPreview = () => {
      const newValue = !window.getSettingValue('link-preview-setting');
      window.setSettingValue('link-preview-setting', newValue);
    };

    window.toggleMediaPermissions = () => {
      const mediaPermissions = window.getMediaPermissions();
      window.setMediaPermissions(!mediaPermissions);
    };

    window.attemptConnection = async (serverURL, channelId) => {
      let rawserverURL = serverURL
        .replace(/^https?:\/\//i, '')
        .replace(/[/\\]+$/i, '');
      rawserverURL = rawserverURL.toLowerCase();
      const sslServerURL = `https://${rawserverURL}`;
      const conversationId = `publicChat:${channelId}@${rawserverURL}`;

      // quickly peak to make sure we don't already have it
      const conversationExists = window.ConversationController.get(
        conversationId
      );
      if (conversationExists) {
        // We are already a member of this public chat
        return new Promise((_resolve, reject) => {
          reject(window.i18n('publicChatExists'));
        });
      }

      // get server
      const serverAPI = await window.lokiPublicChatAPI.findOrCreateServer(
        sslServerURL
      );
      // SSL certificate failure or offline
      if (!serverAPI) {
        // Url incorrect or server not compatible
        return new Promise((_resolve, reject) => {
          reject(window.i18n('connectToServerFail'));
        });
      }

      // create conversation
      const conversation = await window.ConversationController.getOrCreateAndWait(
        conversationId,
        'group'
      );

      // convert conversation to a public one
      await conversation.setPublicSource(sslServerURL, channelId);
      // set friend and appropriate SYNC messages for multidevice
      await conversation.setFriendRequestStatus(
        window.friends.friendRequestStatusEnum.friends,
        { blockSync: true }
      );

      // and finally activate it
      conversation.getPublicSendData(); // may want "await" if you want to use the API

      return conversation;
    };

    window.sendGroupInvitations = (serverInfo, pubkeys) => {
      pubkeys.forEach(async pubkey => {
        const convo = await ConversationController.getOrCreateAndWait(
          pubkey,
          'private'
        );

        if (convo) {
          convo.sendMessage('', null, null, null, {
            serverName: serverInfo.name,
            channelId: serverInfo.channelId,
            serverAddress: serverInfo.address,
          });
        }
      });
    };

    Whisper.events.on('createNewGroup', async () => {
      if (appView) {
        appView.showCreateGroup();
      }
    });

    Whisper.events.on('updateGroup', async groupConvo => {
      if (appView) {
        appView.showUpdateGroupDialog(groupConvo);
      }
    });

    Whisper.events.on('inviteFriends', async groupConvo => {
      if (appView) {
        appView.showInviteFriendsDialog(groupConvo);
      }
    });

    Whisper.events.on('addModerators', async groupConvo => {
      if (appView) {
        appView.showAddModeratorsDialog(groupConvo);
      }
    });

    Whisper.events.on('removeModerators', async groupConvo => {
      if (appView) {
=======
      if (appView) {
        appView.openConversation(id, messageId);
      }
    });

    window.doUpdateGroup = async (groupId, groupName, members) => {
      const ourKey = textsecure.storage.user.getNumber();

      const ev = new Event('message');
      ev.confirm = () => {};

      ev.data = {
        source: ourKey,
        timestamp: Date.now(),
        message: {
          group: {
            id: groupId,
            type: textsecure.protobuf.GroupContext.Type.UPDATE,
            name: groupName,
            members,
            avatar: null, // TODO
          },
        },
      };

      const convo = await ConversationController.getOrCreateAndWait(
        groupId,
        'group'
      );

      if (convo.isPublic()) {
        const API = await convo.getPublicSendData();
        if (await API.setChannelName(groupName)) {
          // queue update from server
          // and let that set the conversation
          API.pollForChannelOnce();
          // or we could just directly call
          // convo.setGroupName(groupName);
          // but gut is saying let the server be the definitive storage of the state
          // and trickle down from there
        }
        return;
      }

      const avatar = '';
      const options = {};

      const recipients = _.union(convo.get('members'), members);

      await onMessageReceived(ev);
      convo.updateGroup({
        groupId,
        groupName,
        avatar,
        recipients,
        members,
        options,
      });
    };

    window.doCreateGroup = async (groupName, members) => {
      const keypair = await libsignal.KeyHelper.generateIdentityKeyPair();
      const groupId = StringView.arrayBufferToHex(keypair.pubKey);

      const ev = new Event('group');

      const primaryDeviceKey =
        window.storage.get('primaryDevicePubKey') ||
        textsecure.storage.user.getNumber();
      const allMembers = [primaryDeviceKey, ...members];

      ev.groupDetails = {
        id: groupId,
        name: groupName,
        members: allMembers,
        recipients: allMembers,
        active: true,
        expireTimer: 0,
        avatar: '',
      };

      ev.confirm = () => {};

      await onGroupReceived(ev);

      const convo = await ConversationController.getOrCreateAndWait(
        groupId,
        'group'
      );

      convo.updateGroup(ev.groupDetails);

      // Group conversations are automatically 'friends'
      // so that we can skip the friend request logic
      convo.setFriendRequestStatus(
        window.friends.friendRequestStatusEnum.friends
      );

      convo.updateGroupAdmins([primaryDeviceKey]);

      appView.openConversation(groupId, {});
    };

    window.confirmationDialog = params => {
      const confirmDialog = new Whisper.SessionConfirmView({
        el: $('#session-confirm-container'),
        title: params.title,
        message: params.message,
        messageSub: params.messageSub || undefined,
        resolve: params.resolve || undefined,
        reject: params.reject || undefined,
        okText: params.okText || undefined,
        okTheme: params.okTheme || undefined,
        closeTheme: params.closeTheme || undefined,
        cancelText: params.cancelText || undefined,
        hideCancel: params.hideCancel || false,
      });

      confirmDialog.render();
    };

    window.showQRDialog = window.owsDesktopApp.appView.showQRDialog;
    window.showSeedDialog = window.owsDesktopApp.appView.showSeedDialog;
    window.showPasswordDialog = window.owsDesktopApp.appView.showPasswordDialog;
    window.showEditProfileDialog = async callback => {
      const ourNumber = window.storage.get('primaryDevicePubKey');
      const conversation = await ConversationController.getOrCreateAndWait(
        ourNumber,
        'private'
      );

      const readFile = attachment =>
        new Promise((resolve, reject) => {
          const fileReader = new FileReader();
          fileReader.onload = e => {
            const data = e.target.result;
            resolve({
              ...attachment,
              data,
              size: data.byteLength,
            });
          };
          fileReader.onerror = reject;
          fileReader.onabort = reject;
          fileReader.readAsArrayBuffer(attachment.file);
        });

      const avatarPath = conversation.getAvatarPath();
      const profile = conversation.getLokiProfile();
      const displayName = profile && profile.displayName;

      if (appView) {
        appView.showEditProfileDialog({
          callback,
          profileName: displayName,
          pubkey: ourNumber,
          avatarPath,
          avatarColor: conversation.getColor(),
          onOk: async (newName, avatar) => {
            let newAvatarPath = '';
            let url = null;
            let profileKey = null;
            if (avatar) {
              const data = await readFile({ file: avatar });

              // For simplicity we use the same attachment pointer that would send to
              // others, which means we need to wait for the database response.
              // To avoid the wait, we create a temporary url for the local image
              // and use it until we the the response from the server
              const tempUrl = window.URL.createObjectURL(avatar);
              conversation.setLokiProfile({ displayName: newName });
              conversation.set('avatar', tempUrl);

              // Encrypt with a new key every time
              profileKey = libsignal.crypto.getRandomBytes(32);
              const encryptedData = await textsecure.crypto.encryptProfile(
                data.data,
                profileKey
              );

              const avatarPointer = await textsecure.messaging.uploadAvatar({
                ...data,
                data: encryptedData,
                size: encryptedData.byteLength,
              });

              ({ url } = avatarPointer);

              storage.put('profileKey', profileKey);

              conversation.set('avatarPointer', url);

              const upgraded = await Signal.Migrations.processNewAttachment({
                isRaw: true,
                data: data.data,
                url,
              });
              newAvatarPath = upgraded.path;
            }

            // Replace our temporary image with the attachment pointer from the server:
            conversation.set('avatar', null);
            conversation.setLokiProfile({
              displayName: newName,
              avatar: newAvatarPath,
            });
            // inform all your registered public servers
            // could put load on all the servers
            // if they just keep changing their names without sending messages
            // so we could disable this here
            // or least it enable for the quickest response
            window.lokiPublicChatAPI.setProfileName(newName);
            window
              .getConversations()
              .filter(convo => convo.isPublic() && !convo.isRss())
              .forEach(convo =>
                convo.trigger('ourAvatarChanged', { url, profileKey })
              );
          },
        });
      }
    };

    // Set user's launch count.
    const prevLaunchCount = window.getSettingValue('launch-count');
    const launchCount = !prevLaunchCount ? 1 : prevLaunchCount + 1;
    window.setSettingValue('launch-count', launchCount);

    // On first launch
    if (launchCount === 1) {
      // Initialise default settings
      window.setSettingValue('hide-menu-bar', true);
      window.setSettingValue('link-preview-setting', false);
    }

    // Render onboarding message from LeftPaneMessageSection
    // unless user turns it off during their session
    window.setSettingValue('render-message-onboarding', true);

    // Generates useful random ID for various purposes
    window.generateID = () =>
      Math.random()
        .toString(36)
        .substring(3);

    window.toasts = new Map();
    window.pushToast = options => {
      // Setting toasts with the same ID can be used to prevent identical
      // toasts from appearing at once (stacking).
      // If toast already exists, it will be reloaded (updated)

      const params = {
        title: options.title,
        id: options.id || window.generateID(),
        description: options.description || '',
        type: options.type || '',
        icon: options.icon || '',
        shouldFade: options.shouldFade,
      };

      // Give all toasts an ID. User may define.
      let currentToast;
      const toastID = params.id;
      const toast = !!toastID && window.toasts.get(toastID);
      if (toast) {
        currentToast = window.toasts.get(toastID);
        currentToast.update(params);
      } else {
        // Make new Toast
        window.toasts.set(
          toastID,
          new Whisper.SessionToastView({
            el: $('#session-toast-container'),
          })
        );

        currentToast = window.toasts.get(toastID);
        currentToast.render();
        currentToast.update(params);
      }

      // Remove some toasts if too many exist
      const maxToasts = 6;
      while (window.toasts.size > maxToasts) {
        const finalToastID = window.toasts.keys().next().value;
        window.toasts.get(finalToastID).fadeToast();
      }

      return toastID;
    };

    window.getFriendsFromContacts = contacts => {
      // To call from TypeScript, input / output are both
      // of type Array<ConversationType>
      let friendList = contacts;
      if (friendList !== undefined) {
        friendList = friendList.filter(
          friend => friend.type === 'direct' && !friend.isMe
        );
      }
      return friendList;
    };

    // Get memberlist. This function is not accurate >>
    // window.getMemberList = window.lokiPublicChatAPI.getListOfMembers();

    window.deleteAccount = async () => {
      try {
        window.log.info('Deleting everything!');

        const { Logs } = window.Signal;
        await Logs.deleteAll();

        await window.Signal.Data.removeAll();
        await window.Signal.Data.close();
        await window.Signal.Data.removeDB();

        await window.Signal.Data.removeOtherData();
      } catch (error) {
        window.log.error(
          'Something went wrong deleting all data:',
          error && error.stack ? error.stack : error
        );
      }
      window.restart();
    };

    window.toggleTheme = () => {
      const theme = window.Events.getThemeSetting();
      const updatedTheme = theme === 'dark' ? 'light' : 'dark';

      $(document.body)
        .removeClass('dark-theme')
        .removeClass('light-theme')
        .addClass(`${updatedTheme}-theme`);
      window.Events.setThemeSetting(updatedTheme);
    };

    window.toggleMenuBar = () => {
      const current = window.getSettingValue('hide-menu-bar');
      if (current === undefined) {
        window.Events.setHideMenuBar(false);
        return;
      }

      window.Events.setHideMenuBar(!current);
    };

    window.toggleSpellCheck = () => {
      const newValue = !window.getSettingValue('spell-check');
      window.Events.setSpellCheck(newValue);
    };

    window.toggleLinkPreview = () => {
      const newValue = !window.getSettingValue('link-preview-setting');
      window.setSettingValue('link-preview-setting', newValue);
    };

    window.toggleMediaPermissions = () => {
      const mediaPermissions = window.getMediaPermissions();
      window.setMediaPermissions(!mediaPermissions);
    };

    // attempts a connection to an open group server
    window.attemptConnection = async (serverURL, channelId) => {
      let rawserverURL = serverURL
        .replace(/^https?:\/\//i, '')
        .replace(/[/\\]+$/i, '');
      rawserverURL = rawserverURL.toLowerCase();
      const sslServerURL = `https://${rawserverURL}`;
      const conversationId = `publicChat:${channelId}@${rawserverURL}`;

      // quickly peak to make sure we don't already have it
      const conversationExists = window.ConversationController.get(
        conversationId
      );
      if (conversationExists) {
        // We are already a member of this public chat
        return new Promise((_resolve, reject) => {
          reject(window.i18n('publicChatExists'));
        });
      }

      // get server
      const serverAPI = await window.lokiPublicChatAPI.findOrCreateServer(
        sslServerURL
      );
      // SSL certificate failure or offline
      if (!serverAPI) {
        // Url incorrect or server not compatible
        return new Promise((_resolve, reject) => {
          reject(window.i18n('connectToServerFail'));
        });
      }

      // create conversation
      const conversation = await window.ConversationController.getOrCreateAndWait(
        conversationId,
        'group'
      );

      // convert conversation to a public one
      await conversation.setPublicSource(sslServerURL, channelId);
      // set friend and appropriate SYNC messages for multidevice
      await conversation.setFriendRequestStatus(
        window.friends.friendRequestStatusEnum.friends,
        { blockSync: true }
      );

      // and finally activate it
      conversation.getPublicSendData(); // may want "await" if you want to use the API

      return conversation;
    };

    window.sendGroupInvitations = (serverInfo, pubkeys) => {
      pubkeys.forEach(async pubkey => {
        const convo = await ConversationController.getOrCreateAndWait(
          pubkey,
          'private'
        );

        if (convo) {
          convo.sendMessage('', null, null, null, {
            serverName: serverInfo.name,
            channelId: serverInfo.channelId,
            serverAddress: serverInfo.address,
          });
        }
      });
    };

    Whisper.events.on('createNewGroup', async () => {
      if (appView) {
        appView.showCreateGroup();
      }
    });

    Whisper.events.on('updateGroup', async groupConvo => {
      if (appView) {
        appView.showUpdateGroupDialog(groupConvo);
      }
    });

    Whisper.events.on('inviteFriends', async groupConvo => {
      if (appView) {
        appView.showInviteFriendsDialog(groupConvo);
      }
    });

    Whisper.events.on('addModerators', async groupConvo => {
      if (appView) {
        appView.showAddModeratorsDialog(groupConvo);
      }
    });

    Whisper.events.on('removeModerators', async groupConvo => {
      if (appView) {
>>>>>>> dfca294e
        appView.showRemoveModeratorsDialog(groupConvo);
      }
    });

    Whisper.events.on(
      'publicChatInvitationAccepted',
      async (serverAddress, channelId) => {
        // To some degree this has been copy-pasted
        // form connection_to_server_dialog_view.js:
        const rawServerUrl = serverAddress
          .replace(/^https?:\/\//i, '')
          .replace(/[/\\]+$/i, '');
        const sslServerUrl = `https://${rawServerUrl}`;
        const conversationId = `publicChat:${channelId}@${rawServerUrl}`;

        const conversationExists = ConversationController.get(conversationId);
        if (conversationExists) {
          window.log.warn('We are already a member of this public chat');
          return;
        }

        const serverAPI = await window.lokiPublicChatAPI.findOrCreateServer(
          sslServerUrl
        );
        if (!serverAPI) {
          window.log.warn(`Could not connect to ${serverAddress}`);
          return;
        }

        const conversation = await ConversationController.getOrCreateAndWait(
          conversationId,
          'group'
        );

        serverAPI.findOrCreateChannel(channelId, conversationId);
        await conversation.setPublicSource(sslServerUrl, channelId);
        await conversation.setFriendRequestStatus(
          window.friends.friendRequestStatusEnum.friends
        );

        appView.openConversation(conversationId, {});
      }
    );

    Whisper.events.on('leaveGroup', async groupConvo => {
      if (appView) {
        appView.showLeaveGroupDialog(groupConvo);
      }
    });

    Whisper.events.on('deleteConversation', async conversation => {
      await conversation.destroyMessages();
      await window.Signal.Data.removeConversation(conversation.id, {
        Conversation: Whisper.Conversation,
      });
    });

    Whisper.Notifications.on('click', (id, messageId) => {
      window.showWindow();
      if (id) {
        appView.openConversation(id, messageId);
      } else {
        appView.openInbox({
          initialLoadComplete,
        });
      }
    });

    Whisper.events.on('openInbox', () => {
      appView.openInbox({
        initialLoadComplete,
      });
    });

    Whisper.events.on('onShowUserDetails', async ({ userPubKey }) => {
      const isMe = userPubKey === textsecure.storage.user.getNumber();

      if (isMe) {
        Whisper.events.trigger('onEditProfile');
        return;
      }

      const conversation = await ConversationController.getOrCreateAndWait(
        userPubKey,
        'private'
      );

      const avatarPath = conversation.getAvatarPath();
      const profile = conversation.getLokiProfile();
      const displayName = profile && profile.displayName;

      if (appView) {
        appView.showUserDetailsDialog({
          profileName: displayName,
          pubkey: userPubKey,
          avatarPath,
          avatarColor: conversation.getColor(),
          isRss: conversation.isRss(),
          onStartConversation: () => {
            Whisper.events.trigger('showConversation', userPubKey);
          },
        });
      }
    });

    Whisper.events.on('showToast', options => {
      if (
        appView &&
        appView.inboxView &&
        appView.inboxView.conversation_stack
      ) {
        appView.inboxView.conversation_stack.showToast(options);
      }
    });

    Whisper.events.on('showConfirmationDialog', options => {
      if (
        appView &&
        appView.inboxView &&
        appView.inboxView.conversation_stack
      ) {
        appView.inboxView.conversation_stack.showConfirmationDialog(options);
      }
    });

    Whisper.events.on('showSessionRestoreConfirmation', options => {
      if (appView) {
        appView.showSessionRestoreConfirmation(options);
      }
    });

    Whisper.events.on('showNicknameDialog', options => {
      if (appView) {
        appView.showNicknameDialog(options);
      }
    });

    Whisper.events.on('showSeedDialog', async () => {
<<<<<<< HEAD
      if (appView) {
        appView.showSeedDialog();
      }
    });

    Whisper.events.on('showQRDialog', async () => {
      if (appView) {
        const ourNumber = textsecure.storage.user.getNumber();
        appView.showQRDialog(ourNumber);
      }
    });

=======
      if (appView) {
        appView.showSeedDialog();
      }
    });

    Whisper.events.on('showQRDialog', async () => {
      if (appView) {
        const ourNumber = textsecure.storage.user.getNumber();
        appView.showQRDialog(ourNumber);
      }
    });

>>>>>>> dfca294e
    Whisper.events.on('showDevicePairingDialog', async (options = {}) => {
      if (appView) {
        appView.showDevicePairingDialog(options);
      }
    });

    Whisper.events.on('showDevicePairingWordsDialog', async () => {
      if (appView) {
        appView.showDevicePairingWordsDialog();
      }
    });

    Whisper.events.on('calculatingPoW', ({ pubKey, timestamp }) => {
      try {
        const conversation = ConversationController.get(pubKey);
        conversation.onCalculatingPoW(pubKey, timestamp);
      } catch (e) {
        window.log.error('Error showing PoW cog');
      }
    });

    Whisper.events.on(
      'publicMessageSent',
      ({ pubKey, timestamp, serverId }) => {
        try {
          const conversation = ConversationController.get(pubKey);
          conversation.onPublicMessageSent(pubKey, timestamp, serverId);
        } catch (e) {
          window.log.error('Error setting public on message');
        }
      }
    );

    Whisper.events.on('password-updated', () => {
      if (appView && appView.inboxView) {
        appView.inboxView.trigger('password-updated');
      }
    });

    Whisper.events.on('devicePairingRequestAccepted', async (pubKey, cb) => {
      try {
        await getAccountManager().authoriseSecondaryDevice(pubKey);
        cb(null);
      } catch (e) {
        cb(e);
      }
    });

    Whisper.events.on('devicePairingRequestRejected', async pubKey => {
      await libloki.storage.removeContactPreKeyBundle(pubKey);
      await libloki.storage.removePairingAuthorisationForSecondaryPubKey(
        pubKey
      );
    });

    Whisper.events.on('deviceUnpairingRequested', async pubKey => {
      await libloki.storage.removePairingAuthorisationForSecondaryPubKey(
        pubKey
      );
      await window.lokiFileServerAPI.updateOurDeviceMapping();
      // TODO: we should ensure the message was sent and retry automatically if not
      await libloki.api.sendUnpairingMessageToSecondary(pubKey);
      Whisper.events.trigger('refreshLinkedDeviceList');
    });
  }

  window.getSyncRequest = () =>
    new textsecure.SyncRequest(textsecure.messaging, messageReceiver);

  let disconnectTimer = null;
  function onOffline() {
    window.log.info('offline');

    window.removeEventListener('offline', onOffline);
    window.addEventListener('online', onOnline);

    // We've received logs from Linux where we get an 'offline' event, then 30ms later
    //   we get an online event. This waits a bit after getting an 'offline' event
    //   before disconnecting the socket manually.
    disconnectTimer = setTimeout(disconnect, 1000);
  }

  function onOnline() {
    window.log.info('online');

    window.removeEventListener('online', onOnline);
    window.addEventListener('offline', onOffline);

    if (disconnectTimer && isSocketOnline()) {
      window.log.warn('Already online. Had a blip in online/offline status.');
      clearTimeout(disconnectTimer);
      disconnectTimer = null;
      return;
    }
    if (disconnectTimer) {
      clearTimeout(disconnectTimer);
      disconnectTimer = null;
    }

    connect();
  }

  function isSocketOnline() {
    const socketStatus = window.getSocketStatus();
    return (
      socketStatus === WebSocket.CONNECTING || socketStatus === WebSocket.OPEN
    );
  }

  async function disconnect() {
    window.log.info('disconnect');

    // Clear timer, since we're only called when the timer is expired
    disconnectTimer = null;

    if (messageReceiver) {
      await messageReceiver.close();
    }
    window.Signal.AttachmentDownloads.stop();
  }

  let connectCount = 0;
  async function connect(firstRun) {
    window.log.info('connect');

    // Bootstrap our online/offline detection, only the first time we connect
    if (connectCount === 0 && navigator.onLine) {
      window.addEventListener('offline', onOffline);
    }
    if (connectCount === 0 && !navigator.onLine) {
      window.log.warn(
        'Starting up offline; will connect when we have network access'
      );
      window.addEventListener('online', onOnline);
      onEmpty(); // this ensures that the loading screen is dismissed
      return;
    }

    if (!Whisper.Registration.everDone()) {
      return;
    }
    if (Whisper.Import.isIncomplete()) {
      return;
    }

    if (messageReceiver) {
      await messageReceiver.close();
    }

    const USERNAME = storage.get('number_id');
    const PASSWORD = storage.get('password');
    const mySignalingKey = storage.get('signaling_key');

    connectCount += 1;
    const options = {
      retryCached: connectCount === 1,
      serverTrustRoot: window.getServerTrustRoot(),
    };

    Whisper.Notifications.disable(); // avoid notification flood until empty

    if (Whisper.Registration.ongoingSecondaryDeviceRegistration()) {
      const ourKey = textsecure.storage.user.getNumber();
      window.lokiMessageAPI = new window.LokiMessageAPI(ourKey);
      window.lokiFileServerAPIFactory = new window.LokiFileServerAPI(ourKey);
      window.lokiFileServerAPI = window.lokiFileServerAPIFactory.establishHomeConnection(
        window.getDefaultFileServer()
      );
      window.lokiPublicChatAPI = null;
      window.feeds = [];
      messageReceiver = new textsecure.MessageReceiver(
        USERNAME,
        PASSWORD,
        mySignalingKey,
        options
      );
      messageReceiver.addEventListener('message', onMessageReceived);
      messageReceiver.addEventListener('contact', onContactReceived);
      window.textsecure.messaging = new textsecure.MessageSender(
        USERNAME,
        PASSWORD
      );
      return;
    }

    initAPIs();
    await initSpecialConversations();
    messageReceiver = new textsecure.MessageReceiver(
      USERNAME,
      PASSWORD,
      mySignalingKey,
      options
    );
    messageReceiver.addEventListener('message', onMessageReceived);
    messageReceiver.addEventListener('delivery', onDeliveryReceipt);
    messageReceiver.addEventListener('contact', onContactReceived);
    messageReceiver.addEventListener('group', onGroupReceived);
    messageReceiver.addEventListener('sent', onSentMessage);
    messageReceiver.addEventListener('readSync', onReadSync);
    messageReceiver.addEventListener('read', onReadReceipt);
    messageReceiver.addEventListener('verified', onVerified);
    messageReceiver.addEventListener('error', onError);
    messageReceiver.addEventListener('empty', onEmpty);
    messageReceiver.addEventListener('reconnect', onReconnect);
    messageReceiver.addEventListener('progress', onProgress);
    messageReceiver.addEventListener('configuration', onConfiguration);
    messageReceiver.addEventListener('typing', onTyping);

    Whisper.events.on('endSession', source => {
      messageReceiver.handleEndSession(source);
    });

    window.Signal.AttachmentDownloads.start({
      getMessageReceiver: () => messageReceiver,
      logger: window.log,
    });

    window.textsecure.messaging = new textsecure.MessageSender(
      USERNAME,
      PASSWORD
    );

    // On startup after upgrading to a new version, request a contact sync
    //   (but only if we're not the primary device)
    if (
      !firstRun &&
      connectCount === 1 &&
      newVersion &&
      // eslint-disable-next-line eqeqeq
      textsecure.storage.user.getDeviceId() != '1'
    ) {
      window.getSyncRequest();

      try {
        const manager = window.getAccountManager();
        await Promise.all([
          manager.maybeUpdateDeviceName(),
          manager.maybeDeleteSignalingKey(),
        ]);
      } catch (e) {
        window.log.error(
          'Problem with account manager updates after starting new version: ',
          e && e.stack ? e.stack : e
        );
      }
    }

    // const udSupportKey = 'hasRegisterSupportForUnauthenticatedDelivery';
    // if (!storage.get(udSupportKey)) {
    //   const server = WebAPI.connect({ username: USERNAME, password: PASSWORD });
    //   try {
    //     await server.registerSupportForUnauthenticatedDelivery();
    //     storage.put(udSupportKey, true);
    //   } catch (error) {
    //     window.log.error(
    //       'Error: Unable to register for unauthenticated delivery support.',
    //       error && error.stack ? error.stack : error
    //     );
    //   }
    // }

    const deviceId = textsecure.storage.user.getDeviceId();
    if (firstRun === true && deviceId !== '1') {
      const hasThemeSetting = Boolean(storage.get('theme-setting'));
      if (!hasThemeSetting && textsecure.storage.get('userAgent') === 'OWI') {
        storage.put('theme-setting', 'ios');
        onChangeTheme();
      }
      const syncRequest = new textsecure.SyncRequest(
        textsecure.messaging,
        messageReceiver
      );
      Whisper.events.trigger('contactsync:begin');
      syncRequest.addEventListener('success', () => {
        window.log.info('sync successful');
        storage.put('synced_at', Date.now());
        Whisper.events.trigger('contactsync');
      });
      syncRequest.addEventListener('timeout', () => {
        window.log.error('sync timed out');
        Whisper.events.trigger('contactsync');
      });

      if (Whisper.Import.isComplete()) {
        const { wrap, sendOptions } = ConversationController.prepareForSend(
          textsecure.storage.user.getNumber(),
          { syncMessage: true }
        );
        wrap(
          textsecure.messaging.sendRequestConfigurationSyncMessage(sendOptions)
        ).catch(error => {
          window.log.error(
            'Import complete, but failed to send sync message',
            error && error.stack ? error.stack : error
          );
        });
      }
    }

    storage.onready(async () => {
      idleDetector.start();
    });
  }

  function onChangeTheme() {
    const view = window.owsDesktopApp.appView;
    if (view) {
      view.applyTheme();
    }
  }
  function onEmpty() {
    initialLoadComplete = true;

    window.readyForUpdates();

    let interval = setInterval(() => {
      const view = window.owsDesktopApp.appView;
      if (view) {
        clearInterval(interval);
        interval = null;
        view.onEmpty();
      }
    }, 500);

    Whisper.Notifications.enable();
  }
  function onReconnect() {
    // We disable notifications on first connect, but the same applies to reconnect. In
    //   scenarios where we're coming back from sleep, we can get offline/online events
    //   very fast, and it looks like a network blip. But we need to suppress
    //   notifications in these scenarios too. So we listen for 'reconnect' events.
    Whisper.Notifications.disable();
  }
  function onProgress(ev) {
    const { count } = ev;
    window.log.info(`onProgress: Message count is ${count}`);

    const view = window.owsDesktopApp.appView;
    if (view) {
      view.onProgress(count);
    }
  }
  function onConfiguration(ev) {
    const { configuration } = ev;
    const {
      readReceipts,
      typingIndicators,
      unidentifiedDeliveryIndicators,
      linkPreviews,
    } = configuration;

    storage.put('read-receipt-setting', readReceipts);

    if (
      unidentifiedDeliveryIndicators === true ||
      unidentifiedDeliveryIndicators === false
    ) {
      storage.put(
        'unidentifiedDeliveryIndicators',
        unidentifiedDeliveryIndicators
      );
    }

    if (typingIndicators === true || typingIndicators === false) {
      storage.put('typing-indicators-setting', typingIndicators);
    }

    if (linkPreviews === true || linkPreviews === false) {
      storage.put('link-preview-setting', linkPreviews);
    }

    ev.confirm();
  }

  async function onTyping(ev) {
    const { typing, sender, senderDevice } = ev;
    const { groupId, started } = typing || {};

    // We don't do anything with incoming typing messages if the setting is disabled
    if (!storage.get('typing-indicators-setting')) {
      return;
    }

    let primaryDevice = null;
    const authorisation = await libloki.storage.getGrantAuthorisationForSecondaryPubKey(
      sender
    );
    if (authorisation) {
      primaryDevice = authorisation.primaryDevicePubKey;
    }

    const conversation = ConversationController.get(
      groupId || primaryDevice || sender
    );

    if (conversation) {
      conversation.notifyTyping({
        isTyping: started,
        sender,
        senderDevice,
      });
    }
  }

  async function onContactReceived(ev) {
    const details = ev.contactDetails;

    const id = details.number;

    if (id === textsecure.storage.user.getNumber()) {
      // special case for syncing details about ourselves
      if (details.profileKey) {
        window.log.info('Got sync message with our own profile key');
        storage.put('profileKey', details.profileKey);
      }
    }

    const c = new Whisper.Conversation({
      id,
    });
    const validationError = c.validateNumber();
    if (validationError) {
      window.log.error(
        'Invalid contact received:',
        Errors.toLogFormat(validationError)
      );
      return;
    }

    try {
      const conversation = await ConversationController.getOrCreateAndWait(
        id,
        'private'
      );
      let activeAt = conversation.get('active_at');

      // The idea is to make any new contact show up in the left pane. If
      //   activeAt is null, then this contact has been purposefully hidden.
      if (activeAt !== null) {
        activeAt = activeAt || Date.now();
      }
      const ourPrimaryKey = window.storage.get('primaryDevicePubKey');
      const ourDevices = await libloki.storage.getAllDevicePubKeysForPrimaryPubKey(
        ourPrimaryKey
      );
      // TODO: We should probably just *not* send any secondary devices and
      // just load them all and send FRs when we get the mapping
      const isOurSecondaryDevice =
        id !== ourPrimaryKey &&
        ourDevices &&
        ourDevices.some(devicePubKey => devicePubKey === id);

      if (isOurSecondaryDevice) {
        await conversation.setSecondaryStatus(true, ourPrimaryKey);
      }

      if (conversation.isFriendRequestStatusNone()) {
        // Will be replaced with automatic friend request
        libloki.api.sendBackgroundMessage(conversation.id);
      } else {
        // Accept any pending friend requests if there are any
        conversation.onAcceptFriendRequest({ blockSync: true });
      }

      if (details.profileKey) {
        const profileKey = window.Signal.Crypto.arrayBufferToBase64(
          details.profileKey
        );
        conversation.setProfileKey(profileKey);
      }

      if (typeof details.blocked !== 'undefined') {
        if (details.blocked) {
          storage.addBlockedNumber(id);
        } else {
          storage.removeBlockedNumber(id);
        }
      }

      // Do not set name to allow working with lokiProfile and nicknames
      conversation.set({
        // name: details.name,
        color: details.color,
        active_at: activeAt,
      });

      await conversation.setLokiProfile({ displayName: details.name });

      if (details.nickname) {
        await conversation.setNickname(details.nickname);
      }

      // Update the conversation avatar only if new avatar exists and hash differs
      const { avatar } = details;
      if (avatar && avatar.data) {
        const newAttributes = await window.Signal.Types.Conversation.maybeUpdateAvatar(
          conversation.attributes,
          avatar.data,
          {
            writeNewAttachmentData,
            deleteAttachmentData,
          }
        );
        conversation.set(newAttributes);
      }

      await window.Signal.Data.updateConversation(id, conversation.attributes, {
        Conversation: Whisper.Conversation,
      });
      const { expireTimer } = details;
      const isValidExpireTimer = typeof expireTimer === 'number';
      if (isValidExpireTimer) {
        const source = textsecure.storage.user.getNumber();
        const receivedAt = Date.now();

        await conversation.updateExpirationTimer(
          expireTimer,
          source,
          receivedAt,
          { fromSync: true }
        );
      }

      if (details.verified) {
        const { verified } = details;
        const verifiedEvent = new Event('verified');
        verifiedEvent.verified = {
          state: verified.state,
          destination: verified.destination,
          identityKey: verified.identityKey.toArrayBuffer(),
        };
        verifiedEvent.viaContactSync = true;
        await onVerified(verifiedEvent);
      }
    } catch (error) {
      window.log.error('onContactReceived error:', Errors.toLogFormat(error));
    }
  }

  async function onGroupReceived(ev) {
    const details = ev.groupDetails;
    const { id } = details;

    const conversation = await ConversationController.getOrCreateAndWait(
      id,
      'group'
    );

    const updates = {
      name: details.name,
      members: details.members,
      color: details.color,
      type: 'group',
    };

    if (details.active) {
      const activeAt = conversation.get('active_at');

      // The idea is to make any new group show up in the left pane. If
      //   activeAt is null, then this group has been purposefully hidden.
      if (activeAt !== null) {
        updates.active_at = activeAt || Date.now();
      }
      updates.left = false;
    } else {
      updates.left = true;
    }

    if (details.blocked) {
      storage.addBlockedGroup(id);
    } else {
      storage.removeBlockedGroup(id);
    }

    conversation.set(updates);

    // Update the conversation avatar only if new avatar exists and hash differs
    const { avatar } = details;
    if (avatar && avatar.data) {
      const newAttributes = await window.Signal.Types.Conversation.maybeUpdateAvatar(
        conversation.attributes,
        avatar.data,
        {
          writeNewAttachmentData,
          deleteAttachmentData,
        }
      );
      conversation.set(newAttributes);
    }

    await window.Signal.Data.updateConversation(id, conversation.attributes, {
      Conversation: Whisper.Conversation,
    });
    const { expireTimer } = details;
    const isValidExpireTimer = typeof expireTimer === 'number';
    if (!isValidExpireTimer) {
      return;
    }

    const source = textsecure.storage.user.getNumber();
    const receivedAt = Date.now();
    await conversation.updateExpirationTimer(expireTimer, source, receivedAt, {
      fromSync: true,
    });

    ev.confirm();
  }

  // Descriptors
  const getGroupDescriptor = group => ({
    type: Message.GROUP,
    id: group.id,
  });

  // Matches event data from `libtextsecure` `MessageReceiver::handleSentMessage`:
  const getDescriptorForSent = ({ message, destination }) =>
    message.group
      ? getGroupDescriptor(message.group)
      : { type: Message.PRIVATE, id: destination };

  // Matches event data from `libtextsecure` `MessageReceiver::handleDataMessage`:
  const getDescriptorForReceived = ({ message, source }) =>
    message.group
      ? getGroupDescriptor(message.group)
      : { type: Message.PRIVATE, id: source };

  function createMessageHandler({
    createMessage,
    getMessageDescriptor,
    handleProfileUpdate,
  }) {
    return async event => {
      const { data, confirm } = event;

      const messageDescriptor = getMessageDescriptor(data);

      // Funnel messages to primary device conversation if multi-device
      const authorisation = await libloki.storage.getGrantAuthorisationForSecondaryPubKey(
        messageDescriptor.id
      );
      if (authorisation) {
        messageDescriptor.id = authorisation.primaryDevicePubKey;
      }

      const { PROFILE_KEY_UPDATE } = textsecure.protobuf.DataMessage.Flags;
      // eslint-disable-next-line no-bitwise
      const isProfileUpdate = Boolean(data.message.flags & PROFILE_KEY_UPDATE);
      if (isProfileUpdate) {
        return handleProfileUpdate({ data, confirm, messageDescriptor });
      }

      const primaryDeviceKey = window.storage.get('primaryDevicePubKey');
      const allOurDevices = await libloki.storage.getAllDevicePubKeysForPrimaryPubKey(
        primaryDeviceKey
      );
      const descriptorId = await textsecure.MessageReceiver.arrayBufferToString(
        messageDescriptor.id
      );
      let message;
      if (
        messageDescriptor.type === 'group' &&
        descriptorId.match(/^publicChat:/) &&
        allOurDevices.includes(data.source)
      ) {
        // Public chat messages from ourselves should be outgoing
        message = await createSentMessage(data);
      } else {
        message = await createMessage(data);
      }
      const isDuplicate = await isMessageDuplicate(message);
      if (isDuplicate) {
        // RSS expects duplciates, so squelch log
        if (!descriptorId.match(/^rss:/)) {
          window.log.warn('Received duplicate message', message.idForLogging());
        }
        return event.confirm();
      }

      await ConversationController.getOrCreateAndWait(
        messageDescriptor.id,
        messageDescriptor.type
      );
      return message.handleDataMessage(data.message, event.confirm, {
        initialLoadComplete,
      });
    };
  }

  // Received:
  async function handleMessageReceivedProfileUpdate({
    data,
    confirm,
    messageDescriptor,
  }) {
    const profileKey = data.message.profileKey.toString('base64');
    const sender = await ConversationController.getOrCreateAndWait(
      messageDescriptor.id,
      'private'
    );

    // Will do the save for us
    await sender.setProfileKey(profileKey);

    return confirm();
  }

  const onMessageReceived = createMessageHandler({
    handleProfileUpdate: handleMessageReceivedProfileUpdate,
    getMessageDescriptor: getDescriptorForReceived,
    createMessage: initIncomingMessage,
  });

  // Sent:
  async function handleMessageSentProfileUpdate({
    data,
    confirm,
    messageDescriptor,
  }) {
    // First set profileSharing = true for the conversation we sent to
    const { id, type } = messageDescriptor;
    const conversation = await ConversationController.getOrCreateAndWait(
      id,
      type
    );

    conversation.set({ profileSharing: true });
    await window.Signal.Data.updateConversation(id, conversation.attributes, {
      Conversation: Whisper.Conversation,
    });

    // Then we update our own profileKey if it's different from what we have
    const ourNumber = textsecure.storage.user.getNumber();
    const profileKey = data.message.profileKey.toString('base64');
    const me = await ConversationController.getOrCreate(ourNumber, 'private');

    // Will do the save for us if needed
    await me.setProfileKey(profileKey);

    return confirm();
  }

  function createSentMessage(data) {
    const now = Date.now();
    let sentTo = [];

    if (data.unidentifiedStatus && data.unidentifiedStatus.length) {
      sentTo = data.unidentifiedStatus.map(item => item.destination);
      const unidentified = _.filter(data.unidentifiedStatus, item =>
        Boolean(item.unidentified)
      );
      // eslint-disable-next-line no-param-reassign
      data.unidentifiedDeliveries = unidentified.map(item => item.destination);
    }

    return new Whisper.Message({
      source: textsecure.storage.user.getNumber(),
      sourceDevice: data.sourceDevice,
      sent_at: data.timestamp,
      sent_to: sentTo,
      received_at: data.isPublic ? data.receivedAt : now,
      conversationId: data.destination,
      type: 'outgoing',
      sent: true,
      unidentifiedDeliveries: data.unidentifiedDeliveries || [],
      expirationStartTimestamp: Math.min(
        data.expirationStartTimestamp || data.timestamp || Date.now(),
        Date.now()
      ),
    });
  }

  const onSentMessage = createMessageHandler({
    handleProfileUpdate: handleMessageSentProfileUpdate,
    getMessageDescriptor: getDescriptorForSent,
    createMessage: createSentMessage,
  });

  async function isMessageDuplicate(message) {
    try {
      const { attributes } = message;
      const result = await window.Signal.Data.getMessageBySender(attributes, {
        Message: Whisper.Message,
      });

      return Boolean(result);
    } catch (error) {
      window.log.error('isMessageDuplicate error:', Errors.toLogFormat(error));
      return false;
    }
  }

  async function initIncomingMessage(data, options = {}) {
    const { isError } = options;

    let messageData = {
      source: data.source,
      sourceDevice: data.sourceDevice,
      serverId: data.serverId,
      sent_at: data.timestamp,
      received_at: data.receivedAt || Date.now(),
      conversationId: data.source,
      unidentifiedDeliveryReceived: data.unidentifiedDeliveryReceived,
      type: 'incoming',
      unread: 1,
      isPublic: data.isPublic,
      isRss: data.isRss,
    };

    if (data.friendRequest) {
      messageData = {
        ...messageData,
        type: 'friend-request',
        friendStatus: 'pending',
        direction: 'incoming',
      };
    }

    const message = new Whisper.Message(messageData);

    // If we don't return early here, we can get into infinite error loops. So, no
    //   delivery receipts for sealed sender errors.

    // Note(LOKI): don't send receipt for FR as we don't have a session yet
    if (isError || !data.unidentifiedDeliveryReceived || data.friendRequest) {
      return message;
    }

    try {
      const { wrap, sendOptions } = ConversationController.prepareForSend(
        data.source
      );
      const isGroup = data && data.message && data.message.group;
      if (!isGroup) {
        await wrap(
          textsecure.messaging.sendDeliveryReceipt(
            data.source,
            data.timestamp,
            sendOptions
          )
        );
      }
    } catch (error) {
      window.log.error(
        `Failed to send delivery receipt to ${data.source} for message ${
          data.timestamp
        }:`,
        error && error.stack ? error.stack : error
      );
    }

    return message;
  }

  async function onError(ev) {
    const noSession =
      ev.error &&
      ev.error.message &&
      ev.error.message.indexOf('No record for device') === 0;
    const pubkey = ev.proto.source;

    if (noSession) {
      const convo = await ConversationController.getOrCreateAndWait(
        pubkey,
        'private'
      );

      if (!convo.get('sessionRestoreSeen')) {
        convo.set({ sessionRestoreSeen: true });

        await window.Signal.Data.updateConversation(
          convo.id,
          convo.attributes,
          { Conversation: Whisper.Conversation }
        );

        window.Whisper.events.trigger('showSessionRestoreConfirmation', {
          pubkey,
          onOk: () => {
            convo.sendMessage('', null, null, null, null, {
              sessionRestoration: true,
            });
          },
        });
      } else {
<<<<<<< HEAD
        window.log.verbose(
          `Already seen session restore for pubkey: ${pubkey}`
        );
=======
        window.log.debug(`Already seen session restore for pubkey: ${pubkey}`);
>>>>>>> dfca294e
        if (ev.confirm) {
          ev.confirm();
        }
      }

      // We don't want to display any failed messages in the conversation:
      return;
    }

    const { error } = ev;
    window.log.error('background onError:', Errors.toLogFormat(error));

    if (
      error &&
      error.name === 'HTTPError' &&
      (error.code === 401 || error.code === 403)
    ) {
      Whisper.events.trigger('unauthorized');

      if (messageReceiver) {
        await messageReceiver.stopProcessing();
        messageReceiver = null;
      }

      onEmpty();

      window.log.warn(
        'Client is no longer authorized; deleting local configuration'
      );
      Whisper.Registration.remove();

      const NUMBER_ID_KEY = 'number_id';
      const VERSION_KEY = 'version';
      const LAST_PROCESSED_INDEX_KEY = 'attachmentMigration_lastProcessedIndex';
      const IS_MIGRATION_COMPLETE_KEY = 'attachmentMigration_isComplete';

      const previousNumberId = textsecure.storage.get(NUMBER_ID_KEY);
      const lastProcessedIndex = textsecure.storage.get(
        LAST_PROCESSED_INDEX_KEY
      );
      const isMigrationComplete = textsecure.storage.get(
        IS_MIGRATION_COMPLETE_KEY
      );

      try {
        await textsecure.storage.protocol.removeAllConfiguration();

        // These two bits of data are important to ensure that the app loads up
        //   the conversation list, instead of showing just the QR code screen.
        Whisper.Registration.markEverDone();
        textsecure.storage.put(NUMBER_ID_KEY, previousNumberId);

        // These two are important to ensure we don't rip through every message
        //   in the database attempting to upgrade it after starting up again.
        textsecure.storage.put(
          IS_MIGRATION_COMPLETE_KEY,
          isMigrationComplete || false
        );
        textsecure.storage.put(
          LAST_PROCESSED_INDEX_KEY,
          lastProcessedIndex || null
        );
        textsecure.storage.put(VERSION_KEY, window.getVersion());

        window.log.info('Successfully cleared local configuration');
      } catch (eraseError) {
        window.log.error(
          'Something went wrong clearing local configuration',
          eraseError && eraseError.stack ? eraseError.stack : eraseError
        );
      }

      return;
    }

    if (error && error.name === 'HTTPError' && error.code === -1) {
      // Failed to connect to server
      if (navigator.onLine) {
        window.log.info('retrying in 1 minute');
        setTimeout(connect, 60000);

        Whisper.events.trigger('reconnectTimer');
      }
      return;
    }

    if (ev.proto) {
      if (error && error.name === 'MessageCounterError') {
        if (ev.confirm) {
          ev.confirm();
        }
        // Ignore this message. It is likely a duplicate delivery
        // because the server lost our ack the first time.
        return;
      }
      const envelope = ev.proto;
      const message = await initIncomingMessage(envelope, { isError: true });

      await message.saveErrors(error || new Error('Error was null'));
      const id = message.get('conversationId');
      const conversation = await ConversationController.getOrCreateAndWait(
        id,
        'private'
      );
      conversation.set({
        active_at: Date.now(),
        unreadCount: conversation.get('unreadCount') + 1,
      });

      const conversationTimestamp = conversation.get('timestamp');
      const messageTimestamp = message.get('timestamp');
      if (!conversationTimestamp || messageTimestamp > conversationTimestamp) {
        conversation.set({ timestamp: message.get('sent_at') });
      }

      conversation.trigger('newmessage', message);
      conversation.notify(message);

      if (ev.confirm) {
        ev.confirm();
      }

      await window.Signal.Data.updateConversation(id, conversation.attributes, {
        Conversation: Whisper.Conversation,
      });
    }

    throw error;
  }

  function onReadReceipt(ev) {
    const readAt = ev.timestamp;
    const { timestamp } = ev.read;
    const { reader } = ev.read;
    window.log.info('read receipt', reader, timestamp);

    if (!storage.get('read-receipt-setting')) {
      return ev.confirm();
    }

    const receipt = Whisper.ReadReceipts.add({
      reader,
      timestamp,
      read_at: readAt,
    });

    receipt.on('remove', ev.confirm);

    // Calling this directly so we can wait for completion
    return Whisper.ReadReceipts.onReceipt(receipt);
  }

  function onReadSync(ev) {
    const readAt = ev.timestamp;
    const { timestamp } = ev.read;
    const { sender } = ev.read;
    window.log.info('read sync', sender, timestamp);

    const receipt = Whisper.ReadSyncs.add({
      sender,
      timestamp,
      read_at: readAt,
    });

    receipt.on('remove', ev.confirm);

    // Calling this directly so we can wait for completion
    return Whisper.ReadSyncs.onReceipt(receipt);
  }

  async function onVerified(ev) {
    const number = ev.verified.destination;
    const key = ev.verified.identityKey;
    let state;

    const c = new Whisper.Conversation({
      id: number,
    });
    const error = c.validateNumber();
    if (error) {
      window.log.error(
        'Invalid verified sync received:',
        Errors.toLogFormat(error)
      );
      return;
    }

    switch (ev.verified.state) {
      case textsecure.protobuf.Verified.State.DEFAULT:
        state = 'DEFAULT';
        break;
      case textsecure.protobuf.Verified.State.VERIFIED:
        state = 'VERIFIED';
        break;
      case textsecure.protobuf.Verified.State.UNVERIFIED:
        state = 'UNVERIFIED';
        break;
      default:
        window.log.error(`Got unexpected verified state: ${ev.verified.state}`);
    }

    window.log.info(
      'got verified sync for',
      number,
      state,
      ev.viaContactSync ? 'via contact sync' : ''
    );

    const contact = await ConversationController.getOrCreateAndWait(
      number,
      'private'
    );
    const options = {
      viaSyncMessage: true,
      viaContactSync: ev.viaContactSync,
      key,
    };

    if (state === 'VERIFIED') {
      await contact.setVerified(options);
    } else if (state === 'DEFAULT') {
      await contact.setVerifiedDefault(options);
    } else {
      await contact.setUnverified(options);
    }

    if (ev.confirm) {
      ev.confirm();
    }
  }

  function onDeliveryReceipt(ev) {
    const { deliveryReceipt } = ev;
    window.log.info(
      'delivery receipt from',
      `${deliveryReceipt.source}.${deliveryReceipt.sourceDevice}`,
      deliveryReceipt.timestamp
    );

    const receipt = Whisper.DeliveryReceipts.add({
      timestamp: deliveryReceipt.timestamp,
      source: deliveryReceipt.source,
    });

    ev.confirm();

    // Calling this directly so we can wait for completion
    return Whisper.DeliveryReceipts.onReceipt(receipt);
  }
})();<|MERGE_RESOLUTION|>--- conflicted
+++ resolved
@@ -697,7 +697,6 @@
     window.addEventListener('unload', () => Whisper.Notifications.fastClear());
 
     Whisper.events.on('showConversation', (id, messageId) => {
-<<<<<<< HEAD
       if (appView) {
         appView.openConversation(id, messageId);
       }
@@ -764,9 +763,10 @@
 
       const ev = new Event('group');
 
-      const ourKey = textsecure.storage.user.getNumber();
-
-      const allMembers = [ourKey, ...members];
+      const primaryDeviceKey =
+        window.storage.get('primaryDevicePubKey') ||
+        textsecure.storage.user.getNumber();
+      const allMembers = [primaryDeviceKey, ...members];
 
       ev.groupDetails = {
         id: groupId,
@@ -795,7 +795,7 @@
         window.friends.friendRequestStatusEnum.friends
       );
 
-      convo.updateGroupAdmins([ourKey]);
+      convo.updateGroupAdmins([primaryDeviceKey]);
 
       appView.openConversation(groupId, {});
     };
@@ -1060,6 +1060,7 @@
       window.setMediaPermissions(!mediaPermissions);
     };
 
+    // attempts a connection to an open group server
     window.attemptConnection = async (serverURL, channelId) => {
       let rawserverURL = serverURL
         .replace(/^https?:\/\//i, '')
@@ -1154,466 +1155,6 @@
 
     Whisper.events.on('removeModerators', async groupConvo => {
       if (appView) {
-=======
-      if (appView) {
-        appView.openConversation(id, messageId);
-      }
-    });
-
-    window.doUpdateGroup = async (groupId, groupName, members) => {
-      const ourKey = textsecure.storage.user.getNumber();
-
-      const ev = new Event('message');
-      ev.confirm = () => {};
-
-      ev.data = {
-        source: ourKey,
-        timestamp: Date.now(),
-        message: {
-          group: {
-            id: groupId,
-            type: textsecure.protobuf.GroupContext.Type.UPDATE,
-            name: groupName,
-            members,
-            avatar: null, // TODO
-          },
-        },
-      };
-
-      const convo = await ConversationController.getOrCreateAndWait(
-        groupId,
-        'group'
-      );
-
-      if (convo.isPublic()) {
-        const API = await convo.getPublicSendData();
-        if (await API.setChannelName(groupName)) {
-          // queue update from server
-          // and let that set the conversation
-          API.pollForChannelOnce();
-          // or we could just directly call
-          // convo.setGroupName(groupName);
-          // but gut is saying let the server be the definitive storage of the state
-          // and trickle down from there
-        }
-        return;
-      }
-
-      const avatar = '';
-      const options = {};
-
-      const recipients = _.union(convo.get('members'), members);
-
-      await onMessageReceived(ev);
-      convo.updateGroup({
-        groupId,
-        groupName,
-        avatar,
-        recipients,
-        members,
-        options,
-      });
-    };
-
-    window.doCreateGroup = async (groupName, members) => {
-      const keypair = await libsignal.KeyHelper.generateIdentityKeyPair();
-      const groupId = StringView.arrayBufferToHex(keypair.pubKey);
-
-      const ev = new Event('group');
-
-      const primaryDeviceKey =
-        window.storage.get('primaryDevicePubKey') ||
-        textsecure.storage.user.getNumber();
-      const allMembers = [primaryDeviceKey, ...members];
-
-      ev.groupDetails = {
-        id: groupId,
-        name: groupName,
-        members: allMembers,
-        recipients: allMembers,
-        active: true,
-        expireTimer: 0,
-        avatar: '',
-      };
-
-      ev.confirm = () => {};
-
-      await onGroupReceived(ev);
-
-      const convo = await ConversationController.getOrCreateAndWait(
-        groupId,
-        'group'
-      );
-
-      convo.updateGroup(ev.groupDetails);
-
-      // Group conversations are automatically 'friends'
-      // so that we can skip the friend request logic
-      convo.setFriendRequestStatus(
-        window.friends.friendRequestStatusEnum.friends
-      );
-
-      convo.updateGroupAdmins([primaryDeviceKey]);
-
-      appView.openConversation(groupId, {});
-    };
-
-    window.confirmationDialog = params => {
-      const confirmDialog = new Whisper.SessionConfirmView({
-        el: $('#session-confirm-container'),
-        title: params.title,
-        message: params.message,
-        messageSub: params.messageSub || undefined,
-        resolve: params.resolve || undefined,
-        reject: params.reject || undefined,
-        okText: params.okText || undefined,
-        okTheme: params.okTheme || undefined,
-        closeTheme: params.closeTheme || undefined,
-        cancelText: params.cancelText || undefined,
-        hideCancel: params.hideCancel || false,
-      });
-
-      confirmDialog.render();
-    };
-
-    window.showQRDialog = window.owsDesktopApp.appView.showQRDialog;
-    window.showSeedDialog = window.owsDesktopApp.appView.showSeedDialog;
-    window.showPasswordDialog = window.owsDesktopApp.appView.showPasswordDialog;
-    window.showEditProfileDialog = async callback => {
-      const ourNumber = window.storage.get('primaryDevicePubKey');
-      const conversation = await ConversationController.getOrCreateAndWait(
-        ourNumber,
-        'private'
-      );
-
-      const readFile = attachment =>
-        new Promise((resolve, reject) => {
-          const fileReader = new FileReader();
-          fileReader.onload = e => {
-            const data = e.target.result;
-            resolve({
-              ...attachment,
-              data,
-              size: data.byteLength,
-            });
-          };
-          fileReader.onerror = reject;
-          fileReader.onabort = reject;
-          fileReader.readAsArrayBuffer(attachment.file);
-        });
-
-      const avatarPath = conversation.getAvatarPath();
-      const profile = conversation.getLokiProfile();
-      const displayName = profile && profile.displayName;
-
-      if (appView) {
-        appView.showEditProfileDialog({
-          callback,
-          profileName: displayName,
-          pubkey: ourNumber,
-          avatarPath,
-          avatarColor: conversation.getColor(),
-          onOk: async (newName, avatar) => {
-            let newAvatarPath = '';
-            let url = null;
-            let profileKey = null;
-            if (avatar) {
-              const data = await readFile({ file: avatar });
-
-              // For simplicity we use the same attachment pointer that would send to
-              // others, which means we need to wait for the database response.
-              // To avoid the wait, we create a temporary url for the local image
-              // and use it until we the the response from the server
-              const tempUrl = window.URL.createObjectURL(avatar);
-              conversation.setLokiProfile({ displayName: newName });
-              conversation.set('avatar', tempUrl);
-
-              // Encrypt with a new key every time
-              profileKey = libsignal.crypto.getRandomBytes(32);
-              const encryptedData = await textsecure.crypto.encryptProfile(
-                data.data,
-                profileKey
-              );
-
-              const avatarPointer = await textsecure.messaging.uploadAvatar({
-                ...data,
-                data: encryptedData,
-                size: encryptedData.byteLength,
-              });
-
-              ({ url } = avatarPointer);
-
-              storage.put('profileKey', profileKey);
-
-              conversation.set('avatarPointer', url);
-
-              const upgraded = await Signal.Migrations.processNewAttachment({
-                isRaw: true,
-                data: data.data,
-                url,
-              });
-              newAvatarPath = upgraded.path;
-            }
-
-            // Replace our temporary image with the attachment pointer from the server:
-            conversation.set('avatar', null);
-            conversation.setLokiProfile({
-              displayName: newName,
-              avatar: newAvatarPath,
-            });
-            // inform all your registered public servers
-            // could put load on all the servers
-            // if they just keep changing their names without sending messages
-            // so we could disable this here
-            // or least it enable for the quickest response
-            window.lokiPublicChatAPI.setProfileName(newName);
-            window
-              .getConversations()
-              .filter(convo => convo.isPublic() && !convo.isRss())
-              .forEach(convo =>
-                convo.trigger('ourAvatarChanged', { url, profileKey })
-              );
-          },
-        });
-      }
-    };
-
-    // Set user's launch count.
-    const prevLaunchCount = window.getSettingValue('launch-count');
-    const launchCount = !prevLaunchCount ? 1 : prevLaunchCount + 1;
-    window.setSettingValue('launch-count', launchCount);
-
-    // On first launch
-    if (launchCount === 1) {
-      // Initialise default settings
-      window.setSettingValue('hide-menu-bar', true);
-      window.setSettingValue('link-preview-setting', false);
-    }
-
-    // Render onboarding message from LeftPaneMessageSection
-    // unless user turns it off during their session
-    window.setSettingValue('render-message-onboarding', true);
-
-    // Generates useful random ID for various purposes
-    window.generateID = () =>
-      Math.random()
-        .toString(36)
-        .substring(3);
-
-    window.toasts = new Map();
-    window.pushToast = options => {
-      // Setting toasts with the same ID can be used to prevent identical
-      // toasts from appearing at once (stacking).
-      // If toast already exists, it will be reloaded (updated)
-
-      const params = {
-        title: options.title,
-        id: options.id || window.generateID(),
-        description: options.description || '',
-        type: options.type || '',
-        icon: options.icon || '',
-        shouldFade: options.shouldFade,
-      };
-
-      // Give all toasts an ID. User may define.
-      let currentToast;
-      const toastID = params.id;
-      const toast = !!toastID && window.toasts.get(toastID);
-      if (toast) {
-        currentToast = window.toasts.get(toastID);
-        currentToast.update(params);
-      } else {
-        // Make new Toast
-        window.toasts.set(
-          toastID,
-          new Whisper.SessionToastView({
-            el: $('#session-toast-container'),
-          })
-        );
-
-        currentToast = window.toasts.get(toastID);
-        currentToast.render();
-        currentToast.update(params);
-      }
-
-      // Remove some toasts if too many exist
-      const maxToasts = 6;
-      while (window.toasts.size > maxToasts) {
-        const finalToastID = window.toasts.keys().next().value;
-        window.toasts.get(finalToastID).fadeToast();
-      }
-
-      return toastID;
-    };
-
-    window.getFriendsFromContacts = contacts => {
-      // To call from TypeScript, input / output are both
-      // of type Array<ConversationType>
-      let friendList = contacts;
-      if (friendList !== undefined) {
-        friendList = friendList.filter(
-          friend => friend.type === 'direct' && !friend.isMe
-        );
-      }
-      return friendList;
-    };
-
-    // Get memberlist. This function is not accurate >>
-    // window.getMemberList = window.lokiPublicChatAPI.getListOfMembers();
-
-    window.deleteAccount = async () => {
-      try {
-        window.log.info('Deleting everything!');
-
-        const { Logs } = window.Signal;
-        await Logs.deleteAll();
-
-        await window.Signal.Data.removeAll();
-        await window.Signal.Data.close();
-        await window.Signal.Data.removeDB();
-
-        await window.Signal.Data.removeOtherData();
-      } catch (error) {
-        window.log.error(
-          'Something went wrong deleting all data:',
-          error && error.stack ? error.stack : error
-        );
-      }
-      window.restart();
-    };
-
-    window.toggleTheme = () => {
-      const theme = window.Events.getThemeSetting();
-      const updatedTheme = theme === 'dark' ? 'light' : 'dark';
-
-      $(document.body)
-        .removeClass('dark-theme')
-        .removeClass('light-theme')
-        .addClass(`${updatedTheme}-theme`);
-      window.Events.setThemeSetting(updatedTheme);
-    };
-
-    window.toggleMenuBar = () => {
-      const current = window.getSettingValue('hide-menu-bar');
-      if (current === undefined) {
-        window.Events.setHideMenuBar(false);
-        return;
-      }
-
-      window.Events.setHideMenuBar(!current);
-    };
-
-    window.toggleSpellCheck = () => {
-      const newValue = !window.getSettingValue('spell-check');
-      window.Events.setSpellCheck(newValue);
-    };
-
-    window.toggleLinkPreview = () => {
-      const newValue = !window.getSettingValue('link-preview-setting');
-      window.setSettingValue('link-preview-setting', newValue);
-    };
-
-    window.toggleMediaPermissions = () => {
-      const mediaPermissions = window.getMediaPermissions();
-      window.setMediaPermissions(!mediaPermissions);
-    };
-
-    // attempts a connection to an open group server
-    window.attemptConnection = async (serverURL, channelId) => {
-      let rawserverURL = serverURL
-        .replace(/^https?:\/\//i, '')
-        .replace(/[/\\]+$/i, '');
-      rawserverURL = rawserverURL.toLowerCase();
-      const sslServerURL = `https://${rawserverURL}`;
-      const conversationId = `publicChat:${channelId}@${rawserverURL}`;
-
-      // quickly peak to make sure we don't already have it
-      const conversationExists = window.ConversationController.get(
-        conversationId
-      );
-      if (conversationExists) {
-        // We are already a member of this public chat
-        return new Promise((_resolve, reject) => {
-          reject(window.i18n('publicChatExists'));
-        });
-      }
-
-      // get server
-      const serverAPI = await window.lokiPublicChatAPI.findOrCreateServer(
-        sslServerURL
-      );
-      // SSL certificate failure or offline
-      if (!serverAPI) {
-        // Url incorrect or server not compatible
-        return new Promise((_resolve, reject) => {
-          reject(window.i18n('connectToServerFail'));
-        });
-      }
-
-      // create conversation
-      const conversation = await window.ConversationController.getOrCreateAndWait(
-        conversationId,
-        'group'
-      );
-
-      // convert conversation to a public one
-      await conversation.setPublicSource(sslServerURL, channelId);
-      // set friend and appropriate SYNC messages for multidevice
-      await conversation.setFriendRequestStatus(
-        window.friends.friendRequestStatusEnum.friends,
-        { blockSync: true }
-      );
-
-      // and finally activate it
-      conversation.getPublicSendData(); // may want "await" if you want to use the API
-
-      return conversation;
-    };
-
-    window.sendGroupInvitations = (serverInfo, pubkeys) => {
-      pubkeys.forEach(async pubkey => {
-        const convo = await ConversationController.getOrCreateAndWait(
-          pubkey,
-          'private'
-        );
-
-        if (convo) {
-          convo.sendMessage('', null, null, null, {
-            serverName: serverInfo.name,
-            channelId: serverInfo.channelId,
-            serverAddress: serverInfo.address,
-          });
-        }
-      });
-    };
-
-    Whisper.events.on('createNewGroup', async () => {
-      if (appView) {
-        appView.showCreateGroup();
-      }
-    });
-
-    Whisper.events.on('updateGroup', async groupConvo => {
-      if (appView) {
-        appView.showUpdateGroupDialog(groupConvo);
-      }
-    });
-
-    Whisper.events.on('inviteFriends', async groupConvo => {
-      if (appView) {
-        appView.showInviteFriendsDialog(groupConvo);
-      }
-    });
-
-    Whisper.events.on('addModerators', async groupConvo => {
-      if (appView) {
-        appView.showAddModeratorsDialog(groupConvo);
-      }
-    });
-
-    Whisper.events.on('removeModerators', async groupConvo => {
-      if (appView) {
->>>>>>> dfca294e
         appView.showRemoveModeratorsDialog(groupConvo);
       }
     });
@@ -1752,7 +1293,6 @@
     });
 
     Whisper.events.on('showSeedDialog', async () => {
-<<<<<<< HEAD
       if (appView) {
         appView.showSeedDialog();
       }
@@ -1765,20 +1305,6 @@
       }
     });
 
-=======
-      if (appView) {
-        appView.showSeedDialog();
-      }
-    });
-
-    Whisper.events.on('showQRDialog', async () => {
-      if (appView) {
-        const ourNumber = textsecure.storage.user.getNumber();
-        appView.showQRDialog(ourNumber);
-      }
-    });
-
->>>>>>> dfca294e
     Whisper.events.on('showDevicePairingDialog', async (options = {}) => {
       if (appView) {
         appView.showDevicePairingDialog(options);
@@ -2663,13 +2189,7 @@
           },
         });
       } else {
-<<<<<<< HEAD
-        window.log.verbose(
-          `Already seen session restore for pubkey: ${pubkey}`
-        );
-=======
         window.log.debug(`Already seen session restore for pubkey: ${pubkey}`);
->>>>>>> dfca294e
         if (ev.confirm) {
           ev.confirm();
         }
