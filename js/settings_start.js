--- conflicted
+++ resolved
@@ -34,20 +34,11 @@
 window.initialRequest = getInitialData();
 
 // eslint-disable-next-line more/no-then
-<<<<<<< HEAD
-window.initialRequest.then(data => {
-  'use strict';
-
-  storage.fetch();
-
-  window.initialData = data;
-  window.view = new Whisper.SettingsView();
-  window.view.$el.appendTo($body);
-});
-=======
 window.initialRequest.then(
   data => {
     'use strict';
+                           
+    storage.fetch();
 
     window.initialData = data;
     window.view = new Whisper.SettingsView();
@@ -62,5 +53,4 @@
     );
     window.closeSettings();
   }
-);
->>>>>>> c5eb0672
+);