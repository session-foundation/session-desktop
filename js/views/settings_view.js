/* global i18n: false */
/* global Whisper: false */
/* global $: false */

/* eslint-disable no-new */

// eslint-disable-next-line func-names
(function() {
  'use strict';

  window.Whisper = window.Whisper || {};
  const { Settings } = window.Signal.Types;

  const CheckboxView = Whisper.View.extend({
    initialize(options) {
      this.name = options.name;
      this.setFn = options.setFn;
      this.value = options.value;
      this.populate();
    },
    events: {
      change: 'change',
    },
    change(e) {
      const value = e.target.checked;
      this.setFn(value);
      window.log.info(this.name, 'changed to', value);
    },
    populate() {
      this.$('input').prop('checked', !!this.value);
    },
  });

  const MediaPermissionsSettingView = Whisper.View.extend({
    initialize(options) {
      this.value = options.value;
      this.setFn = options.setFn;
      this.populate();
    },
    events: {
      change: 'change',
    },
    change(e) {
      this.value = e.target.checked;
      this.setFn(this.value);
      window.log.info('media-permissions changed to', this.value);
    },
    populate() {
      this.$('input').prop('checked', Boolean(this.value));
    },
  });

  const MessageTTLSettingView = Whisper.View.extend({
    initialize(options) {
      this.value = options.value;
      this.setFn = options.setFn;
      this.populate();
    },
    events: {
      change: 'change',
      input: 'input',
    },
    change(e) {
      this.value = e.target.value;
      this.setFn(this.value);
      window.log.info('message-ttl-setting changed to', this.value);
    },
    input(e) {
      this.value = e.target.value;
      this.$('label').html(`${this.value} Hours`);
    },
    populate() {
      this.$('input').val(this.value);
      this.$('label').html(`${this.value} Hours`);
    },
  });

  const ReadReceiptSettingView = Whisper.View.extend({
    initialize(options) {
      this.value = options.value;
      this.setFn = options.setFn;
      this.populate();
    },
    events: {
      change: 'change',
    },
    change(e) {
      this.value = e.target.checked;
      this.setFn(this.value);
      window.log.info('read-receipt-setting changed to', this.value);
    },
    populate() {
      this.$('input').prop('checked', Boolean(this.value));
    },
  });

  const RadioButtonGroupView = Whisper.View.extend({
    initialize(options) {
      this.name = options.name;
      this.setFn = options.setFn;
      this.value = options.value;
      this.populate();
    },
    events: {
      change: 'change',
    },
    change(e) {
      const value = this.$(e.target).val();
      this.setFn(value);
      window.log.info(this.name, 'changed to', value);
    },
    populate() {
      this.$(`#${this.name}-${this.value}`).attr('checked', 'checked');
    },
  });
  Whisper.SettingsView = Whisper.View.extend({
    className: 'settings modal expand',
    templateName: 'settings',
    initialize() {
      this.render();
      new RadioButtonGroupView({
        el: this.$('.notification-settings'),
        name: 'notification-setting',
        value: window.initialData.notificationSetting,
        setFn: window.setNotificationSetting,
      });
      new RadioButtonGroupView({
        el: this.$('.theme-settings'),
        name: 'theme-setting',
        value: window.initialData.themeSetting,
        setFn: theme => {
          $(document.body)
            .removeClass('dark-theme')
            .removeClass('light-theme')
            .addClass(`${theme}-theme`);
          window.setThemeSetting(theme);
        },
      });
      if (Settings.isAudioNotificationSupported()) {
        new CheckboxView({
          el: this.$('.audio-notification-setting'),
          name: 'audio-notification-setting',
          value: window.initialData.audioNotification,
          setFn: window.setAudioNotification,
        });
      }
      new CheckboxView({
        el: this.$('.spell-check-setting'),
        name: 'spell-check-setting',
        value: window.initialData.spellCheck,
        setFn: window.setSpellCheck,
      });
<<<<<<< HEAD
      new CheckboxView({
        el: this.$('.menu-bar-setting'),
        name: 'menu-bar-setting',
        value: window.initialData.hideMenuBar,
        setFn: window.setHideMenuBar,
      });
      new CheckboxView({
        el: this.$('.link-preview-setting'),
        name: 'link-preview-setting',
        value: window.initialData.linkPreviewSetting,
        setFn: window.setLinkPreviewSetting,
      });
=======
      if (Settings.isHideMenuBarSupported()) {
        new CheckboxView({
          el: this.$('.menu-bar-setting'),
          name: 'menu-bar-setting',
          value: window.initialData.hideMenuBar,
          setFn: window.setHideMenuBar,
        });
      }
>>>>>>> e54d2b34
      new MediaPermissionsSettingView({
        el: this.$('.media-permissions'),
        value: window.initialData.mediaPermissions,
        setFn: window.setMediaPermissions,
      });
      new ReadReceiptSettingView({
        el: this.$('.read-receipt-setting'),
        value: window.initialData.readReceiptSetting,
        setFn: window.setReadReceiptSetting,
      });
      new MessageTTLSettingView({
        el: this.$('.message-ttl-setting'),
        value: window.initialData.messageTTL,
        setFn: window.setMessageTTL,
      });
      const blockedNumberView = new Whisper.BlockedNumberView().render();
      this.$('.blocked-user-setting').append(blockedNumberView.el);

      if (!window.initialData.isPrimary) {
        const syncView = new SyncView().render();
        this.$('.sync-setting').append(syncView.el);
      }
    },
    events: {
      'click .close': 'onClose',
      'click .clear-data': 'onClearData',
    },
    render_attributes() {
      return {
        deviceNameLabel: i18n('deviceName'),
        deviceName: window.initialData.deviceName,
        theme: i18n('theme'),
        notifications: i18n('notifications'),
        notificationSettingsDialog: i18n('notificationSettingsDialog'),
        settings: i18n('settings'),
        disableNotifications: i18n('disableNotifications'),
        nameAndMessage: i18n('nameAndMessage'),
        noNameOrMessage: i18n('noNameOrMessage'),
        nameOnly: i18n('nameOnly'),
        audioNotificationDescription: i18n('audioNotificationDescription'),
        isAudioNotificationSupported: Settings.isAudioNotificationSupported(),
        isHideMenuBarSupported: Settings.isHideMenuBarSupported(),
        themeLight: i18n('themeLight'),
        themeDark: i18n('themeDark'),
        hideMenuBar: i18n('hideMenuBar'),
        clearDataHeader: i18n('clearDataHeader'),
        clearDataButton: i18n('clearDataButton'),
        clearDataExplanation: i18n('clearDataExplanation'),
        permissions: i18n('permissions'),
        mediaPermissionsDescription: i18n('mediaPermissionsDescription'),
        generalHeader: i18n('general'),
        readReceiptSettingDescription: i18n('readReceiptSettingDescription'),
        messageTTL: i18n('messageTTL'),
        messageTTLSettingDescription: i18n('messageTTLSettingDescription'),
        messageTTLSettingWarning: i18n('messageTTLSettingWarning'),
        spellCheckHeader: i18n('spellCheck'),
        spellCheckDescription: i18n('spellCheckDescription'),
        blockedHeader: 'Blocked Users',
        linkPreviews: i18n('linkPreviews'),
        linkPreviewsDescription: i18n('linkPreviewsDescription'),
        linkPreviewsSettingDescription: i18n('linkPreviewsSettingDescription'),
      };
    },
    onClose() {
      window.closeSettings();
    },
    onClearData() {
      window.deleteAllData();
      window.closeSettings();
    },
  });

  const SyncView = Whisper.View.extend({
    templateName: 'syncSettings',
    className: 'syncSettings',
    events: {
      'click .sync': 'sync',
    },
    initialize() {
      this.lastSyncTime = window.initialData.lastSyncTime;
    },
    enable() {
      this.$('.sync').text(i18n('syncNow'));
      this.$('.sync').removeAttr('disabled');
    },
    disable() {
      this.$('.sync').attr('disabled', 'disabled');
      this.$('.sync').text(i18n('syncing'));
    },
    onsuccess() {
      window.setLastSyncTime(Date.now());
      this.lastSyncTime = Date.now();
      window.log.info('sync successful');
      this.enable();
      this.render();
    },
    ontimeout() {
      window.log.error('sync timed out');
      this.$('.synced_at').hide();
      this.$('.sync_failed').show();
      this.enable();
    },
    async sync() {
      this.$('.sync_failed').hide();
      if (window.initialData.isPrimary) {
        window.log.warn('Tried to sync from device 1');
        return;
      }

      this.disable();
      try {
        await window.makeSyncRequest();
        this.onsuccess();
      } catch (error) {
        this.ontimeout();
      }
    },
    render_attributes() {
      const attrs = {
        sync: i18n('sync'),
        syncNow: i18n('syncNow'),
        syncExplanation: i18n('syncExplanation'),
        syncFailed: i18n('syncFailed'),
      };
      let date = this.lastSyncTime;
      if (date) {
        date = new Date(date);
        attrs.lastSynced = i18n('lastSynced');
        attrs.syncDate = date.toLocaleDateString();
        attrs.syncTime = date.toLocaleTimeString();
      }
      return attrs;
    },
  });
})();<|MERGE_RESOLUTION|>--- conflicted
+++ resolved
@@ -150,20 +150,6 @@
         value: window.initialData.spellCheck,
         setFn: window.setSpellCheck,
       });
-<<<<<<< HEAD
-      new CheckboxView({
-        el: this.$('.menu-bar-setting'),
-        name: 'menu-bar-setting',
-        value: window.initialData.hideMenuBar,
-        setFn: window.setHideMenuBar,
-      });
-      new CheckboxView({
-        el: this.$('.link-preview-setting'),
-        name: 'link-preview-setting',
-        value: window.initialData.linkPreviewSetting,
-        setFn: window.setLinkPreviewSetting,
-      });
-=======
       if (Settings.isHideMenuBarSupported()) {
         new CheckboxView({
           el: this.$('.menu-bar-setting'),
@@ -172,7 +158,12 @@
           setFn: window.setHideMenuBar,
         });
       }
->>>>>>> e54d2b34
+      new CheckboxView({
+        el: this.$('.link-preview-setting'),
+        name: 'link-preview-setting',
+        value: window.initialData.linkPreviewSetting,
+        setFn: window.setLinkPreviewSetting,
+      });
       new MediaPermissionsSettingView({
         el: this.$('.media-permissions'),
         value: window.initialData.mediaPermissions,
