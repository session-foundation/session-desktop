--- conflicted
+++ resolved
@@ -219,14 +219,6 @@
         .find('.network-status-container')
         .append(this.networkStatusView.render().el);
 
-<<<<<<< HEAD
-      extension.windows.onClosed(() => {
-        this.inboxListView.stopListening();
-        this.contactListView.stopListening();
-      });
-
-=======
->>>>>>> bf904ddd
       if (extension.expired()) {
         const banner = new Whisper.ExpiredAlertBanner().render();
         banner.$el.prependTo(this.$el);
