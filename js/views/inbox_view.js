--- conflicted
+++ resolved
@@ -1,9 +1,6 @@
 /* global
-<<<<<<< HEAD
-=======
   $,
   ConversationController,
->>>>>>> e54d2b34
   extension,
   ConversationController
   getConversations,
