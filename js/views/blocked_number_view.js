--- conflicted
+++ resolved
@@ -12,7 +12,6 @@
 
   window.Whisper = window.Whisper || {};
 
-<<<<<<< HEAD
   Whisper.BlockedNumberView = Whisper.View.extend({
     templateName: 'blockedUserSettings',
     className: 'blockedUserSettings',
@@ -21,28 +20,10 @@
     },
     initialize() {
       storage.onready(() => {
-        this.collection = BlockedNumberController.getAll();
+        BlockedNumberController.refresh();
+        this.collection = getBlockedNumbers();
         this.listView = new Whisper.BlockedNumberListView({
           collection: this.collection,
-=======
-    Whisper.BlockedNumberView = Whisper.View.extend({
-      templateName: 'blockedUserSettings',
-      className: 'blockedUserSettings',
-      events: {
-        'click .unblock-button': 'onUnblock',
-      },
-      initialize() {
-        storage.onready(() => {
-          BlockedNumberController.refresh();
-          this.collection = getBlockedNumbers();
-          this.listView = new Whisper.BlockedNumberListView({
-            collection: this.collection,
-          });
-
-          this.listView.render();
-          this.blockedUserSettings = this.$('.blocked-user-settings');
-          this.blockedUserSettings.prepend(this.listView.el);
->>>>>>> ea1d007b
         });
 
         this.listView.render();
