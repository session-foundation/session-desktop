/* global
  $,
  _,
  ConversationController
  emojiData,
  EmojiPanel,
  extension,
  i18n,
  Signal,
  storage,
  textsecure,
  Whisper,
<<<<<<< HEAD
  ConversationController,
  clipboard
=======
>>>>>>> c5eb0672
*/

// eslint-disable-next-line func-names
(function() {
  'use strict';

  window.Whisper = window.Whisper || {};
  const { Message } = window.Signal.Types;
  const {
    upgradeMessageSchema,
    getAbsoluteAttachmentPath,
  } = window.Signal.Migrations;

  Whisper.ExpiredToast = Whisper.ToastView.extend({
    render_attributes() {
      return { toastMessage: i18n('expiredWarning') };
    },
  });
  Whisper.BlockedToast = Whisper.ToastView.extend({
    render_attributes() {
      return { toastMessage: i18n('unblockToSend') };
    },
  });
  Whisper.BlockedGroupToast = Whisper.ToastView.extend({
    render_attributes() {
      return { toastMessage: i18n('unblockGroupToSend') };
    },
  });
  Whisper.LeftGroupToast = Whisper.ToastView.extend({
    render_attributes() {
      return { toastMessage: i18n('youLeftTheGroup') };
    },
  });
  Whisper.OriginalNotFoundToast = Whisper.ToastView.extend({
    render_attributes() {
      return { toastMessage: i18n('originalMessageNotFound') };
    },
  });
  Whisper.OriginalNoLongerAvailableToast = Whisper.ToastView.extend({
    render_attributes() {
      return { toastMessage: i18n('originalMessageNotAvailable') };
    },
  });
  Whisper.FoundButNotLoadedToast = Whisper.ToastView.extend({
    render_attributes() {
      return { toastMessage: i18n('messageFoundButNotLoaded') };
    },
  });
  Whisper.VoiceNoteMustBeOnlyAttachmentToast = Whisper.ToastView.extend({
    render_attributes() {
      return { toastMessage: i18n('voiceNoteMustBeOnlyAttachment') };
    },
  });

  Whisper.ConversationLoadingScreen = Whisper.View.extend({
    templateName: 'conversation-loading-screen',
    className: 'conversation-loading-screen',
  });

  Whisper.ConversationView = Whisper.View.extend({
    className() {
      return ['conversation', this.model.get('type')].join(' ');
    },
    id() {
      return `conversation-${this.model.cid}`;
    },
    template: $('#conversation').html(),
    render_attributes() {
      return {
        'disable-inputs': false,
        'send-message': i18n('sendMessage'),
        'android-length-warning': i18n('androidMessageLengthWarning'),
      };
    },
    initialize(options) {
      this.listenTo(this.model, 'destroy', this.stopListening);
      this.listenTo(this.model, 'change:verified', this.onVerifiedChange);
      this.listenTo(this.model, 'newmessage', this.addMessage);
      this.listenTo(this.model, 'opened', this.onOpened);
      this.listenTo(this.model, 'prune', this.onPrune);
      this.listenTo(this.model, 'disable:input', this.onDisableInput);
      this.listenTo(this.model, 'change:placeholder', this.onChangePlaceholder);
      this.listenTo(this.model, 'typing-update', this.renderTypingBubble);
      this.listenTo(
        this.model.messageCollection,
        'show-identity',
        this.showSafetyNumber
      );
      this.listenTo(this.model.messageCollection, 'force-send', this.forceSend);
      this.listenTo(this.model.messageCollection, 'delete', this.deleteMessage);
      this.listenTo(
        this.model.messageCollection,
        'scroll-to-message',
        this.scrollToMessage
      );
      this.listenTo(
        this.model.messageCollection,
        'reply',
        this.setQuoteMessage
      );
      this.listenTo(
        this.model.messageCollection,
        'show-contact-detail',
        this.showContactDetail
      );
      this.listenTo(
        this.model.messageCollection,
        'show-lightbox',
        this.showLightbox
      );
      this.listenTo(
        this.model.messageCollection,
        'download',
        this.downloadAttachment
      );
      this.listenTo(
        this.model.messageCollection,
        'open-conversation',
        this.openConversation
      );
      this.listenTo(
        this.model.messageCollection,
        'show-message-detail',
        this.showMessageDetail
      );
      this.listenTo(this.model.messageCollection, 'navigate-to', url => {
        window.location = url;
      });

      this.lazyUpdateVerified = _.debounce(
        this.model.updateVerified.bind(this.model),
        1000 // one second
      );
      this.throttledGetProfiles = _.throttle(
        this.model.getProfiles.bind(this.model),
        1000 * 60 * 5 // five minutes
      );
      this.debouncedMaybeGrabLinkPreview = _.debounce(
        this.maybeGrabLinkPreview.bind(this),
        200
      );

      this.render();

      this.model.updateTextInputState();

      this.loadingScreen = new Whisper.ConversationLoadingScreen();
      this.loadingScreen.render();
      this.loadingScreen.$el.prependTo(this.$('.discussion-container'));

      this.window = options.window;
      this.fileInput = new Whisper.FileInputView({
        el: this.$('.attachment-list'),
      });
      this.listenTo(
        this.fileInput,
        'choose-attachment',
        this.onChooseAttachment
      );
      this.listenTo(this.fileInput, 'staged-attachments-changed', () => {
        this.view.restoreBottomOffset();
        this.toggleMicrophone();
        if (this.fileInput.hasFiles()) {
          this.removeLinkPreview();
        }
      });

      const getHeaderProps = () => {
        const expireTimer = this.model.get('expireTimer');
        const expirationSettingName = expireTimer
          ? Whisper.ExpirationTimerOptions.getName(expireTimer || 0)
          : null;

        return {
          id: this.model.id,
          name: this.model.getName(),
          phoneNumber: this.model.getNumber(),
          profileName: this.model.getProfileName(),
          color: this.model.getColor(),
          avatarPath: this.model.getAvatarPath(),
          isVerified: this.model.isVerified(),
          isKeysPending: !this.model.isFriend(),
          isMe: this.model.isMe(),
          isBlocked: this.model.isBlocked(),
          isGroup: !this.model.isPrivate(),
          isOnline: this.model.isOnline(),
          expirationSettingName,
          showBackButton: Boolean(this.panels && this.panels.length),
          timerOptions: Whisper.ExpirationTimerOptions.map(item => ({
            name: item.getName(),
            value: item.get('seconds'),
          })),
          hasNickname: !!this.model.getNickname(),

          onSetDisappearingMessages: seconds =>
            this.setDisappearingMessages(seconds),
          onDeleteMessages: () => this.destroyMessages(),
          onResetSession: () => this.endSession(),

          // These are view only and don't update the Conversation model, so they
          //   need a manual update call.
          onShowSafetyNumber: () => {
            this.showSafetyNumber();
          },
          onShowAllMedia: async () => {
            await this.showAllMedia();
            this.updateHeader();
          },
          onShowGroupMembers: () => {
            this.showMembers();
            this.updateHeader();
          },
          onGoBack: () => {
            this.resetPanel();
            this.updateHeader();
          },

          onBlockUser: () => {
            this.model.block();
          },
          onUnblockUser: () => {
            this.model.unblock();
          },
          onChangeNickname: () => {
            window.Whisper.events.trigger('showNicknameDialog', {
              pubKey: this.model.id,
              nickname: this.model.getNickname(),
              onOk: newName => this.model.setNickname(newName),
            });
          },
          onClearNickname: async () => {
            this.model.setNickname(null);
          },
          onCopyPublicKey: () => {
            clipboard.writeText(this.model.id);
            const toast = new Whisper.MessageToastView({
              message: i18n('copiedPublicKey'),
            });
            toast.$el.appendTo(this.$el);
            toast.render();
          },
        };
      };
      this.titleView = new Whisper.ReactWrapperView({
        className: 'title-wrapper',
        Component: window.Signal.Components.ConversationHeader,
        props: getHeaderProps(this.model),
      });
      this.updateHeader = () => this.titleView.update(getHeaderProps());
      this.listenTo(this.model, 'change', this.updateHeader);
      this.$('.conversation-header').append(this.titleView.el);

      this.view = new Whisper.MessageListView({
        collection: this.model.messageCollection,
        window: this.window,
      });
      this.$('.discussion-container').append(this.view.el);
      this.view.render();

      this.$messageField = this.$('.send-message');

      this.onResize = this.forceUpdateMessageFieldSize.bind(this);
      this.window.addEventListener('resize', this.onResize);

      this.onFocus = () => {
        if (this.$el.css('display') !== 'none') {
          this.markRead();
        }
      };
      this.window.addEventListener('focus', this.onFocus);

      extension.windows.onClosed(() => {
        this.unload('windows closed');
      });

      this.fetchMessages();

      this.$('.send-message').focus(this.focusBottomBar.bind(this));
      this.$('.send-message').blur(this.unfocusBottomBar.bind(this));

      this.$emojiPanelContainer = this.$('.emoji-panel-container');
      this.model.updateTextInputState();
    },

    events: {
      keydown: 'onKeyDown',
      'submit .send': 'checkUnverifiedSendMessage',
      'input .send-message': 'updateMessageFieldSize',
      'keydown .send-message': 'updateMessageFieldSize',
      'keyup .send-message': 'onKeyUp',
      click: 'onClick',
      'click .bottom-bar': 'focusMessageField',
      'click .capture-audio .microphone': 'captureAudio',
      'click .module-scroll-down': 'scrollToBottom',
      'click button.emoji': 'toggleEmojiPanel',
      'focus .send-message': 'focusBottomBar',
      'change .file-input': 'toggleMicrophone',
      'blur .send-message': 'unfocusBottomBar',
      'loadMore .message-list': 'loadMoreMessages',
      'newOffscreenMessage .message-list': 'addScrollDownButtonWithCount',
      'atBottom .message-list': 'removeScrollDownButton',
      'farFromBottom .message-list': 'addScrollDownButton',
      'lazyScroll .message-list': 'onLazyScroll',
      'force-resize': 'forceUpdateMessageFieldSize',

      'click button.paperclip': 'onChooseAttachment',
      'change input.file-input': 'onChoseAttachment',

      dragover: 'onDragOver',
      dragleave: 'onDragLeave',
      drop: 'onDrop',
      paste: 'onPaste',
    },

    onChooseAttachment(e) {
      if (e) {
        e.stopPropagation();
        e.preventDefault();
      }

      this.$('input.file-input').click();
    },
    async onChoseAttachment() {
      const fileField = this.$('input.file-input');
      const files = fileField.prop('files');

      for (let i = 0, max = files.length; i < max; i += 1) {
        const file = files[i];
        // eslint-disable-next-line no-await-in-loop
        await this.fileInput.maybeAddAttachment(file);
        this.toggleMicrophone();
      }

      fileField.val(null);
    },

    onDragOver(e) {
      this.fileInput.onDragOver(e);
    },
    onDragLeave(e) {
      this.fileInput.onDragLeave(e);
    },
    onDrop(e) {
      this.fileInput.onDrop(e);
    },
    onPaste(e) {
      this.fileInput.onPaste(e);
    },

    onPrune() {
      if (!this.model.messageCollection.length || !this.lastActivity) {
        return;
      }

      const oneHourAgo = Date.now() - 60 * 60 * 1000;
      if (this.isHidden() && this.lastActivity < oneHourAgo) {
        this.unload('inactivity');
      } else if (this.view.atBottom()) {
        this.trim();
      }
    },

    onDisableInput(disable) {
      this.$(
        'button.emoji, button.microphone, button.paperclip, .send-message'
      ).attr('disabled', disable);
    },

    onChangePlaceholder(type) {
      if (!this.$messageField) return;
      let placeholder;
      switch (type) {
        case 'friend-request':
          placeholder = i18n('sendMessageFriendRequest');
          break;
        case 'disabled':
          placeholder = i18n('sendMessageDisabled');
          break;
        default:
          placeholder = i18n('sendMessage');
          break;
      }
      this.$messageField.attr('placeholder', placeholder);
    },

    unload(reason) {
      window.log.info(
        'unloading conversation',
        this.model.idForLogging(),
        'due to:',
        reason
      );

      this.fileInput.remove();
      this.titleView.remove();

      if (this.captureAudioView) {
        this.captureAudioView.remove();
      }
      if (this.banner) {
        this.banner.remove();
      }
      if (this.lastSeenIndicator) {
        this.lastSeenIndicator.remove();
      }
      if (this.scrollDownButton) {
        this.scrollDownButton.remove();
      }
      if (this.quoteView) {
        this.quoteView.remove();
      }
      if (this.lightBoxView) {
        this.lightBoxView.remove();
      }
      if (this.lightboxGalleryView) {
        this.lightboxGalleryView.remove();
      }
      if (this.panels && this.panels.length) {
        for (let i = 0, max = this.panels.length; i < max; i += 1) {
          const panel = this.panels[i];
          panel.remove();
        }
      }

      this.window.removeEventListener('resize', this.onResize);
      this.window.removeEventListener('focus', this.onFocus);

      window.autosize.destroy(this.$messageField);

      this.view.remove();

      this.remove();

      this.model.messageCollection.forEach(model => {
        model.trigger('unload');
      });
      this.model.messageCollection.reset([]);
    },

    trim() {
      const MAX = 100;
      const toRemove = this.model.messageCollection.length - MAX;
      if (toRemove <= 0) {
        return;
      }

      const models = [];
      for (let i = 0; i < toRemove; i += 1) {
        const model = this.model.messageCollection.at(i);
        models.push(model);
      }

      if (!models.length) {
        return;
      }

      window.log.info(
        'trimming conversation',
        this.model.idForLogging(),
        'of',
        models.length,
        'old messages'
      );

      this.model.messageCollection.remove(models);
      _.forEach(models, model => {
        model.trigger('unload');
      });
    },

    markAllAsVerifiedDefault(unverified) {
      return Promise.all(
        unverified.map(contact => {
          if (contact.isUnverified()) {
            return contact.setVerifiedDefault();
          }

          return null;
        })
      );
    },

    markAllAsApproved(untrusted) {
      return Promise.all(untrusted.map(contact => contact.setApproved()));
    },

    openSafetyNumberScreens(unverified) {
      if (unverified.length === 1) {
        this.showSafetyNumber(unverified.at(0));
        return;
      }

      this.showMembers(null, unverified, { needVerify: true });
    },

    onVerifiedChange() {
      if (this.model.isUnverified()) {
        const unverified = this.model.getUnverified();
        let message;
        if (!unverified.length) {
          return;
        }
        if (unverified.length > 1) {
          message = i18n('multipleNoLongerVerified');
        } else {
          message = i18n('noLongerVerified', unverified.at(0).getTitle());
        }

        // Need to re-add, since unverified set may have changed
        if (this.banner) {
          this.banner.remove();
          this.banner = null;
        }

        this.banner = new Whisper.BannerView({
          message,
          onDismiss: () => {
            this.markAllAsVerifiedDefault(unverified);
          },
          onClick: () => {
            this.openSafetyNumberScreens(unverified);
          },
        });

        const container = this.$('.discussion-container');
        container.append(this.banner.el);
      } else if (this.banner) {
        this.banner.remove();
        this.banner = null;
      }
    },

    renderTypingBubble() {
      const timers = this.model.contactTypingTimers || {};
      const records = _.values(timers);
      const mostRecent = _.first(_.sortBy(records, 'timestamp'));

      if (!mostRecent && this.typingBubbleView) {
        this.typingBubbleView.remove();
        this.typingBubbleView = null;
      }
      if (!mostRecent) {
        return;
      }

      const { sender } = mostRecent;
      const contact = ConversationController.getOrCreate(sender, 'private');
      const props = {
        ...contact.format(),
        conversationType: this.model.isPrivate() ? 'direct' : 'group',
      };

      if (this.typingBubbleView) {
        this.typingBubbleView.update(props);
        return;
      }

      this.typingBubbleView = new Whisper.ReactWrapperView({
        className: 'message-wrapper typing-bubble-wrapper',
        Component: Signal.Components.TypingBubble,
        props,
      });
      this.typingBubbleView.$el.appendTo(this.$('.typing-container'));

      if (this.view.atBottom()) {
        this.typingBubbleView.el.scrollIntoView();
      }
    },

    toggleMicrophone() {
      // ALWAYS HIDE until we support audio
      this.$('.capture-audio').hide();

      /*
      if (
        this.$('.send-message').val().length > 0 ||
        this.fileInput.hasFiles()
      ) {
        this.$('.capture-audio').hide();
      } else {
        this.$('.capture-audio').show();
      }
      */
    },
    toggleLengthWarning() {
      if (this.$('.send-message').val().length > 2000) {
        this.$('.android-length-warning').show();
      } else {
        this.$('.android-length-warning').hide();
      }
    },
    captureAudio(e) {
      e.preventDefault();

      if (this.fileInput.hasFiles()) {
        const toast = new Whisper.VoiceNoteMustBeOnlyAttachmentToast();
        toast.$el.appendTo(this.$el);
        toast.render();
        return;
      }

      // Note - clicking anywhere will close the audio capture panel, due to
      //   the onClick handler in InboxView, which calls its closeRecording method.

      if (this.captureAudioView) {
        this.captureAudioView.remove();
        this.captureAudioView = null;
      }

      this.captureAudioView = new Whisper.RecorderView();

      const view = this.captureAudioView;
      view.render();
      view.on('send', this.handleAudioCapture.bind(this));
      view.on('closed', this.endCaptureAudio.bind(this));
      view.$el.appendTo(this.$('.capture-audio'));

      this.$('.send-message').attr('disabled', true);
      this.$('.microphone').hide();
    },
    handleAudioCapture(blob) {
      this.fileInput.addAttachment({
        contentType: blob.type,
        file: blob,
        isVoiceNote: true,
      });
      this.$('.bottom-bar form').submit();
    },
    endCaptureAudio() {
      this.$('.send-message').removeAttr('disabled');
      this.$('.microphone').show();
      this.captureAudioView = null;
    },

    unfocusBottomBar() {
      this.$('.bottom-bar form').removeClass('active');
    },
    focusBottomBar() {
      this.$('.bottom-bar form').addClass('active');
    },

    onLazyScroll() {
      // The in-progress fetch check is important, because while that happens, lots
      //   of messages are added to the DOM, one by one, changing window size and
      //   generating scroll events.
      if (!this.isHidden() && window.isFocused() && !this.inProgressFetch) {
        this.lastActivity = Date.now();
        this.markRead();
      }
    },
    updateUnread() {
      this.resetLastSeenIndicator();
      // Waiting for scrolling caused by resetLastSeenIndicator to settle down
      setTimeout(this.markRead.bind(this), 1);
    },

    onLoaded() {
      const view = this.loadingScreen;
      if (view) {
        const openDelta = Date.now() - this.openStart;
        window.log.info(
          'Conversation',
          this.model.idForLogging(),
          'took',
          openDelta,
          'milliseconds to load'
        );
        this.loadingScreen = null;
        view.remove();
      }
    },

    onOpened() {
      this.openStart = Date.now();
      this.lastActivity = Date.now();

      this.model.updateLastMessage();

      // const statusPromise = this.throttledGetProfiles();
      // // eslint-disable-next-line more/no-then
      // this.statusFetch = statusPromise.then(() =>
      //   // eslint-disable-next-line more/no-then
      //   this.model.updateVerified().then(() => {
      //     this.onVerifiedChange();
      //     this.statusFetch = null;
      //     window.log.info('done with status fetch');
      //   })
      // );

      // We schedule our catch-up decrypt right after any in-progress fetch of
      //   messages from the database, then ensure that the loading screen is only
      //   dismissed when that is complete.
      const messagesLoaded = this.inProgressFetch || Promise.resolve();

      // eslint-disable-next-line more/no-then
      messagesLoaded.then(this.onLoaded.bind(this), this.onLoaded.bind(this));

      this.view.resetScrollPosition();
      this.$el.trigger('force-resize');
      this.focusMessageField();
      this.renderTypingBubble();

      if (this.inProgressFetch) {
        // eslint-disable-next-line more/no-then
        this.inProgressFetch.then(this.updateUnread.bind(this));
      } else {
        this.updateUnread();
      }
    },

    addScrollDownButtonWithCount() {
      this.updateScrollDownButton(1);
    },

    addScrollDownButton() {
      if (!this.scrollDownButton) {
        this.updateScrollDownButton();
      }
    },

    updateScrollDownButton(count) {
      if (this.scrollDownButton) {
        this.scrollDownButton.increment(count);
      } else {
        this.scrollDownButton = new Whisper.ScrollDownButtonView({ count });
        this.scrollDownButton.render();
        const container = this.$('.discussion-container');
        container.append(this.scrollDownButton.el);
      }
    },

    removeScrollDownButton() {
      if (this.scrollDownButton) {
        const button = this.scrollDownButton;
        this.scrollDownButton = null;
        button.remove();
      }
    },

    removeLastSeenIndicator() {
      if (this.lastSeenIndicator) {
        const indicator = this.lastSeenIndicator;
        this.lastSeenIndicator = null;
        indicator.remove();
      }
    },

    async scrollToMessage(options = {}) {
      const { author, id, referencedMessageNotFound } = options;

      // For simplicity's sake, we show the 'not found' toast no matter what if we were
      //   not able to find the referenced message when the quote was received.
      if (referencedMessageNotFound) {
        const toast = new Whisper.OriginalNotFoundToast();
        toast.$el.appendTo(this.$el);
        toast.render();
        return;
      }

      // Look for message in memory first, which would tell us if we could scroll to it
      const targetMessage = this.model.messageCollection.find(item => {
        const messageAuthor = item.getContact().id;

        if (author !== messageAuthor) {
          return false;
        }
        if (id !== item.get('sent_at')) {
          return false;
        }

        return true;
      });

      // If there's no message already in memory, we won't be scrolling. So we'll gather
      //   some more information then show an informative toast to the user.
      if (!targetMessage) {
        const collection = await window.Signal.Data.getMessagesBySentAt(id, {
          MessageCollection: Whisper.MessageCollection,
        });
        const messageFromDatabase = collection.find(item => {
          const messageAuthor = item.getContact();

          return messageAuthor && author === messageAuthor.id;
        });

        if (messageFromDatabase) {
          const toast = new Whisper.FoundButNotLoadedToast();
          toast.$el.appendTo(this.$el);
          toast.render();
        } else {
          const toast = new Whisper.OriginalNoLongerAvailableToast();
          toast.$el.appendTo(this.$el);
          toast.render();
        }
        return;
      }

      const databaseId = targetMessage.id;
      const el = this.$(`#${databaseId}`);
      if (!el || el.length === 0) {
        const toast = new Whisper.OriginalNoLongerAvailableToast();
        toast.$el.appendTo(this.$el);
        toast.render();

        window.log.info(
          `Error: had target message ${id} in messageCollection, but it was not in DOM`
        );
        return;
      }

      el[0].scrollIntoView();
    },

    async showAllMedia() {
      // We fetch more documents than media as they don’t require to be loaded
      // into memory right away. Revisit this once we have infinite scrolling:
      const DEFAULT_MEDIA_FETCH_COUNT = 50;
      const DEFAULT_DOCUMENTS_FETCH_COUNT = 150;

      const conversationId = this.model.get('id');
      const rawMedia = await Signal.Data.getMessagesWithVisualMediaAttachments(
        conversationId,
        {
          limit: DEFAULT_MEDIA_FETCH_COUNT,
          MessageCollection: Whisper.MessageCollection,
        }
      );
      const rawDocuments = await Signal.Data.getMessagesWithFileAttachments(
        conversationId,
        {
          limit: DEFAULT_DOCUMENTS_FETCH_COUNT,
          MessageCollection: Whisper.MessageCollection,
        }
      );

      // First we upgrade these messages to ensure that they have thumbnails
      for (let max = rawMedia.length, i = 0; i < max; i += 1) {
        const message = rawMedia[i];
        const { schemaVersion } = message;

        if (schemaVersion < Message.VERSION_NEEDED_FOR_DISPLAY) {
          // Yep, we really do want to wait for each of these
          // eslint-disable-next-line no-await-in-loop
          rawMedia[i] = await upgradeMessageSchema(message);
          // eslint-disable-next-line no-await-in-loop
          await window.Signal.Data.saveMessage(rawMedia[i], {
            Message: Whisper.Message,
          });
        }
      }

      const media = _.flatten(
        rawMedia.map(message => {
          const { attachments } = message;
          return (attachments || []).map((attachment, index) => {
            const { thumbnail } = attachment;

            return {
              objectURL: getAbsoluteAttachmentPath(attachment.path),
              thumbnailObjectUrl: thumbnail
                ? getAbsoluteAttachmentPath(thumbnail.path)
                : null,
              contentType: attachment.contentType,
              index,
              attachment,
              message,
            };
          });
        })
      );

      // Unlike visual media, only one non-image attachment is supported
      const documents = rawDocuments.map(message => {
        const attachments = message.attachments || [];
        const attachment = attachments[0];
        return {
          contentType: attachment.contentType,
          index: 0,
          attachment,
          message,
        };
      });

      const saveAttachment = async ({ attachment, message } = {}) => {
        const timestamp = message.received_at;
        Signal.Types.Attachment.save({
          attachment,
          document,
          getAbsolutePath: getAbsoluteAttachmentPath,
          timestamp,
        });
      };

      const onItemClick = async ({ message, attachment, type }) => {
        switch (type) {
          case 'documents': {
            saveAttachment({ message, attachment });
            break;
          }

          case 'media': {
            const selectedIndex = media.findIndex(
              mediaMessage => mediaMessage.attachment.path === attachment.path
            );
            this.lightboxGalleryView = new Whisper.ReactWrapperView({
              className: 'lightbox-wrapper',
              Component: Signal.Components.LightboxGallery,
              props: {
                media,
                onSave: saveAttachment,
                selectedIndex,
              },
              onClose: () => Signal.Backbone.Views.Lightbox.hide(),
            });
            Signal.Backbone.Views.Lightbox.show(this.lightboxGalleryView.el);
            break;
          }

          default:
            throw new TypeError(`Unknown attachment type: '${type}'`);
        }
      };

      const view = new Whisper.ReactWrapperView({
        className: 'panel-wrapper',
        Component: Signal.Components.MediaGallery,
        props: {
          documents,
          media,
          onItemClick,
        },
        onClose: () => this.resetPanel(),
      });

      this.listenBack(view);
    },

    scrollToBottom() {
      // If we're above the last seen indicator, we should scroll there instead
      // Note: if we don't end up at the bottom of the conversation, button won't go away!
      if (this.lastSeenIndicator) {
        const location = this.lastSeenIndicator.$el.position().top;
        if (location > 0) {
          this.lastSeenIndicator.el.scrollIntoView();
          return;
        }
        this.removeLastSeenIndicator();
      }
      this.view.scrollToBottom();
    },

    resetLastSeenIndicator(options = {}) {
      _.defaults(options, { scroll: true });

      let unreadCount = 0;
      let oldestUnread = null;

      // We need to iterate here because unseen non-messages do not contribute to
      //   the badge number, but should be reflected in the indicator's count.
      this.model.messageCollection.forEach(model => {
        if (!model.get('unread')) {
          return;
        }

        unreadCount += 1;
        if (!oldestUnread) {
          oldestUnread = model;
        }
      });

      this.removeLastSeenIndicator();

      if (oldestUnread) {
        this.lastSeenIndicator = new Whisper.LastSeenIndicatorView({
          count: unreadCount,
        });
        const lastSeenEl = this.lastSeenIndicator.render().$el;

        lastSeenEl.insertBefore(this.$(`#${oldestUnread.get('id')}`));

        if (this.view.atBottom() || options.scroll) {
          lastSeenEl[0].scrollIntoView();
        }

        // scrollIntoView is an async operation, but we have no way to listen for
        //   completion of the resultant scroll.
        setTimeout(() => {
          if (!this.view.atBottom()) {
            this.addScrollDownButtonWithCount(unreadCount);
          }
        }, 1);
      } else if (this.view.atBottom()) {
        // If we already thought we were at the bottom, then ensure that's the case.
        //   Attempting to account for unpredictable completion of message rendering.
        setTimeout(() => this.view.scrollToBottom(), 1);
      }
    },

    focusMessageField() {
      if (this.panels && this.panels.length) {
        return;
      }

      this.$messageField.focus();
    },

    focusMessageFieldAndClearDisabled() {
      this.$messageField.removeAttr('disabled');
      this.$messageField.focus();
    },

    async loadMoreMessages() {
      if (this.inProgressFetch) {
        return;
      }

      this.view.measureScrollPosition();
      const startingHeight = this.view.scrollHeight;

      await this.fetchMessages();
      // We delay this work to let scrolling/layout settle down first
      setTimeout(() => {
        this.view.measureScrollPosition();
        const endingHeight = this.view.scrollHeight;
        const delta = endingHeight - startingHeight;
        const height = this.view.outerHeight;

        const newScrollPosition = this.view.scrollPosition + delta - height;
        this.view.$el.scrollTop(newScrollPosition);
      }, 1);
    },
    fetchMessages() {
      window.log.info('fetchMessages');
      this.$('.bar-container').show();
      if (this.inProgressFetch) {
        window.log.warn('Multiple fetchMessage calls!');
      }

      // Avoiding await, since we want to capture the promise and make it available via
      //   this.inProgressFetch
      // eslint-disable-next-line more/no-then
      this.inProgressFetch = this.model
        .fetchContacts()
        .then(() => this.model.fetchMessages())
        .then(async () => {
          this.$('.bar-container').hide();
          await Promise.all(
            this.model.messageCollection.where({ unread: 1 }).map(async m => {
              const latest = await window.Signal.Data.getMessageById(m.id, {
                Message: Whisper.Message,
              });
              m.merge(latest);
            })
          );
          this.inProgressFetch = null;
        })
        .catch(error => {
          window.log.error(
            'fetchMessages error:',
            error && error.stack ? error.stack : error
          );
          this.inProgressFetch = null;
        });

      return this.inProgressFetch;
    },

    addMessage(message) {
      // This is debounced, so it won't hit the database too often.
      this.lazyUpdateVerified();

      // We do this here because we don't want convo.messageCollection to have
      //   anything in it unless it has an associated view. This is so, when we
      //   fetch on open, it's clean.
      this.model.addSingleMessage(message);

      if (message.isOutgoing()) {
        this.removeLastSeenIndicator();
      }
      if (this.lastSeenIndicator) {
        this.lastSeenIndicator.increment(1);
      }

      if (!this.isHidden() && !window.isFocused()) {
        // The conversation is visible, but window is not focused
        if (!this.lastSeenIndicator) {
          this.resetLastSeenIndicator({ scroll: false });
        } else if (
          this.view.atBottom() &&
          this.model.get('unreadCount') === this.lastSeenIndicator.getCount()
        ) {
          // The count check ensures that the last seen indicator is still in
          //   sync with the real number of unread, so we can scroll to it.
          //   We only do this if we're at the bottom, because that signals that
          //   the user is okay with us changing scroll around so they see the
          //   right unseen message first.
          this.resetLastSeenIndicator({ scroll: true });
        }
      } else if (!this.isHidden() && window.isFocused()) {
        // The conversation is visible and in focus
        this.markRead();

        // When we're scrolled up and we don't already have a last seen indicator
        //   we add a new one.
        if (!this.view.atBottom() && !this.lastSeenIndicator) {
          this.resetLastSeenIndicator({ scroll: false });
        }
      }
    },

    onClick() {
      // If there are sub-panels open, we don't want to respond to clicks
      if (!this.panels || !this.panels.length) {
        this.markRead();
      }
    },

    findNewestVisibleUnread() {
      const collection = this.model.messageCollection;
      const { length } = collection;
      const viewportBottom = this.view.outerHeight;
      const unreadCount = this.model.get('unreadCount') || 0;

      // Start with the most recent message, search backwards in time
      let foundUnread = 0;
      for (let i = length - 1; i >= 0; i -= 1) {
        // Search the latest 30, then stop if we believe we've covered all known
        //   unread messages. The unread should be relatively recent.
        // Why? local notifications can be unread but won't be reflected the
        //   conversation's unread count.
        if (i > 30 && foundUnread >= unreadCount) {
          return null;
        }

        const message = collection.at(i);
        if (!message.get('unread')) {
          // eslint-disable-next-line no-continue
          continue;
        }

        foundUnread += 1;

        const el = this.$(`#${message.id}`);
        const position = el.position();
        const { top } = position;

        // We're fully below the viewport, continue searching up.
        if (top > viewportBottom) {
          // eslint-disable-next-line no-continue
          continue;
        }

        // If the bottom fits on screen, we'll call it visible. Even if the
        //   message is really tall.
        const height = el.height();
        const bottom = top + height;
        if (bottom <= viewportBottom) {
          return message;
        }

        // Continue searching up.
      }

      return null;
    },

    markRead() {
      let unread;

      if (this.view.atBottom()) {
        unread = this.model.messageCollection.last();
      } else {
        unread = this.findNewestVisibleUnread();
      }

      if (unread) {
        this.model.markRead(unread.get('received_at'));
      }
    },

    showMembers(e, providedMembers, options = {}) {
      _.defaults(options, { needVerify: false });

      const members = providedMembers || this.model.contactCollection;

      const view = new Whisper.GroupMemberList({
        model: members,
        // we pass this in to allow nested panels
        listenBack: this.listenBack.bind(this),
        needVerify: options.needVerify,
      });

      this.listenBack(view);
    },

    forceSend({ contact, message }) {
      const dialog = new Whisper.ConfirmationDialogView({
        message: i18n('identityKeyErrorOnSend', [
          contact.getTitle(),
          contact.getTitle(),
        ]),
        okText: i18n('sendAnyway'),
        resolve: async () => {
          await contact.updateVerified();

          if (contact.isUnverified()) {
            await contact.setVerifiedDefault();
          }

          const untrusted = await contact.isUntrusted();
          if (untrusted) {
            await contact.setApproved();
          }

          message.resend(contact.id);
        },
      });

      this.$el.prepend(dialog.el);
      dialog.focusCancel();
    },

    showSafetyNumber(providedModel) {
      let model = providedModel;

      if (!model && this.model.isPrivate()) {
        // eslint-disable-next-line prefer-destructuring
        model = this.model;
      }
      if (model) {
        const view = new Whisper.KeyVerificationPanelView({
          model,
        });
        this.listenBack(view);
        this.updateHeader();
      }
    },

    downloadAttachment({ attachment, message, isDangerous }) {
      if (isDangerous) {
        const toast = new Whisper.DangerousFileTypeToast();
        toast.$el.appendTo(this.$el);
        toast.render();
        return;
      }

      Signal.Types.Attachment.save({
        attachment,
        document,
        getAbsolutePath: getAbsoluteAttachmentPath,
        timestamp: message.get('sent_at'),
      });
    },

    deleteMessage(message) {
      const dialog = new Whisper.ConfirmationDialogView({
        message: i18n('deleteWarning'),
        okText: i18n('delete'),
        resolve: () => {
          window.Signal.Data.removeMessage(message.id, {
            Message: Whisper.Message,
          });
          message.trigger('unload');
          this.model.messageCollection.remove(message.id);
          this.resetPanel();
          this.updateHeader();
        },
      });

      this.$el.prepend(dialog.el);
      dialog.focusCancel();
    },

    showLightbox({ attachment, message }) {
      const { contentType, path } = attachment;

      if (
        !Signal.Util.GoogleChrome.isImageTypeSupported(contentType) &&
        !Signal.Util.GoogleChrome.isVideoTypeSupported(contentType)
      ) {
        this.downloadAttachment({ attachment, message });
        return;
      }

      const attachments = message.get('attachments') || [];
      if (attachments.length === 1) {
        const props = {
          objectURL: getAbsoluteAttachmentPath(path),
          contentType,
          caption: attachment.caption,
          onSave: () => this.downloadAttachment({ attachment, message }),
        };
        this.lightboxView = new Whisper.ReactWrapperView({
          className: 'lightbox-wrapper',
          Component: Signal.Components.Lightbox,
          props,
          onClose: () => Signal.Backbone.Views.Lightbox.hide(),
        });
        Signal.Backbone.Views.Lightbox.show(this.lightboxView.el);
        return;
      }

      const selectedIndex = _.findIndex(
        attachments,
        item => attachment.path === item.path
      );
      const media = attachments.map((item, index) => ({
        objectURL: getAbsoluteAttachmentPath(item.path),
        contentType: item.contentType,
        index,
        message,
        attachment: item,
      }));

      const onSave = async (options = {}) => {
        Signal.Types.Attachment.save({
          attachment: options.attachment,
          document,
          getAbsolutePath: getAbsoluteAttachmentPath,
          timestamp: options.message.received_at,
        });
      };

      const props = {
        media,
        selectedIndex: selectedIndex >= 0 ? selectedIndex : 0,
        onSave,
      };
      this.lightboxGalleryView = new Whisper.ReactWrapperView({
        className: 'lightbox-wrapper',
        Component: Signal.Components.LightboxGallery,
        props,
        onClose: () => Signal.Backbone.Views.Lightbox.hide(),
      });
      Signal.Backbone.Views.Lightbox.show(this.lightboxGalleryView.el);
    },

    showMessageDetail(message) {
      const props = message.getPropsForMessageDetail();
      const view = new Whisper.ReactWrapperView({
        className: 'message-detail-wrapper',
        Component: Signal.Components.MessageDetail,
        props,
        onClose: () => {
          this.stopListening(message, 'change', update);
          this.resetPanel();
          this.updateHeader();
        },
      });

      const update = () => view.update(message.getPropsForMessageDetail());
      this.listenTo(message, 'change', update);
      // We could listen to all involved contacts, but we'll call that overkill

      this.listenBack(view);
      this.updateHeader();
      view.render();
    },

    showContactDetail({ contact, hasSignalAccount }) {
      const regionCode = storage.get('regionCode');
      const { contactSelector } = Signal.Types.Contact;

      const view = new Whisper.ReactWrapperView({
        Component: Signal.Components.ContactDetail,
        className: 'contact-detail-pane panel',
        props: {
          contact: contactSelector(contact, {
            regionCode,
            getAbsoluteAttachmentPath,
          }),
          hasSignalAccount,
          onSendMessage: () => {
            const number =
              contact.number && contact.number[0] && contact.number[0].value;
            if (number) {
              this.openConversation(number);
            }
          },
        },
        onClose: () => {
          this.resetPanel();
          this.updateHeader();
        },
      });

      this.listenBack(view);
      this.updateHeader();
    },

    async openConversation(number) {
      const conversation = await window.ConversationController.getOrCreateAndWait(
        number,
        'private'
      );
      window.Whisper.events.trigger('showConversation', conversation);
    },

    listenBack(view) {
      this.panels = this.panels || [];
      if (this.panels.length > 0) {
        this.panels[0].$el.hide();
      }
      this.panels.unshift(view);
      view.$el.insertBefore(this.$('.panel').first());
    },
    resetPanel() {
      if (!this.panels || !this.panels.length) {
        return;
      }

      const view = this.panels.shift();

      if (this.panels.length > 0) {
        this.panels[0].$el.show();
      }
      view.remove();

      if (this.panels.length === 0) {
        this.$el.trigger('force-resize');
      }
    },

    endSession() {
      this.model.endSession();
    },

    setDisappearingMessages(seconds) {
      if (seconds > 0) {
        this.model.updateExpirationTimer(seconds);
      } else {
        this.model.updateExpirationTimer(null);
      }
    },

    async destroyMessages() {
      try {
        await this.confirm(i18n('deleteConversationConfirmation'));
        try {
          await this.model.destroyMessages();
          this.remove();
        } catch (error) {
          window.log.error(
            'destroyMessages: Failed to successfully delete conversation',
            error && error.stack ? error.stack : error
          );
        }
      } catch (error) {
        // nothing to see here, user canceled out of dialog
      }
    },

    showSendConfirmationDialog(e, contacts) {
      let message;
      const isUnverified = this.model.isUnverified();

      if (contacts.length > 1) {
        if (isUnverified) {
          message = i18n('changedSinceVerifiedMultiple');
        } else {
          message = i18n('changedRecentlyMultiple');
        }
      } else {
        const contactName = contacts.at(0).getTitle();
        if (isUnverified) {
          message = i18n('changedSinceVerified', [contactName, contactName]);
        } else {
          message = i18n('changedRecently', [contactName, contactName]);
        }
      }

      const dialog = new Whisper.ConfirmationDialogView({
        message,
        okText: i18n('sendAnyway'),
        resolve: () => {
          this.checkUnverifiedSendMessage(e, { force: true });
        },
        reject: () => {
          this.focusMessageFieldAndClearDisabled();
        },
      });

      this.$el.prepend(dialog.el);
      dialog.focusCancel();
    },

    async checkUnverifiedSendMessage(e, options = {}) {
      e.preventDefault();
      this.sendStart = Date.now();
      this.$messageField.attr('disabled', true);

      _.defaults(options, { force: false });

      // This will go to the trust store for the latest identity key information,
      //   and may result in the display of a new banner for this conversation.
      try {
        await this.model.updateVerified();
        const contacts = this.model.getUnverified();
        if (!contacts.length) {
          this.checkUntrustedSendMessage(e, options);
          return;
        }

        if (options.force) {
          await this.markAllAsVerifiedDefault(contacts);
          this.checkUnverifiedSendMessage(e, options);
          return;
        }

        this.showSendConfirmationDialog(e, contacts);
      } catch (error) {
        this.focusMessageFieldAndClearDisabled();
        window.log.error(
          'checkUnverifiedSendMessage error:',
          error && error.stack ? error.stack : error
        );
      }
    },

    async checkUntrustedSendMessage(e, options = {}) {
      _.defaults(options, { force: false });

      try {
        const contacts = await this.model.getUntrusted();
        if (!contacts.length) {
          this.sendMessage(e);
          return;
        }

        if (options.force) {
          await this.markAllAsApproved(contacts);
          this.sendMessage(e);
          return;
        }

        this.showSendConfirmationDialog(e, contacts);
      } catch (error) {
        this.focusMessageFieldAndClearDisabled();
        window.log.error(
          'checkUntrustedSendMessage error:',
          error && error.stack ? error.stack : error
        );
      }
    },

    toggleEmojiPanel(e) {
      e.preventDefault();
      if (!this.emojiPanel) {
        this.openEmojiPanel();
      } else {
        this.closeEmojiPanel();
      }
    },
    onKeyDown(event) {
      if (event.key !== 'Escape') {
        return;
      }
      this.closeEmojiPanel();
    },
    openEmojiPanel() {
      this.$emojiPanelContainer.outerHeight(200);
      this.emojiPanel = new EmojiPanel(this.$emojiPanelContainer[0], {
        onClick: this.insertEmoji.bind(this),
      });
      this.view.resetScrollPosition();
      this.updateMessageFieldSize({});
    },
    closeEmojiPanel() {
      if (this.emojiPanel === null) {
        return;
      }

      this.$emojiPanelContainer.empty().outerHeight(0);
      this.emojiPanel = null;
      this.view.resetScrollPosition();
      this.updateMessageFieldSize({});
    },
    insertEmoji(e) {
      const colons = `:${emojiData[e.index].short_name}:`;

      const textarea = this.$messageField[0];
      if (textarea.selectionStart || textarea.selectionStart === 0) {
        const startPos = textarea.selectionStart;
        const endPos = textarea.selectionEnd;

        textarea.value =
          textarea.value.substring(0, startPos) +
          colons +
          textarea.value.substring(endPos, textarea.value.length);
        textarea.selectionStart = startPos + colons.length;
        textarea.selectionEnd = startPos + colons.length;
      } else {
        textarea.value += colons;
      }
      this.focusMessageField();
    },

    async setQuoteMessage(message) {
      this.quote = null;
      this.quotedMessage = message;

      if (this.quoteHolder) {
        this.quoteHolder.unload();
        this.quoteHolder = null;
      }

      if (message) {
        const quote = await this.model.makeQuote(this.quotedMessage);
        this.quote = quote;

        this.focusMessageFieldAndClearDisabled();
      }

      this.renderQuotedMessage();
    },

    renderQuotedMessage() {
      if (this.quoteView) {
        this.quoteView.remove();
        this.quoteView = null;
      }
      if (!this.quotedMessage) {
        this.view.restoreBottomOffset();
        this.updateMessageFieldSize({});
        return;
      }

      const message = new Whisper.Message({
        conversationId: this.model.id,
        quote: this.quote,
      });
      message.quotedMessage = this.quotedMessage;
      this.quoteHolder = message;

      const props = message.getPropsForQuote();

      this.listenTo(message, 'scroll-to-message', this.scrollToMessage);

      const contact = this.quotedMessage.getContact();
      if (contact) {
        this.listenTo(contact, 'change', this.renderQuotedMesage);
      }

      this.quoteView = new Whisper.ReactWrapperView({
        className: 'quote-wrapper',
        Component: window.Signal.Components.Quote,
        elCallback: el => this.$('.send').prepend(el),
        props: Object.assign({}, props, {
          withContentAbove: true,
          onClose: () => {
            this.setQuoteMessage(null);
          },
        }),
        onInitialRender: () => {
          this.view.restoreBottomOffset();
          this.updateMessageFieldSize({});
        },
      });
    },

    async sendMessage(e) {
      this.removeLastSeenIndicator();
      this.closeEmojiPanel();
      this.model.clearTypingTimers();

      let toast;
      if (extension.expired()) {
        toast = new Whisper.ExpiredToast();
      }
      if (this.model.isPrivate() && storage.isBlocked(this.model.id)) {
        toast = new Whisper.BlockedToast();
      }
      if (!this.model.isPrivate() && storage.isGroupBlocked(this.model.id)) {
        toast = new Whisper.BlockedGroupToast();
      }
      if (!this.model.isPrivate() && this.model.get('left')) {
        toast = new Whisper.LeftGroupToast();
      }

      if (toast) {
        toast.$el.appendTo(this.$el);
        toast.render();
        this.focusMessageFieldAndClearDisabled();
        return;
      }

      const input = this.$messageField;
      const inputMessage = window.Signal.Emoji.replaceColons(
        input.val()
      ).trim();

      // Limit the message to 2000 characters
      const message = inputMessage.substring(
        0,
        Math.min(2000, inputMessage.length)
      );

      try {
        if (!message.length && !this.fileInput.hasFiles()) {
          return;
        }

        const attachments = await this.fileInput.getFiles();
        const sendDelta = Date.now() - this.sendStart;
        window.log.info('Send pre-checks took', sendDelta, 'milliseconds');

        this.model.sendMessage(
          message,
          attachments,
          this.quote,
          this.getLinkPreview()
        );

        input.val('');
        this.setQuoteMessage(null);
        this.resetLinkPreview();
        this.focusMessageFieldAndClearDisabled();
        this.forceUpdateMessageFieldSize(e);
        this.fileInput.clearAttachments();
      } catch (error) {
        window.log.error(
          'Error pulling attached files before send',
          error && error.stack ? error.stack : error
        );
      } finally {
        this.focusMessageFieldAndClearDisabled();
      }
    },

    onKeyUp() {
      this.maybeBumpTyping();
      this.debouncedMaybeGrabLinkPreview();
    },

    maybeGrabLinkPreview() {
      // Don't generate link previews if user has turned them off
      if (!storage.get('linkPreviews', false)) {
        return;
      }
      // Do nothing if we're offline
      if (!textsecure.messaging) {
        return;
      }
      // If we have attachments, don't add link preview
      if (this.fileInput.hasFiles()) {
        return;
      }
      // If we're behind a user-configured proxy, we don't support link previews
      if (window.isBehindProxy()) {
        return;
      }

      const messageText = this.$messageField.val().trim();

      if (!messageText) {
        this.resetLinkPreview();
        return;
      }
      if (this.disableLinkPreviews) {
        return;
      }

      const links = window.Signal.LinkPreviews.findLinks(messageText);
      const { currentlyMatchedLink } = this;
      if (links.includes(currentlyMatchedLink)) {
        return;
      }

      this.currentlyMatchedLink = null;
      this.excludedPreviewUrls = this.excludedPreviewUrls || [];

      const link = links.find(
        item =>
          window.Signal.LinkPreviews.isLinkInWhitelist(item) &&
          !this.excludedPreviewUrls.includes(item)
      );
      if (!link) {
        this.removeLinkPreview();
        return;
      }

      this.currentlyMatchedLink = link;
      this.addLinkPreview(link);
    },

    resetLinkPreview() {
      this.disableLinkPreviews = false;
      this.excludedPreviewUrls = [];
      this.removeLinkPreview();
    },

    removeLinkPreview() {
      (this.preview || []).forEach(item => {
        if (item.url) {
          URL.revokeObjectURL(item.url);
        }
      });
      this.preview = null;
      this.previewLoading = null;
      this.currentlyMatchedLink = false;
      this.renderLinkPreview();
    },

    async makeChunkedRequest(url) {
      const PARALLELISM = 3;
      const size = await textsecure.messaging.getProxiedSize(url);
      const chunks = await Signal.LinkPreviews.getChunkPattern(size);

      let results = [];
      const jobs = chunks.map(chunk => async () => {
        const { start, end } = chunk;

        const result = await textsecure.messaging.makeProxiedRequest(url, {
          start,
          end,
          returnArrayBuffer: true,
        });

        return {
          ...chunk,
          ...result,
        };
      });

      while (jobs.length > 0) {
        const activeJobs = [];
        for (let i = 0, max = PARALLELISM; i < max; i += 1) {
          if (!jobs.length) {
            break;
          }

          const job = jobs.shift();
          activeJobs.push(job());
        }

        // eslint-disable-next-line no-await-in-loop
        results = results.concat(await Promise.all(activeJobs));
      }

      if (!results.length) {
        throw new Error('No responses received');
      }

      const { contentType } = results[0];
      const data = Signal.LinkPreviews.assembleChunks(results);

      return {
        contentType,
        data,
      };
    },

    async getPreview(url) {
      let html;
      try {
        html = await textsecure.messaging.makeProxiedRequest(url);
      } catch (error) {
        if (error.code >= 300) {
          return null;
        }
      }

      const title = window.Signal.LinkPreviews.getTitleMetaTag(html);
      const imageUrl = window.Signal.LinkPreviews.getImageMetaTag(html);

      let image;
      let objectUrl;
      try {
        if (imageUrl) {
          if (!Signal.LinkPreviews.isMediaLinkInWhitelist(imageUrl)) {
            const primaryDomain = Signal.LinkPreviews.getDomain(url);
            const imageDomain = Signal.LinkPreviews.getDomain(imageUrl);
            throw new Error(
              `imageUrl for domain ${primaryDomain} did not match media whitelist. Domain: ${imageDomain}`
            );
          }

          const data = await this.makeChunkedRequest(imageUrl);

          // Ensure that this file is either small enough or is resized to meet our
          //   requirements for attachments
          const withBlob = await this.fileInput.autoScale({
            contentType: data.contentType,
            file: new Blob([data.data], {
              type: data.contentType,
            }),
          });

          const attachment = await this.fileInput.readFile(withBlob);
          objectUrl = URL.createObjectURL(withBlob.file);

          const dimensions = await Signal.Types.VisualAttachment.getImageDimensions(
            {
              objectUrl,
              logger: window.log,
            }
          );

          image = {
            ...attachment,
            ...dimensions,
            contentType: withBlob.file.type,
          };
        }
      } catch (error) {
        // We still want to show the preview if we failed to get an image
        window.log.error(
          'getPreview failed to get image for link preview:',
          error.message
        );
      } finally {
        if (objectUrl) {
          URL.revokeObjectURL(objectUrl);
        }
      }

      return {
        title,
        url,
        image,
      };
    },

    async addLinkPreview(url) {
      (this.preview || []).forEach(item => {
        if (item.url) {
          URL.revokeObjectURL(item.url);
        }
      });
      this.preview = null;

      this.currentlyMatchedLink = url;
      this.previewLoading = this.getPreview(url);
      const promise = this.previewLoading;
      this.renderLinkPreview();

      try {
        const result = await promise;

        if (
          url !== this.currentlyMatchedLink ||
          promise !== this.previewLoading
        ) {
          // another request was started, or this was canceled
          return;
        }

        // If we couldn't pull down the initial URL
        if (!result) {
          this.excludedPreviewUrls.push(url);
          this.removeLinkPreview();
          return;
        }

        if (result.image) {
          const blob = new Blob([result.image.data], {
            type: result.image.contentType,
          });
          result.image.url = URL.createObjectURL(blob);
        } else if (!result.title) {
          // A link preview isn't worth showing unless we have either a title or an image
          this.removeLinkPreview();
          return;
        }

        this.preview = [result];
        this.renderLinkPreview();
      } catch (error) {
        window.log.error(
          'Problem loading link preview, disabling.',
          error && error.stack ? error.stack : error
        );
        this.disableLinkPreviews = true;
        this.removeLinkPreview();
      }
    },

    renderLinkPreview() {
      if (this.previewView) {
        this.previewView.remove();
        this.previewView = null;
      }
      if (!this.currentlyMatchedLink) {
        this.view.restoreBottomOffset();
        this.updateMessageFieldSize({});
        return;
      }

      const first = (this.preview && this.preview[0]) || null;
      const props = {
        ...first,
        domain: first && window.Signal.LinkPreviews.getDomain(first.url),
        isLoaded: Boolean(first),
        onClose: () => {
          this.disableLinkPreviews = true;
          this.removeLinkPreview();
        },
      };

      this.previewView = new Whisper.ReactWrapperView({
        className: 'preview-wrapper',
        Component: window.Signal.Components.StagedLinkPreview,
        elCallback: el => this.$('.send').prepend(el),
        props,
        onInitialRender: () => {
          this.view.restoreBottomOffset();
          this.updateMessageFieldSize({});
        },
      });
    },

    getLinkPreview() {
      // Don't generate link previews if user has turned them off
      if (!storage.get('linkPreviews', false)) {
        return [];
      }

      if (!this.preview) {
        return [];
      }

      return this.preview.map(item => {
        if (item.image) {
          // We eliminate the ObjectURL here, unneeded for send or save
          return {
            ...item,
            image: _.omit(item.image, 'url'),
          };
        }

        return item;
      });
    },

    // Called whenever the user changes the message composition field. But only
    //   fires if there's content in the message field after the change.
    maybeBumpTyping() {
      const messageText = this.$messageField.val();
      if (messageText.length) {
        this.model.throttledBumpTyping();
      }
    },

    updateMessageFieldSize(event) {
      const keyCode = event.which || event.keyCode;

      if (
        keyCode === 13 &&
        !event.altKey &&
        !event.shiftKey &&
        !event.ctrlKey
      ) {
        // enter pressed - submit the form now
        event.preventDefault();
        this.$('.bottom-bar form').submit();
        return;
      }
      this.toggleMicrophone();
      this.toggleLengthWarning();

      this.view.measureScrollPosition();
      window.autosize(this.$messageField);

      const $attachmentPreviews = this.$('.attachment-previews');
      const $bottomBar = this.$('.bottom-bar');
      const includeMargin = true;
      const quoteHeight = this.quoteView
        ? this.quoteView.$el.outerHeight(includeMargin)
        : 0;

      const height =
        this.$messageField.outerHeight() +
        $attachmentPreviews.outerHeight() +
        this.$emojiPanelContainer.outerHeight() +
        quoteHeight +
        parseInt($bottomBar.css('min-height'), 10);

      $bottomBar.outerHeight(height);

      this.view.scrollToBottomIfNeeded();
    },

    forceUpdateMessageFieldSize(event) {
      if (this.isHidden()) {
        return;
      }
      this.view.scrollToBottomIfNeeded();
      window.autosize.update(this.$messageField);
      this.updateMessageFieldSize(event);
    },

    isHidden() {
      return (
        this.$el.css('display') === 'none' ||
        this.$('.panel').css('display') === 'none'
      );
    },
  });
})();<|MERGE_RESOLUTION|>--- conflicted
+++ resolved
@@ -1,7 +1,6 @@
 /* global
   $,
   _,
-  ConversationController
   emojiData,
   EmojiPanel,
   extension,
@@ -10,11 +9,8 @@
   storage,
   textsecure,
   Whisper,
-<<<<<<< HEAD
   ConversationController,
   clipboard
-=======
->>>>>>> c5eb0672
 */
 
 // eslint-disable-next-line func-names
