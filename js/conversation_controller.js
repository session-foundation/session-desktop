--- conflicted
+++ resolved
@@ -96,24 +96,6 @@
   window.getContactCollection = () => contactCollection;
 
   window.ConversationController = {
-<<<<<<< HEAD
-    getCollection() {
-      return conversations;
-    },
-    markAsSelected(toSelect) {
-      conversations.each(conversation => {
-        const current = conversation.isSelected || false;
-        const newValue = conversation.id === toSelect.id;
-
-        // eslint-disable-next-line no-param-reassign
-        conversation.isSelected = newValue;
-        if (current !== newValue) {
-          conversation.trigger('change');
-        }
-      });
-    },
-=======
->>>>>>> b3ac1373
     get(id) {
       if (!this._initialFetchComplete) {
         throw new Error(
