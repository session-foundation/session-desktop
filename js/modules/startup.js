const is = require('@sindresorhus/is');

const Errors = require('./types/errors');
const Settings = require('./settings');

exports.syncReadReceiptConfiguration = async ({
  ourNumber,
  deviceId,
  sendRequestConfigurationSyncMessage,
  storage,
  prepareForSend,
}) => {
  if (!is.string(deviceId)) {
    throw new TypeError('deviceId is required');
  }
  if (!is.function(sendRequestConfigurationSyncMessage)) {
    throw new TypeError('sendRequestConfigurationSyncMessage is required');
  }
  if (!is.function(prepareForSend)) {
    throw new TypeError('prepareForSend is required');
  }

  if (!is.string(ourNumber)) {
    throw new TypeError('ourNumber is required');
  }

  if (!is.object(storage)) {
    throw new TypeError('storage is required');
  }

  const isPrimaryDevice = deviceId === '1';
  if (isPrimaryDevice) {
    return {
      status: 'skipped',
      reason: 'isPrimaryDevice',
    };
  }

  const settingName = Settings.READ_RECEIPT_CONFIGURATION_SYNC;
  const hasPreviouslySynced = Boolean(storage.get(settingName));
  if (hasPreviouslySynced) {
    return {
      status: 'skipped',
      reason: 'hasPreviouslySynced',
    };
  }

  try {
<<<<<<< HEAD
    const { wrap, sendOptions } = prepareForSend(ourNumber);
=======
    const { wrap, sendOptions } = prepareForSend(ourNumber, {
      syncMessage: true,
    });
>>>>>>> 59d048ca
    await wrap(sendRequestConfigurationSyncMessage(sendOptions));
    storage.put(settingName, true);
  } catch (error) {
    return {
      status: 'error',
      reason: 'failedToSendSyncMessage',
      error: Errors.toLogFormat(error),
    };
  }

  return {
    status: 'complete',
  };
};<|MERGE_RESOLUTION|>--- conflicted
+++ resolved
@@ -46,13 +46,9 @@
   }
 
   try {
-<<<<<<< HEAD
-    const { wrap, sendOptions } = prepareForSend(ourNumber);
-=======
     const { wrap, sendOptions } = prepareForSend(ourNumber, {
       syncMessage: true,
     });
->>>>>>> 59d048ca
     await wrap(sendRequestConfigurationSyncMessage(sendOptions));
     storage.put(settingName, true);
   } catch (error) {
