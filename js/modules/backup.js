--- conflicted
+++ resolved
@@ -185,18 +185,9 @@
 
     count += 1;
     // eslint-disable-next-line no-await-in-loop
-<<<<<<< HEAD
-    const migrated = await window.Signal.Types.Conversation.migrateConversation(
-      toAdd,
-      {
-        writeNewAttachmentData,
-      }
-    );
-=======
     const migrated = await window.Signal.Types.Conversation.migrateConversation(toAdd, {
       writeNewAttachmentData,
     });
->>>>>>> ecbd3b2c
     // eslint-disable-next-line no-await-in-loop
     await window.Signal.Data.saveConversation(migrated);
   }
@@ -654,20 +645,10 @@
 
   while (!complete) {
     // eslint-disable-next-line no-await-in-loop
-<<<<<<< HEAD
-    const collection = await window.Signal.Data.getMessagesByConversation(
-      conversation.id,
-      {
-        limit: CHUNK_SIZE,
-        receivedAt: lastReceivedAt,
-      }
-    );
-=======
     const collection = await window.Signal.Data.getMessagesByConversation(conversation.id, {
       limit: CHUNK_SIZE,
       receivedAt: lastReceivedAt,
     });
->>>>>>> ecbd3b2c
     const messages = getPlainJS(collection);
 
     for (let i = 0, max = messages.length; i < max; i += 1) {
