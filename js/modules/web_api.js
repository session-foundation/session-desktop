const WebSocket = require('websocket').w3cwebsocket;
const fetch = require('node-fetch');
const ProxyAgent = require('proxy-agent');
const { Agent } = require('https');
const FormData = require('form-data');

const is = require('@sindresorhus/is');

/* global Buffer, setTimeout, log, _, lokiFileServerAPI */

/* eslint-disable more/no-then, no-bitwise, no-nested-ternary */

function _btoa(str) {
  let buffer;

  if (str instanceof Buffer) {
    buffer = str;
  } else {
    buffer = Buffer.from(str.toString(), 'binary');
  }

  return buffer.toString('base64');
}

const _call = object => Object.prototype.toString.call(object);

const ArrayBufferToString = _call(new ArrayBuffer());
const Uint8ArrayToString = _call(new Uint8Array());

function _getString(thing) {
  if (typeof thing !== 'string') {
    if (_call(thing) === Uint8ArrayToString) {
      return String.fromCharCode.apply(null, thing);
    }
    if (_call(thing) === ArrayBufferToString) {
      return _getString(new Uint8Array(thing));
    }
  }
  return thing;
}

function _b64ToUint6(nChr) {
  return nChr > 64 && nChr < 91
    ? nChr - 65
    : nChr > 96 && nChr < 123
      ? nChr - 71
      : nChr > 47 && nChr < 58
        ? nChr + 4
        : nChr === 43
          ? 62
          : nChr === 47
            ? 63
            : 0;
}

function _getStringable(thing) {
  return (
    typeof thing === 'string' ||
    typeof thing === 'number' ||
    typeof thing === 'boolean' ||
    (thing === Object(thing) &&
      (_call(thing) === ArrayBufferToString ||
        _call(thing) === Uint8ArrayToString))
  );
}

function _ensureStringed(thing) {
  if (_getStringable(thing)) {
    return _getString(thing);
  } else if (thing instanceof Array) {
    const res = [];
    for (let i = 0; i < thing.length; i += 1) {
      res[i] = _ensureStringed(thing[i]);
    }
    return res;
  } else if (thing === Object(thing)) {
    const res = {};
    // eslint-disable-next-line guard-for-in, no-restricted-syntax
    for (const key in thing) {
      res[key] = _ensureStringed(thing[key]);
    }
    return res;
  } else if (thing === null) {
    return null;
  } else if (thing === undefined) {
    return undefined;
  }
  throw new Error(`unsure of how to jsonify object of type ${typeof thing}`);
}

function _jsonThing(thing) {
  return JSON.stringify(_ensureStringed(thing));
}

function _base64ToBytes(sBase64, nBlocksSize) {
  const sB64Enc = sBase64.replace(/[^A-Za-z0-9+/]/g, '');
  const nInLen = sB64Enc.length;
  const nOutLen = nBlocksSize
    ? Math.ceil(((nInLen * 3 + 1) >> 2) / nBlocksSize) * nBlocksSize
    : (nInLen * 3 + 1) >> 2;
  const aBBytes = new ArrayBuffer(nOutLen);
  const taBytes = new Uint8Array(aBBytes);

  for (
    let nMod3, nMod4, nUint24 = 0, nOutIdx = 0, nInIdx = 0;
    nInIdx < nInLen;
    nInIdx += 1
  ) {
    nMod4 = nInIdx & 3;
    nUint24 |= _b64ToUint6(sB64Enc.charCodeAt(nInIdx)) << (18 - 6 * nMod4);
    if (nMod4 === 3 || nInLen - nInIdx === 1) {
      for (
        nMod3 = 0;
        nMod3 < 3 && nOutIdx < nOutLen;
        nMod3 += 1, nOutIdx += 1
      ) {
        taBytes[nOutIdx] = (nUint24 >>> ((16 >>> nMod3) & 24)) & 255;
      }
      nUint24 = 0;
    }
  }
  return aBBytes;
}

function _validateResponse(response, schema) {
  try {
    // eslint-disable-next-line guard-for-in, no-restricted-syntax
    for (const i in schema) {
      switch (schema[i]) {
        case 'object':
        case 'string':
        case 'number':
          // eslint-disable-next-line valid-typeof
          if (typeof response[i] !== schema[i]) {
            return false;
          }
          break;
        default:
      }
    }
  } catch (ex) {
    return false;
  }
  return true;
}

function _createSocket(url, { certificateAuthority, proxyUrl, signature }) {
  let requestOptions;
  if (proxyUrl) {
    requestOptions = {
      ca: certificateAuthority,
      agent: new ProxyAgent(proxyUrl),
    };
  } else {
    requestOptions = {
      ca: certificateAuthority,
    };
  }
  // TODO: sign a timestamp
  let headers;
  if (signature) {
    headers = {
      signature,
    };
  }

  // eslint-disable-next-line new-cap
  return new WebSocket(url, null, null, headers, requestOptions);
}

const FIVE_MINUTES = 1000 * 60 * 5;
const agents = {
  unauth: null,
  auth: null,
};

function getContentType(response) {
  if (response.headers && response.headers.get) {
    return response.headers.get('content-type');
  }

  return null;
}

function _promiseAjax(providedUrl, options) {
  return new Promise((resolve, reject) => {
    const url = providedUrl || `${options.host}/${options.path}`;
    if (options.disableLogs) {
      log.info(
        `${options.type} [REDACTED_URL]${
          options.unauthenticated ? ' (unauth)' : ''
        }`
      );
    } else {
      log.info(
        `${options.type} ${url}${options.unauthenticated ? ' (unauth)' : ''}`
      );
    }

    const timeout =
      typeof options.timeout !== 'undefined' ? options.timeout : 10000;

    const { proxyUrl } = options;
    const agentType = options.unauthenticated ? 'unauth' : 'auth';
    const cacheKey = `${proxyUrl}-${agentType}`;

    const { timestamp } = agents[cacheKey] || {};
    if (!timestamp || timestamp + FIVE_MINUTES < Date.now()) {
      if (timestamp) {
        log.info(`Cycling agent for type ${cacheKey}`);
      }
      agents[cacheKey] = {
        agent: proxyUrl
          ? new ProxyAgent(proxyUrl)
          : new Agent({ keepAlive: true }),
        timestamp: Date.now(),
      };
    }
    const { agent } = agents[cacheKey];

    const fetchOptions = {
      method: options.type,
      body: options.data || null,
      headers: {
        'User-Agent': 'Session',
        'X-Loki-Messenger-Agent': 'OWD',
        ...options.headers,
      },
      redirect: options.redirect,
      agent,
      ca: options.certificateAuthority,
      timeout,
    };

    if (fetchOptions.body instanceof ArrayBuffer) {
      // node-fetch doesn't support ArrayBuffer, only node Buffer
      const contentLength = fetchOptions.body.byteLength;
      fetchOptions.body = Buffer.from(fetchOptions.body);

      // node-fetch doesn't set content-length like S3 requires
      fetchOptions.headers['Content-Length'] = contentLength;
    }

    const { accessKey, unauthenticated } = options;
    if (unauthenticated) {
      if (!accessKey) {
        throw new Error(
          '_promiseAjax: mode is aunathenticated, but accessKey was not provided'
        );
      }
      // Access key is already a Base64 string
      fetchOptions.headers['Unidentified-Access-Key'] = accessKey;
    } else if (options.user && options.password) {
      const user = _getString(options.user);
      const password = _getString(options.password);
      const auth = _btoa(`${user}:${password}`);
      fetchOptions.headers.Authorization = `Basic ${auth}`;
    }

    if (options.contentType) {
      fetchOptions.headers['Content-Type'] = options.contentType;
    }

    fetch(url, fetchOptions)
      .then(response => {
        let resultPromise;
        if (
          options.responseType === 'json' &&
          response.headers.get('Content-Type') === 'application/json'
        ) {
          resultPromise = response.json();
        } else if (
          options.responseType === 'arraybuffer' ||
          options.responseType === 'arraybufferwithdetails'
        ) {
          resultPromise = response.buffer();
        } else {
          resultPromise = response.text();
        }

        return resultPromise.then(result => {
          if (
            options.responseType === 'arraybuffer' ||
            options.responseType === 'arraybufferwithdetails'
          ) {
            // eslint-disable-next-line no-param-reassign
            result = result.buffer.slice(
              result.byteOffset,
              result.byteOffset + result.byteLength
            );
          }
          if (options.responseType === 'json') {
            if (options.validateResponse) {
              if (!_validateResponse(result, options.validateResponse)) {
                if (options.disableLogs) {
                  log.info(
                    options.type,
                    '[REDACTED_URL]',
                    response.status,
                    'Error'
                  );
                } else {
                  log.error(options.type, url, response.status, 'Error');
                }
                return reject(
                  HTTPError(
                    'promiseAjax: invalid response',
                    response.status,
                    result,
                    options.stack
                  )
                );
              }
            }
          }
          if (response.status >= 0 && response.status < 400) {
            if (options.disableLogs) {
              log.info(
                options.type,
                '[REDACTED_URL]',
                response.status,
                'Success'
              );
            } else {
              log.info(options.type, url, response.status, 'Success');
            }
            if (options.responseType === 'arraybufferwithdetails') {
              return resolve({
                data: result,
                contentType: getContentType(response),
                response,
              });
            }
            return resolve(result, response.status);
          }

          if (options.disableLogs) {
            log.info(options.type, '[REDACTED_URL]', response.status, 'Error');
          } else {
            log.error(options.type, url, response.status, 'Error');
          }
          return reject(
            HTTPError(
              'promiseAjax: error response',
              response.status,
              result,
              options.stack
            )
          );
        });
      })
      .catch(e => {
        if (options.disableLogs) {
          log.error(options.type, '[REDACTED_URL]', 0, 'Error');
        } else {
          log.error(options.type, url, 0, 'Error');
        }
        const stack = `${e.stack}\nInitial stack:\n${options.stack}`;
        reject(HTTPError('promiseAjax catch', 0, e.toString(), stack));
      });
  });
}

function _retryAjax(url, options, providedLimit, providedCount) {
  const count = (providedCount || 0) + 1;
  const limit = providedLimit || 3;
  return _promiseAjax(url, options).catch(e => {
    if (e.name === 'HTTPError' && e.code === -1 && count < limit) {
      return new Promise(resolve => {
        setTimeout(() => {
          resolve(_retryAjax(url, options, limit, count));
        }, 1000);
      });
    }
    throw e;
  });
}

function _outerAjax(url, options) {
  // eslint-disable-next-line no-param-reassign
  options.stack = new Error().stack; // just in case, save stack here.
  return _retryAjax(url, options);
}

function HTTPError(message, providedCode, response, stack) {
  const code = providedCode > 999 || providedCode < 100 ? -1 : providedCode;
  const e = new Error(`${message}; code: ${code}`);
  e.name = 'HTTPError';
  e.code = code;
  e.stack += `\nOriginal stack:\n${stack}`;
  if (response) {
    e.response = response;
  }
  return e;
}

const URL_CALLS = {
  accounts: 'v1/accounts',
  updateDeviceName: 'v1/accounts/name',
  removeSignalingKey: 'v1/accounts/signaling_key',
  attachment: 'v1/attachments',
  deliveryCert: 'v1/certificate/delivery',
  supportUnauthenticatedDelivery: 'v1/devices/unauthenticated_delivery',
  devices: 'v1/devices',
  keys: 'v2/keys',
  messages: 'v1/messages',
  profile: 'v1/profile',
  signed: 'v2/keys/signed',
};

module.exports = {
  initialize,
};

// We first set up the data that won't change during this session of the app
function initialize({
  url,
  cdnUrl,
  certificateAuthority,
  contentProxyUrl,
  proxyUrl,
}) {
  if (!is.string(url)) {
    throw new Error('WebAPI.initialize: Invalid server url');
  }
  if (!is.string(cdnUrl)) {
    throw new Error('WebAPI.initialize: Invalid cdnUrl');
  }
  if (!is.string(certificateAuthority)) {
    throw new Error('WebAPI.initialize: Invalid certificateAuthority');
  }
  if (!is.string(contentProxyUrl)) {
    throw new Error('WebAPI.initialize: Invalid contentProxyUrl');
  }

  // Thanks to function-hoisting, we can put this return statement before all of the
  //   below function definitions.
  return {
    connect,
  };

  // Then we connect to the server with user-specific information. This is the only API
  //   exposed to the browser context, ensuring that it can't connect to arbitrary
  //   locations.
  function connect({ username: initialUsername, password: initialPassword }) {
    let username = initialUsername;
    let password = initialPassword;

    // Thanks, function hoisting!
    return {
      confirmCode,
      getAttachment,
      getAvatar,
      getDevices,
      getKeysForNumber,
      getKeysForNumberUnauth,
      getMessageSocket,
      getMyKeys,
      getProfile,
      getProfileUnauth,
      getProvisioningSocket,
      getProxiedSize,
      getSenderCertificate,
      makeProxiedRequest,
      putAttachment,
      putAvatar,
      registerKeys,
      registerSupportForUnauthenticatedDelivery,
      removeSignalingKey,
      requestVerificationSMS,
      requestVerificationVoice,
      sendMessages,
      sendMessagesUnauth,
      setSignedPreKey,
      updateDeviceName,
    };

    function _ajax(param) {
      if (!param.urlParameters) {
        // eslint-disable-next-line no-param-reassign
        param.urlParameters = '';
      }
      return _outerAjax(null, {
        certificateAuthority,
        contentType: 'application/json; charset=utf-8',
        data: param.jsonData && _jsonThing(param.jsonData),
        host: url,
        password,
        path: URL_CALLS[param.call] + param.urlParameters,
        proxyUrl,
        responseType: param.responseType,
        timeout: param.timeout,
        type: param.httpType,
        user: username,
        validateResponse: param.validateResponse,
        unauthenticated: param.unauthenticated,
        accessKey: param.accessKey,
      }).catch(e => {
        const { code } = e;
        if (code === 200) {
          // happens sometimes when we get no response
          // (TODO: Fix server to return 204? instead)
          return null;
        }
        let message;
        switch (code) {
          case -1:
            message =
              'Failed to connect to the server, please check your network connection.';
            break;
          case 413:
            message = 'Rate limit exceeded, please try again later.';
            break;
          case 403:
            message = 'Invalid code, please try again.';
            break;
          case 417:
            // TODO: This shouldn't be a thing?, but its in the API doc?
            message = 'Number already registered.';
            break;
          case 401:
            message =
              'Invalid authentication, most likely someone re-registered and invalidated our registration.';
            break;
          case 404:
            message = 'Number is not registered.';
            break;
          default:
            message =
              'The server rejected our query, please file a bug report.';
        }
        e.message = `${message} (original: ${e.message})`;
        throw e;
      });
    }

    function getSenderCertificate() {
      return _ajax({
        call: 'deliveryCert',
        httpType: 'GET',
        responseType: 'json',
        schema: { certificate: 'string' },
      });
    }

    function registerSupportForUnauthenticatedDelivery() {
      return _ajax({
        call: 'supportUnauthenticatedDelivery',
        httpType: 'PUT',
        responseType: 'json',
      });
    }

    function getProfile(number) {
      return _ajax({
        call: 'profile',
        httpType: 'GET',
        urlParameters: `/${number}`,
        responseType: 'json',
      });
    }
    function getProfileUnauth(number, { accessKey } = {}) {
      return _ajax({
        call: 'profile',
        httpType: 'GET',
        urlParameters: `/${number}`,
        responseType: 'json',
        unauthenticated: true,
        accessKey,
      });
    }

    function getAvatar(path) {
      // Using _outerAJAX, since it's not hardcoded to the Signal Server. Unlike our
      //   attachment CDN, it uses our self-signed certificate, so we pass it in.
      return _outerAjax(`${cdnUrl}/${path}`, {
        certificateAuthority,
        contentType: 'application/octet-stream',
        proxyUrl,
        responseType: 'arraybuffer',
        timeout: 0,
        type: 'GET',
      });
    }

    function requestVerificationSMS(number) {
      return _ajax({
        call: 'accounts',
        httpType: 'GET',
        urlParameters: `/sms/code/${number}`,
      });
    }

    function requestVerificationVoice(number) {
      return _ajax({
        call: 'accounts',
        httpType: 'GET',
        urlParameters: `/voice/code/${number}`,
      });
    }

    async function confirmCode(
      number,
      code,
      newPassword,
      registrationId,
      deviceName,
      options = {}
    ) {
      const { accessKey } = options;
      const jsonData = {
        supportsSms: false,
        fetchesMessages: true,
        registrationId,
        unidentifiedAccessKey: accessKey
          ? _btoa(_getString(accessKey))
          : undefined,
        unrestrictedUnidentifiedAccess: false,
      };

      let call;
      let urlPrefix;
      let schema;
      let responseType;

      if (deviceName) {
        jsonData.name = deviceName;
        call = 'devices';
        urlPrefix = '/';
        schema = { deviceId: 'number' };
        responseType = 'json';
      } else {
        call = 'accounts';
        urlPrefix = '/code/';
      }

      // We update our saved username and password, since we're creating a new account
      username = number;
      password = newPassword;

      const response = await _ajax({
        call,
        httpType: 'PUT',
        urlParameters: urlPrefix + code,
        jsonData,
        responseType,
        validateResponse: schema,
      });

      // From here on out, our username will be our phone number combined with device
      username = `${number}.${response.deviceId || 1}`;

      return response;
    }

    function updateDeviceName(deviceName) {
      return _ajax({
        call: 'updateDeviceName',
        httpType: 'PUT',
        jsonData: {
          deviceName,
        },
      });
    }

    function removeSignalingKey() {
      return _ajax({
        call: 'removeSignalingKey',
        httpType: 'DELETE',
      });
    }

    function getDevices() {
      return _ajax({
        call: 'devices',
        httpType: 'GET',
      });
    }

    function registerKeys(genKeys) {
      const keys = {};
      keys.identityKey = _btoa(_getString(genKeys.identityKey));
      keys.signedPreKey = {
        keyId: genKeys.signedPreKey.keyId,
        publicKey: _btoa(_getString(genKeys.signedPreKey.publicKey)),
        signature: _btoa(_getString(genKeys.signedPreKey.signature)),
      };

      keys.preKeys = [];
      let j = 0;
      // eslint-disable-next-line guard-for-in, no-restricted-syntax
      for (const i in genKeys.preKeys) {
        keys.preKeys[j] = {
          keyId: genKeys.preKeys[i].keyId,
          publicKey: _btoa(_getString(genKeys.preKeys[i].publicKey)),
        };
        j += 1;
      }

      // This is just to make the server happy
      // (v2 clients should choke on publicKey)
      keys.lastResortKey = { keyId: 0x7fffffff, publicKey: _btoa('42') };

      return _ajax({
        call: 'keys',
        httpType: 'PUT',
        jsonData: keys,
      });
    }

    function setSignedPreKey(signedPreKey) {
      return _ajax({
        call: 'signed',
        httpType: 'PUT',
        jsonData: {
          keyId: signedPreKey.keyId,
          publicKey: _btoa(_getString(signedPreKey.publicKey)),
          signature: _btoa(_getString(signedPreKey.signature)),
        },
      });
    }

    function getMyKeys() {
      return _ajax({
        call: 'keys',
        httpType: 'GET',
        responseType: 'json',
        validateResponse: { count: 'number' },
      }).then(res => res.count);
    }

    function handleKeys(res) {
      if (!Array.isArray(res.devices)) {
        throw new Error('Invalid response');
      }
      res.identityKey = _base64ToBytes(res.identityKey);
      res.devices.forEach(device => {
        if (
          !_validateResponse(device, { signedPreKey: 'object' }) ||
          !_validateResponse(device.signedPreKey, {
            publicKey: 'string',
            signature: 'string',
          })
        ) {
          throw new Error('Invalid signedPreKey');
        }
        if (device.preKey) {
          if (
            !_validateResponse(device, { preKey: 'object' }) ||
            !_validateResponse(device.preKey, { publicKey: 'string' })
          ) {
            throw new Error('Invalid preKey');
          }
          // eslint-disable-next-line no-param-reassign
          device.preKey.publicKey = _base64ToBytes(device.preKey.publicKey);
        }
        // eslint-disable-next-line no-param-reassign
        device.signedPreKey.publicKey = _base64ToBytes(
          device.signedPreKey.publicKey
        );
        // eslint-disable-next-line no-param-reassign
        device.signedPreKey.signature = _base64ToBytes(
          device.signedPreKey.signature
        );
      });
      return res;
    }

    function getKeysForNumber(number, deviceId = '*') {
      return _ajax({
        call: 'keys',
        httpType: 'GET',
        urlParameters: `/${number}/${deviceId}`,
        responseType: 'json',
        validateResponse: { identityKey: 'string', devices: 'object' },
      }).then(handleKeys);
    }

    function getKeysForNumberUnauth(
      number,
      deviceId = '*',
      { accessKey } = {}
    ) {
      return _ajax({
        call: 'keys',
        httpType: 'GET',
        urlParameters: `/${number}/${deviceId}`,
        responseType: 'json',
        validateResponse: { identityKey: 'string', devices: 'object' },
        unauthenticated: true,
        accessKey,
      }).then(handleKeys);
    }

    function sendMessagesUnauth(
      destination,
      messageArray,
      timestamp,
      silent,
      online,
      { accessKey } = {}
    ) {
      const jsonData = { messages: messageArray, timestamp };

      if (silent) {
        jsonData.silent = true;
      }
      if (online) {
        jsonData.online = true;
      }

      return _ajax({
        call: 'messages',
        httpType: 'PUT',
        urlParameters: `/${destination}`,
        jsonData,
        responseType: 'json',
        unauthenticated: true,
        accessKey,
      });
    }

    function sendMessages(
      destination,
      messageArray,
      timestamp,
      silent,
      online
    ) {
      const jsonData = { messages: messageArray, timestamp };

      if (silent) {
        jsonData.silent = true;
      }
      if (online) {
        jsonData.online = true;
      }

      return _ajax({
        call: 'messages',
        httpType: 'PUT',
        urlParameters: `/${destination}`,
        jsonData,
        responseType: 'json',
      });
    }

    function getAttachment(fileUrl) {
      return _outerAjax(fileUrl, {
        contentType: 'application/octet-stream',
        proxyUrl,
        responseType: 'arraybuffer',
        timeout: 0,
        type: 'GET',
      });
    }

    function putAttachment(maybeEncryptedBin) {
      const formData = new FormData();
      const buffer = Buffer.from(maybeEncryptedBin);
      formData.append('type', 'network.loki');
      formData.append('content', buffer, {
        contentType: 'application/octet-stream',
        name: 'content',
        filename: 'attachment',
      });

<<<<<<< HEAD
      return lokiFileServerAPI.uploadPrivateAttachment(formData);
=======
      return lokiFileServerAPI.constructor.uploadPrivateAttachment(formData);
>>>>>>> dfca294e
    }

    function putAvatar(bin) {
      const formData = new FormData();
      const buffer = Buffer.from(bin);
      formData.append('avatar', buffer, {
        contentType: 'application/octet-stream',
        name: 'avatar',
        filename: 'attachment',
      });
      return lokiFileServerAPI.uploadAvatar(formData);
    }

    // eslint-disable-next-line no-shadow
    async function getProxiedSize(url) {
      const result = await _outerAjax(url, {
        processData: false,
        responseType: 'arraybufferwithdetails',
        proxyUrl: contentProxyUrl,
        type: 'HEAD',
        disableLogs: true,
      });

      const { response } = result;
      if (!response.headers || !response.headers.get) {
        throw new Error('getProxiedSize: Problem retrieving header value');
      }

      const size = response.headers.get('content-length');
      return parseInt(size, 10);
    }

    // eslint-disable-next-line no-shadow
    function makeProxiedRequest(url, options = {}) {
      const { returnArrayBuffer, start, end } = options;
      let headers;

      if (_.isNumber(start) && _.isNumber(end)) {
        headers = {
          Range: `bytes=${start}-${end}`,
        };
      }

      return _outerAjax(url, {
        processData: false,
        responseType: returnArrayBuffer ? 'arraybufferwithdetails' : null,
        proxyUrl: contentProxyUrl,
        type: 'GET',
        redirect: 'follow',
        disableLogs: true,
        headers,
      });
    }

    function getMessageSocket() {
      log.info('opening message socket', url);
      const fixedScheme = url
        .replace('https://', 'wss://')
        .replace('http://', 'ws://');
      const login = encodeURIComponent(username);
      const pass = encodeURIComponent(password);

      return _createSocket(
        `${fixedScheme}/v1/websocket/?login=${login}&password=${pass}&agent=OWD`,
        { certificateAuthority, proxyUrl }
      );
    }

    function getProvisioningSocket() {
      log.info('opening provisioning socket', url);
      const fixedScheme = url
        .replace('https://', 'wss://')
        .replace('http://', 'ws://');

      return _createSocket(
        `${fixedScheme}/v1/websocket/provisioning/?agent=OWD`,
        { certificateAuthority, proxyUrl }
      );
    }
  }
}<|MERGE_RESOLUTION|>--- conflicted
+++ resolved
@@ -865,11 +865,7 @@
         filename: 'attachment',
       });
 
-<<<<<<< HEAD
-      return lokiFileServerAPI.uploadPrivateAttachment(formData);
-=======
       return lokiFileServerAPI.constructor.uploadPrivateAttachment(formData);
->>>>>>> dfca294e
     }
 
     function putAvatar(bin) {
