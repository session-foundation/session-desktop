/* global log, textsecure, libloki, Signal, Whisper, Headers, ConversationController,
<<<<<<< HEAD
clearTimeout, MessageController, libsignal, StringView, window, _, lokiFileServerAPI */
=======
clearTimeout, MessageController, libsignal, StringView, window, _, dcodeIO, Buffer */
>>>>>>> deedcc1d
const EventEmitter = require('events');
const nodeFetch = require('node-fetch');
const { URL, URLSearchParams } = require('url');
const FormData = require('form-data');

// Can't be less than 1200 if we have unauth'd requests
const PUBLICCHAT_MSG_POLL_EVERY = 1.5 * 1000; // 1.5s
const PUBLICCHAT_CHAN_POLL_EVERY = 20 * 1000; // 20s
const PUBLICCHAT_DELETION_POLL_EVERY = 5 * 1000; // 5s
const PUBLICCHAT_MOD_POLL_EVERY = 30 * 1000; // 30s
const PUBLICCHAT_MIN_TIME_BETWEEN_DUPLICATE_MESSAGES = 10 * 1000; // 10s

<<<<<<< HEAD
// not quite a singleton yet (one for chat and one per file server)
=======
const ATTACHMENT_TYPE = 'net.app.core.oembed';
const LOKI_ATTACHMENT_TYPE = 'attachment';
const LOKI_PREVIEW_TYPE = 'preview';

>>>>>>> deedcc1d
class LokiAppDotNetAPI extends EventEmitter {
  constructor(ourKey) {
    super();
    this.ourKey = ourKey;
    this.servers = [];
    this.myPrivateKey = false;

    // Multidevice states
    this.slavePrimaryMap = {};
    this.primaryUserProfileName = {};
  }

  async close() {
    await Promise.all(this.servers.map(server => server.close()));
  }

  async getPrivateKey() {
    if (!this.myPrivateKey) {
      const myKeyPair = await textsecure.storage.protocol.getIdentityKeyPair();
      this.myPrivateKey = myKeyPair.privKey;
    }
    return this.myPrivateKey;
  }

  // server getter/factory
  async findOrCreateServer(serverUrl) {
    let thisServer = this.servers.find(
      server => server.baseServerUrl === serverUrl
    );
    if (!thisServer) {
      log.info(`LokiAppDotNetAPI creating ${serverUrl}`);
      thisServer = new LokiAppDotNetServerAPI(this, serverUrl);
      const gotToken = await thisServer.getOrRefreshServerToken();
      if (!gotToken) {
        log.warn(`Invalid server ${serverUrl}`);
        return null;
      }
      log.info(`set token ${thisServer.token}`);

      this.servers.push(thisServer);
    }
    return thisServer;
  }

  // channel getter/factory
  async findOrCreateChannel(serverUrl, channelId, conversationId) {
    const server = await this.findOrCreateServer(serverUrl);
    if (!server) {
      log.error(`Failed to create server for: ${serverUrl}`);
      return null;
    }
    return server.findOrCreateChannel(channelId, conversationId);
  }

  // deallocate resources server uses
  unregisterChannel(serverUrl, channelId) {
    let thisServer;
    let i = 0;
    for (; i < this.servers.length; i += 1) {
      if (this.servers[i].baseServerUrl === serverUrl) {
        thisServer = this.servers[i];
        break;
      }
    }

    if (!thisServer) {
      log.warn(`Tried to unregister from nonexistent server ${serverUrl}`);
      return;
    }
    thisServer.unregisterChannel(channelId);
    this.servers.splice(i, 1);
  }

  getListOfMembers() {
    return this.allMembers;
  }

  // TODO: make this private (or remove altogether) when
  // we switch to polling the server for group members
  setListOfMembers(members) {
    this.allMembers = members;
  }
}

class LokiAppDotNetServerAPI {
  constructor(chatAPI, url) {
    this.chatAPI = chatAPI;
    this.channels = [];
    this.tokenPromise = null;
    this.baseServerUrl = url;
  }

  async close() {
    this.channels.forEach(channel => channel.stop());
    if (this.tokenPromise) {
      await this.tokenPromise;
    }
  }

  // channel getter/factory
  findOrCreateChannel(channelId, conversationId) {
    let thisChannel = this.channels.find(
      channel => channel.channelId === channelId
    );
    if (!thisChannel) {
      log.info(`LokiAppDotNetAPI creating channel ${conversationId}`);
      thisChannel = new LokiPublicChannelAPI(this, channelId, conversationId);
      this.channels.push(thisChannel);
    }
    return thisChannel;
  }

  // deallocate resources channel uses
  unregisterChannel(channelId) {
    let thisChannel;
    let i = 0;
    for (; i < this.channels.length; i += 1) {
      if (this.channels[i].channelId === channelId) {
        thisChannel = this.channels[i];
        break;
      }
    }
    if (!thisChannel) {
      return;
    }
    thisChannel.stop();
    this.channels.splice(i, 1);
  }

  // get active token for this server
  async getOrRefreshServerToken(forceRefresh = false) {
    let token;
    if (!forceRefresh) {
      if (this.token) {
        return this.token;
      }
      token = await Signal.Data.getPublicServerTokenByServerUrl(
        this.baseServerUrl
      );
    }
    if (!token) {
      token = await this.refreshServerToken();
      if (token) {
        await Signal.Data.savePublicServerToken({
          serverUrl: this.baseServerUrl,
          token,
        });
      }
    }
    this.token = token;

    // verify token info
    const tokenRes = await this.serverRequest('token');
    // if no problems and we have data
    if (
      !tokenRes.err &&
      tokenRes.response &&
      tokenRes.response.data &&
      tokenRes.response.data.user
    ) {
      // get our profile name and write it to the network
      const ourNumber = textsecure.storage.user.getNumber();
      const profileConvo = ConversationController.get(ourNumber);
      const profileName = profileConvo.getProfileName();

      // update profile name as needed
      if (tokenRes.response.data.user.name !== profileName) {
        if (profileName) {
          // will need this when we add an annotation
          /*
          const privKey = await this.serverAPI.chatAPI.getPrivateKey();
          // we might need an annotation that sets the homeserver for media
          // better to include this with each attachment...
          const objToSign = {
            name: profileName,
            version: 1,
            annotations: [],
          };
          const sig = await libsignal.Curve.async.calculateSignature(
            privKey,
            JSON.stringify(objToSign)
          );
          */

          await this.serverRequest('users/me', {
            method: 'PATCH',
            objBody: {
              name: profileName,
            },
          });
          // no big deal if it fails...
          // } else {
          // should we update the local from the server?
          // guessing no because there will be multiple servers
        }
        // update our avatar if needed
      }
    }

    return token;
  }

  // get active token from server (but only allow one request at a time)
  async refreshServerToken() {
    // if currently not in progress
    if (this.tokenPromise === null) {
      // set lock
      this.tokenPromise = new Promise(async res => {
        // request the oken
        const token = await this.requestToken();
        if (!token) {
          res(null);
          return;
        }
        // activate the token
        const registered = await this.submitToken(token);
        if (!registered) {
          res(null);
          return;
        }
        // resolve promise to release lock
        res(token);
      });
    }
    // wait until we have it set
    const token = await this.tokenPromise;
    // clear lock
    this.tokenPromise = null;
    return token;
  }

  // request an token from the server
  async requestToken() {
    let res;
    try {
      const url = new URL(`${this.baseServerUrl}/loki/v1/get_challenge`);
      const params = {
        pubKey: this.chatAPI.ourKey,
      };
      url.search = new URLSearchParams(params);

      res = await nodeFetch(url);
    } catch (e) {
      return null;
    }
    if (!res.ok) {
      return null;
    }
    const body = await res.json();
    const token = await libloki.crypto.decryptToken(body);
    return token;
  }

  // activate token
  async submitToken(token) {
    const options = {
      method: 'POST',
      headers: {
        'Content-Type': 'application/json',
      },
      body: JSON.stringify({
        pubKey: this.chatAPI.ourKey,
        token,
      }),
    };

    try {
      const res = await nodeFetch(
        `${this.baseServerUrl}/loki/v1/submit_challenge`,
        options
      );
      return res.ok;
    } catch (e) {
      return false;
    }
  }

  // make a request to the server
  async serverRequest(endpoint, options = {}) {
    const {
      params = {},
      method,
      rawBody,
      objBody,
      forceFreshToken = false,
    } = options;
    const url = new URL(`${this.baseServerUrl}/${endpoint}`);
    if (params) {
      url.search = new URLSearchParams(params);
    }
    let result;
    const token = await this.getOrRefreshServerToken();
    if (!token) {
      log.error('NO TOKEN');
      return {
        err: 'noToken',
      };
    }
    try {
      const fetchOptions = {};
      const headers = {
        Authorization: `Bearer ${this.token}`,
      };
      if (method) {
        fetchOptions.method = method;
      }
      if (objBody) {
        headers['Content-Type'] = 'application/json';
        fetchOptions.body = JSON.stringify(objBody);
      } else if (rawBody) {
        fetchOptions.body = rawBody;
      }
      fetchOptions.headers = new Headers(headers);
      result = await nodeFetch(url, fetchOptions || undefined);
    } catch (e) {
      log.info(`e ${e}`);
      return {
        err: e,
      };
    }
    let response = null;
    try {
      response = await result.json();
    } catch (e) {
      log.warn(`serverRequest json arpse ${e}`);
      return {
        err: e,
        statusCode: result.status,
      };
    }

    // if it's a response style with a meta
    if (result.status !== 200) {
      if (!forceFreshToken && response.meta.code === 401) {
        // copy options because lint complains if we modify this directly
        const updatedOptions = options;
        // force it this time
        updatedOptions.forceFreshToken = true;
        // retry with updated options
        return this.serverRequest(endpoint, updatedOptions);
      }
      return {
        err: 'statusCode',
        statusCode: result.status,
        response,
      };
    }
    return {
      statusCode: result.status,
      response,
    };
  }

  async getUserAnnotations(pubKey) {
    if (!pubKey) {
      log.warn('No pubkey provided to getUserAnnotations!');
      return [];
    }
    const res = await this.serverRequest(`users/@${pubKey}`, {
      method: 'GET',
      params: {
        include_user_annotations: 1,
      },
    });

    if (res.err || !res.response || !res.response.data) {
      if (res.err) {
        log.error(`Error ${res.err}`);
      }
      return [];
    }

    return res.response.data.annotations || [];
  }

  async getUsersAnnotations(pubKeys) {
    if (!pubKeys) {
      log.warn('No pubKeys provided to getUsersAnnotations!');
      return [];
    }
    if (!pubKeys.length) {
      log.warn('No pubKeys given to getUsersAnnotations!');
      return [];
    }
    if (pubKeys.length > 200) {
      log.warn('Too many pubKeys given to getUsersAnnotations!');
    }
    const res = await this.serverRequest('users', {
      method: 'GET',
      params: {
        ids: pubKeys.join(','),
        include_user_annotations: 1,
      },
    });

    if (res.err || !res.response || !res.response.data) {
      if (res.err) {
        log.error(`Error ${res.err}`);
      }
      return [];
    }

    return res.response.data || [];
  }

  // Only one annotation at a time
  async setSelfAnnotation(type, value) {
    const annotation = { type };

    // to delete annotation, omit the "value" field
    if (value) {
      annotation.value = value;
    }

    const res = await this.serverRequest('users/me', {
      method: 'PATCH',
      objBody: {
        annotations: [annotation],
      },
    });

    if (!res.err && res.response) {
      return res.response;
    }

    return false;
  }

  async uploadData(data) {
    const endpoint = 'files';
    const options = {
      method: 'POST',
      rawBody: data,
    };

    const { statusCode, response } = await this.serverRequest(
      endpoint,
      options
    );
    if (statusCode !== 200) {
      log.warn('Failed to upload data to fileserver');
      return null;
    }

    const url = response.data && response.data.url;
    const id = response.data && response.data.id;
    return {
      url,
      id,
    };
  }

  putAttachment(attachmentBin) {
    const formData = new FormData();
    const buffer = Buffer.from(attachmentBin);
    formData.append('type', 'network.loki');
    formData.append('content', buffer, {
      contentType: 'application/octet-stream',
      name: 'content',
      filename: 'attachment',
    });

    return this.uploadData(formData);
  }
}

class LokiPublicChannelAPI {
  constructor(serverAPI, channelId, conversationId) {
    // properties
    this.serverAPI = serverAPI;
    this.channelId = channelId;
    this.baseChannelUrl = `channels/${this.channelId}`;
    this.conversationId = conversationId;
    this.conversation = ConversationController.get(conversationId);
    this.lastGot = null;
    this.modStatus = false;
    this.deleteLastId = 1;
    this.timers = {};
    this.running = true;
    // can escalated to SQL if it start uses too much memory
    this.logMop = {};

    // Cache for duplicate checking
    this.lastMessagesCache = [];

    // end properties

    log.info(`registered LokiPublicChannel ${channelId}`);
    // start polling
    this.pollForMessages();
    this.pollForDeletions();
    this.pollForChannel();
    this.pollForModerators();

    // TODO: poll for group members here?
  }

  stop() {
    this.running = false;
    if (this.timers.channel) {
      clearTimeout(this.timers.channel);
    }
    if (this.timers.moderator) {
      clearTimeout(this.timers.moderator);
    }
    if (this.timers.delete) {
      clearTimeout(this.timers.delete);
    }
    if (this.timers.message) {
      clearTimeout(this.timers.message);
    }
  }

  serverRequest(endpoint, options = {}) {
    return this.serverAPI.serverRequest(endpoint, options);
  }

  // get moderation actions
  async pollForModerators() {
    try {
      await this.pollOnceForModerators();
    } catch (e) {
      log.warn(`Error while polling for public chat moderators: ${e}`);
    }
    if (this.running) {
      this.timers.moderator = setTimeout(() => {
        this.pollForModerators();
      }, PUBLICCHAT_MOD_POLL_EVERY);
    }
  }

  // get moderator status
  async pollOnceForModerators() {
    // get moderator status
    const res = await this.serverRequest(
      `loki/v1/channel/${this.channelId}/get_moderators`
    );
    const ourNumber = textsecure.storage.user.getNumber();

    // Get the list of moderators if no errors occurred
    const moderators = !res.err && res.response && res.response.moderators;

    // if we encountered problems then we'll keep the old mod status
    if (moderators) {
      this.modStatus = moderators.includes(ourNumber);
    }

    await this.conversation.setModerators(moderators || []);
  }

  // delete a message on the server
  async deleteMessage(serverId, canThrow = false) {
    const res = await this.serverRequest(
      this.modStatus
        ? `loki/v1/moderation/message/${serverId}`
        : `${this.baseChannelUrl}/messages/${serverId}`,
      { method: 'DELETE' }
    );
    if (!res.err && res.response) {
      log.info(`deleted ${serverId} on ${this.baseChannelUrl}`);
      return true;
    }
    // fire an alert
    log.warn(`failed to delete ${serverId} on ${this.baseChannelUrl}`);
    if (canThrow) {
      throw new textsecure.PublicChatError(
        'Failed to delete public chat message'
      );
    }
    return false;
  }

  // used for sending messages
  getEndpoint() {
    const endpoint = `${this.serverAPI.baseServerUrl}/${
      this.baseChannelUrl
    }/messages`;
    return endpoint;
  }

  // get moderation actions
  async pollForChannel() {
    try {
      await this.pollForChannelOnce();
    } catch (e) {
      log.warn(`Error while polling for public chat room details: ${e}`);
    }
    if (this.running) {
      this.timers.channel = setTimeout(() => {
        this.pollForChannel();
      }, PUBLICCHAT_CHAN_POLL_EVERY);
    }
  }

  // update room details
  async pollForChannelOnce() {
    const res = await this.serverRequest(`${this.baseChannelUrl}`, {
      params: {
        include_annotations: 1,
      },
    });
    if (
      !res.err &&
      res.response &&
      res.response.data.annotations &&
      res.response.data.annotations.length
    ) {
      res.response.data.annotations.forEach(note => {
        if (note.type === 'net.patter-app.settings') {
          // note.value.description only needed for directory
          if (note.value && note.value.name) {
            this.conversation.setGroupName(note.value.name);
          }
          if (note.value && note.value.avatar) {
            this.conversation.setProfileAvatar(note.value.avatar);
          }
          // else could set a default in case of server problems...
        }
      });
    }
  }

  // get moderation actions
  async pollForDeletions() {
    try {
      await this.pollOnceForDeletions();
    } catch (e) {
      log.warn(`Error while polling for public chat deletions: ${e}`);
    }
    if (this.running) {
      this.timers.delete = setTimeout(() => {
        this.pollForDeletions();
      }, PUBLICCHAT_DELETION_POLL_EVERY);
    }
  }

  async pollOnceForDeletions() {
    // grab the last 200 deletions
    const params = {
      count: 200,
    };

    // start loop
    let more = true;
    while (more) {
      // set params to from where we last checked
      params.since_id = this.deleteLastId;

      // grab the next 200 deletions from where we last checked
      // eslint-disable-next-line no-await-in-loop
      const res = await this.serverRequest(
        `loki/v1/channel/${this.channelId}/deletes`,
        { params }
      );

      // if any problems, abort out
      if (res.err || !res.response) {
        if (res.err) {
          log.error(`Error ${res.err}`);
        }
        break;
      }

      // Process results
      res.response.data.reverse().forEach(deleteEntry => {
        // Escalate it up to the subsystem that can check to see if this has
        // been processed
        Whisper.events.trigger('deleteLocalPublicMessage', {
          messageServerId: deleteEntry.message_id,
          conversationId: this.conversationId,
        });
      });

      // update where we last checked
      this.deleteLastId = res.response.meta.max_id;
      more = res.response.meta.more && res.response.data.length >= params.count;
    }
  }

  static getSigData(
    sigVer,
    noteValue,
    attachmentAnnotations,
    previewAnnotations,
    adnMessage
  ) {
    let sigString = '';
    sigString += adnMessage.text.trim();
    sigString += noteValue.timestamp;
    if (noteValue.quote) {
      sigString += noteValue.quote.id;
      sigString += noteValue.quote.author;
      sigString += noteValue.quote.text.trim();
      if (adnMessage.reply_to) {
        sigString += adnMessage.reply_to;
      }
    }
    sigString += [...attachmentAnnotations, ...previewAnnotations]
      .map(data => data.id || data.image.id)
      .sort()
      .join();
    sigString += sigVer;
    return dcodeIO.ByteBuffer.wrap(sigString, 'utf8').toArrayBuffer();
  }

  async getMessengerData(adnMessage) {
    if (
      !Array.isArray(adnMessage.annotations) ||
      adnMessage.annotations.length === 0
    ) {
      return false;
    }
    const noteValue = adnMessage.annotations[0].value;

    // signatures now required
    if (!noteValue.sig || typeof noteValue.sig !== 'string') {
      return false;
    }

    // timestamp is the only required field we've had since the first deployed version
    const { timestamp, quote } = noteValue;

    if (quote) {
      // TODO: Enable quote attachments again using proper ADN style
      quote.attachments = [];
    }

    // try to verify signature
    const { sig, sigver } = noteValue;
    const annoCopy = [...adnMessage.annotations];
    const attachments = annoCopy
      .filter(anno => anno.value.lokiType === LOKI_ATTACHMENT_TYPE)
      .map(attachment => ({ isRaw: true, ...attachment.value }));
    const preview = annoCopy
      .filter(anno => anno.value.lokiType === LOKI_PREVIEW_TYPE)
      .map(LokiPublicChannelAPI.getPreviewFromAnnotation);
    // strip out sig and sigver
    annoCopy[0] = _.omit(annoCopy[0], ['value.sig', 'value.sigver']);
    const sigData = LokiPublicChannelAPI.getSigData(
      sigver,
      noteValue,
      attachments,
      preview,
      adnMessage
    );

    const pubKeyBin = StringView.hexToArrayBuffer(adnMessage.user.username);
    const sigBin = StringView.hexToArrayBuffer(sig);
    try {
      await libsignal.Curve.async.verifySignature(pubKeyBin, sigData, sigBin);
    } catch (e) {
      if (e.message === 'Invalid signature') {
        // keep noise out of the logs, once per start up is enough
        if (this.logMop[adnMessage.id] === undefined) {
          log.warn(
            'Invalid or missing signature on ',
            this.serverAPI.baseServerUrl,
            this.channelId,
            adnMessage.id,
            'says',
            adnMessage.text,
            'from',
            adnMessage.user.username,
            'signature',
            sig,
            'signature version',
            sigver
          );
          this.logMop[adnMessage.id] = true;
        }
        // we now only accept valid messages into the public chat
        return false;
      }
      // any error should cause problem
      log.error(`Unhandled message signature validation error ${e.message}`);
      return false;
    }

    return {
      timestamp,
      attachments,
      preview,
      quote,
    };
  }

  // get channel messages
  async pollForMessages() {
    try {
      await this.pollOnceForMessages();
    } catch (e) {
      log.warn(`Error while polling for public chat messages: ${e}`);
    }
    if (this.running) {
      setTimeout(() => {
        this.timers.message = this.pollForMessages();
      }, PUBLICCHAT_MSG_POLL_EVERY);
    }
  }

  async pollOnceForMessages() {
    const params = {
      include_annotations: 1,
      include_deleted: false,
    };
    if (!this.conversation) {
      log.warn('Trying to poll for non-existing public conversation');
      this.lastGot = 0;
    } else if (!this.lastGot) {
      this.lastGot = this.conversation.getLastRetrievedMessage();
    }
    params.since_id = this.lastGot;
    // Just grab the most recent 100 messages if you don't have a valid lastGot
    params.count = this.lastGot === 0 ? -100 : 20;
    const res = await this.serverRequest(`${this.baseChannelUrl}/messages`, {
      params,
    });

    if (!res.err && res.response) {
      let receivedAt = new Date().getTime();
<<<<<<< HEAD
      const pubKeys = [];
      let pendingMessages = [];
      pendingMessages = await Promise.all(
        res.response.data.reverse().map(async adnMessage => {
          // still update our last received if deleted, not signed or not valid
          this.lastGot = !this.lastGot
            ? adnMessage.id
            : Math.max(this.lastGot, adnMessage.id);

          if (
            !adnMessage.id ||
            !adnMessage.user ||
            !adnMessage.user.username || // pubKey lives in the username field
            !adnMessage.user.name || // profileName lives in the name field
            !adnMessage.text ||
            adnMessage.is_deleted
          ) {
            return false; // Invalid or delete message
          }
=======
      res.response.data.reverse().forEach(async adnMessage => {
        // still update our last received if deleted, not signed or not valid
        this.lastGot = !this.lastGot
          ? adnMessage.id
          : Math.max(this.lastGot, adnMessage.id);

        if (
          !adnMessage.id ||
          !adnMessage.user ||
          !adnMessage.user.username || // pubKey lives in the username field
          !adnMessage.text ||
          adnMessage.is_deleted
        ) {
          return; // Invalid or delete message
        }
>>>>>>> deedcc1d

          const messengerData = await this.getMessengerData(adnMessage);
          if (messengerData === false) {
            return false;
          }

<<<<<<< HEAD
          const { timestamp, quote } = messengerData;
          if (!timestamp) {
            return false; // Invalid message
          }
=======
        const { timestamp, quote, attachments, preview } = messengerData;
        if (!timestamp) {
          return; // Invalid message
        }
>>>>>>> deedcc1d

          // Duplicate check
          const isDuplicate = message => {
            // The username in this case is the users pubKey
            const sameUsername = message.username === adnMessage.user.username;
            const sameText = message.text === adnMessage.text;
            // Don't filter out messages that are too far apart from each other
            const timestampsSimilar =
              Math.abs(message.timestamp - timestamp) <=
              PUBLICCHAT_MIN_TIME_BETWEEN_DUPLICATE_MESSAGES;

            return sameUsername && sameText && timestampsSimilar;
          };

          // Filter out any messages that we got previously
          if (this.lastMessagesCache.some(isDuplicate)) {
            return false; // Duplicate message
          }

<<<<<<< HEAD
          // FIXME: maybe move after the de-multidev-decode
          // Add the message to the lastMessage cache and keep the last 5 recent messages
          this.lastMessagesCache = [
            ...this.lastMessagesCache,
            {
              username: adnMessage.user.username,
              text: adnMessage.text,
              timestamp,
=======
        // Add the message to the lastMessage cache and keep the last 5 recent messages
        this.lastMessagesCache = [
          ...this.lastMessagesCache,
          {
            username: adnMessage.user.username,
            text: adnMessage.text,
            timestamp,
          },
        ].splice(-5);

        const from = adnMessage.user.name || 'Anonymous'; // profileName

        const messageData = {
          serverId: adnMessage.id,
          clientVerified: true,
          friendRequest: false,
          source: adnMessage.user.username,
          sourceDevice: 1,
          timestamp,
          serverTimestamp: timestamp,
          receivedAt,
          isPublic: true,
          message: {
            body:
              adnMessage.text === timestamp.toString() ? '' : adnMessage.text,
            attachments,
            group: {
              id: this.conversationId,
              type: textsecure.protobuf.GroupContext.Type.DELIVER,
>>>>>>> deedcc1d
            },
          ].splice(-5);

          const from = adnMessage.user.name; // profileName
          if (pubKeys.indexOf(`@${adnMessage.user.username}`) === -1) {
            pubKeys.push(`@${adnMessage.user.username}`);
          }

          const messageData = {
            serverId: adnMessage.id,
            clientVerified: true,
            friendRequest: false,
            source: adnMessage.user.username,
            sourceDevice: 1,
            timestamp,
<<<<<<< HEAD
            serverTimestamp: timestamp,
            receivedAt,
            isPublic: true,
            message: {
              body: adnMessage.text,
              attachments: [],
              group: {
                id: this.conversationId,
                type: textsecure.protobuf.GroupContext.Type.DELIVER,
              },
              flags: 0,
              expireTimer: 0,
              profileKey: null,
              timestamp,
              received_at: receivedAt,
              sent_at: timestamp,
              quote,
              contact: [],
              preview: [],
              profile: {
                displayName: from,
              },
=======
            received_at: receivedAt,
            sent_at: timestamp,
            quote,
            contact: [],
            preview,
            profile: {
              displayName: from,
>>>>>>> deedcc1d
            },
          };
          receivedAt += 1; // Ensure different arrival times

          // now process any user meta data updates
          // - update their conversation with a potentially new avatar
          return messageData;
        })
      );
      this.conversation.setLastRetrievedMessage(this.lastGot);

      if (pendingMessages.length) {
        // console.log('premultiDeviceResults', pubKeys);
        if (pubKeys.length) {
          const verifiedPrimaryPKs = await lokiFileServerAPI.verifyPrimaryPubKeys(
            pubKeys
          );
          const { slavePrimaryMap } = this.serverAPI.chatAPI;

          const slaveMessages = {};
          // sort pending messages
          pendingMessages.forEach(messageData => {
            // why am I getting these?
            if (messageData === undefined) {
              log.warn('invalid pendingMessages');
              return;
            }
            // if a known slave, queue
            if (slavePrimaryMap[messageData.source]) {
              // delay sending the message
              if (slaveMessages[messageData.source] === undefined) {
                slaveMessages[messageData.source] = [messageData];
              } else {
                slaveMessages[messageData.source].push(messageData);
              }
            } else {
              // no user or isPrimary means not multidevice, send event now
              this.serverAPI.chatAPI.emit('publicMessage', {
                message: messageData,
              });
            }
          });
          pendingMessages = []; // free memory

          // if we have verified primaryKeys then update them
          if (verifiedPrimaryPKs.length) {
            // get final list of verified chat server profile names
            const verifiedDeviceResults = await this.serverAPI.getUsersAnnotations(
              verifiedPrimaryPKs
            );
            // console.log('verifiedDeviceResults', verifiedDeviceResults)

            // go through verifiedDeviceResults
            const newPrimaryUserProfileName = {};
            verifiedDeviceResults.forEach(user => {
              newPrimaryUserProfileName[user.username] = user.name;
            });
            // replace whole
            this.primaryUserProfileName = newPrimaryUserProfileName;
          }

          // process remaining messages
          const ourNumber = textsecure.storage.user.getNumber();
          Object.keys(slaveMessages).forEach(slaveKey => {
            // prevent our own sent messages from coming back in
            if (slaveKey === ourNumber) {
              // we originally sent these
              return;
            }
            const primaryPubKey = slavePrimaryMap[slaveKey];
            slaveMessages[slaveKey].forEach(messageDataP => {
              const messageData = messageDataP; // for linter
              if (slavePrimaryMap[messageData.source]) {
                // rewrite source, profile
                messageData.source = primaryPubKey;
                messageData.message.profile.displayName = this.primaryUserProfileName[
                  primaryPubKey
                ];
              }
              // console.log('messageData', messageData)
              this.serverAPI.chatAPI.emit('publicMessage', {
                message: messageData,
              });
            });
          });
        } // end if there are pending pubkeys to look up

        // console.log('pendingMessages len', pendingMessages.length);
        // console.log('pendingMessages', pendingMessages);
        // find messages for original slave key using slavePrimaryMap
        if (pendingMessages.length) {
          const { slavePrimaryMap } = this.serverAPI.chatAPI;
          const ourNumber = textsecure.storage.user.getNumber();
          pendingMessages.forEach(messageDataP => {
            const messageData = messageDataP; // for linter
            // why am I getting these?
            if (messageData === undefined) {
              log.warn(`invalid pendingMessages ${pendingMessages}`);
              return;
            }
            // prevent our own sent messages from coming back in
            if (messageData.source === ourNumber) {
              // we originally sent this
              return;
            }
            if (slavePrimaryMap[messageData.source]) {
              // rewrite source, profile
              const primaryPubKey = slavePrimaryMap[messageData.source];
              log.info(`Rewriting ${messageData.source} to ${primaryPubKey}`);
              messageData.source = primaryPubKey;
              messageData.message.profile.displayName = this.primaryUserProfileName[
                primaryPubKey
              ];
            }
            this.serverAPI.chatAPI.emit('publicMessage', {
              message: messageData,
            });
          });
        }
        pendingMessages = [];
      }
    }
  }

  static getPreviewFromAnnotation(annotation) {
    const preview = {
      title: annotation.value.linkPreviewTitle,
      url: annotation.value.linkPreviewUrl,
      image: {
        isRaw: true,
        caption: annotation.value.caption,
        contentType: annotation.value.contentType,
        digest: annotation.value.digest,
        fileName: annotation.value.fileName,
        flags: annotation.value.flags,
        height: annotation.value.height,
        id: annotation.value.id,
        key: annotation.value.key,
        size: annotation.value.size,
        thumbnail: annotation.value.thumbnail,
        url: annotation.value.url,
        width: annotation.value.width,
      },
    };
    return preview;
  }

  static getAnnotationFromPreview(preview) {
    const annotation = {
      type: ATTACHMENT_TYPE,
      value: {
        // Mandatory ADN fields
        version: '1.0',
        lokiType: LOKI_PREVIEW_TYPE,

        // Signal stuff we actually care about
        linkPreviewTitle: preview.title,
        linkPreviewUrl: preview.url,
        caption: preview.image.caption,
        contentType: preview.image.contentType,
        digest: preview.image.digest,
        fileName: preview.image.fileName,
        flags: preview.image.flags,
        height: preview.image.height,
        id: preview.image.id,
        key: preview.image.key,
        size: preview.image.size,
        thumbnail: preview.image.thumbnail,
        url: preview.image.url,
        width: preview.image.width,
      },
    };
    return annotation;
  }

  static getAnnotationFromAttachment(attachment) {
    const type = attachment.contentType.match(/^image/) ? 'photo' : 'video';
    const annotation = {
      type: ATTACHMENT_TYPE,
      value: {
        // Mandatory ADN fields
        version: '1.0',
        type,
        lokiType: LOKI_ATTACHMENT_TYPE,

        // Signal stuff we actually care about
        ...attachment,
      },
    };
    return annotation;
  }

  // create a message in the channel
  async sendMessage(data, messageTimeStamp) {
    const { quote, attachments, preview } = data;
    const text = data.body || messageTimeStamp.toString();
    const attachmentAnnotations = attachments.map(
      LokiPublicChannelAPI.getAnnotationFromAttachment
    );
    const previewAnnotations = preview.map(
      LokiPublicChannelAPI.getAnnotationFromPreview
    );

    const payload = {
      text,
      annotations: [
        {
          type: 'network.loki.messenger.publicChat',
          value: {
            timestamp: messageTimeStamp,
          },
        },
        ...attachmentAnnotations,
        ...previewAnnotations,
      ],
    };
    if (quote && quote.id) {
      payload.annotations[0].value.quote = quote;

      // copied from model/message.js copyFromQuotedMessage
      const collection = await Signal.Data.getMessagesBySentAt(quote.id, {
        MessageCollection: Whisper.MessageCollection,
      });
      const found = collection.find(item => {
        const messageAuthor = item.getContact();

        return messageAuthor && quote.author === messageAuthor.id;
      });

      if (found) {
        const queryMessage = MessageController.register(found.id, found);
        const replyTo = queryMessage.get('serverId');
        if (replyTo) {
          payload.reply_to = replyTo;
        }
      }
    }
    const privKey = await this.serverAPI.chatAPI.getPrivateKey();
    const sigVer = 1;
    const mockAdnMessage = { text };
    if (payload.reply_to) {
      mockAdnMessage.reply_to = payload.reply_to;
    }
    const sigData = LokiPublicChannelAPI.getSigData(
      sigVer,
      payload.annotations[0].value,
      attachmentAnnotations.map(anno => anno.value),
      previewAnnotations.map(anno => anno.value),
      mockAdnMessage
    );
    const sig = await libsignal.Curve.async.calculateSignature(
      privKey,
      sigData
    );
    payload.annotations[0].value.sig = StringView.arrayBufferToHex(sig);
    payload.annotations[0].value.sigver = sigVer;
    const res = await this.serverRequest(`${this.baseChannelUrl}/messages`, {
      method: 'POST',
      objBody: payload,
    });
    if (!res.err && res.response) {
      window.mixpanel.track('Public Message Sent');
      return res.response.data.id;
    }
    // there's no retry on desktop
    // this is supposed to be after retries
    window.mixpanel.track('Failed to Send Public Message');
    return false;
  }
}

module.exports = LokiAppDotNetAPI;<|MERGE_RESOLUTION|>--- conflicted
+++ resolved
@@ -1,9 +1,6 @@
 /* global log, textsecure, libloki, Signal, Whisper, Headers, ConversationController,
-<<<<<<< HEAD
-clearTimeout, MessageController, libsignal, StringView, window, _, lokiFileServerAPI */
-=======
-clearTimeout, MessageController, libsignal, StringView, window, _, dcodeIO, Buffer */
->>>>>>> deedcc1d
+clearTimeout, MessageController, libsignal, StringView, window, _, lokiFileServerAPI,
+dcodeIO, Buffer */
 const EventEmitter = require('events');
 const nodeFetch = require('node-fetch');
 const { URL, URLSearchParams } = require('url');
@@ -16,14 +13,11 @@
 const PUBLICCHAT_MOD_POLL_EVERY = 30 * 1000; // 30s
 const PUBLICCHAT_MIN_TIME_BETWEEN_DUPLICATE_MESSAGES = 10 * 1000; // 10s
 
-<<<<<<< HEAD
-// not quite a singleton yet (one for chat and one per file server)
-=======
 const ATTACHMENT_TYPE = 'net.app.core.oembed';
 const LOKI_ATTACHMENT_TYPE = 'attachment';
 const LOKI_PREVIEW_TYPE = 'preview';
 
->>>>>>> deedcc1d
+// not quite a singleton yet (one for chat and one per file server)
 class LokiAppDotNetAPI extends EventEmitter {
   constructor(ourKey) {
     super();
@@ -844,7 +838,6 @@
 
     if (!res.err && res.response) {
       let receivedAt = new Date().getTime();
-<<<<<<< HEAD
       const pubKeys = [];
       let pendingMessages = [];
       pendingMessages = await Promise.all(
@@ -858,46 +851,21 @@
             !adnMessage.id ||
             !adnMessage.user ||
             !adnMessage.user.username || // pubKey lives in the username field
-            !adnMessage.user.name || // profileName lives in the name field
             !adnMessage.text ||
             adnMessage.is_deleted
           ) {
             return false; // Invalid or delete message
           }
-=======
-      res.response.data.reverse().forEach(async adnMessage => {
-        // still update our last received if deleted, not signed or not valid
-        this.lastGot = !this.lastGot
-          ? adnMessage.id
-          : Math.max(this.lastGot, adnMessage.id);
-
-        if (
-          !adnMessage.id ||
-          !adnMessage.user ||
-          !adnMessage.user.username || // pubKey lives in the username field
-          !adnMessage.text ||
-          adnMessage.is_deleted
-        ) {
-          return; // Invalid or delete message
-        }
->>>>>>> deedcc1d
 
           const messengerData = await this.getMessengerData(adnMessage);
           if (messengerData === false) {
             return false;
           }
 
-<<<<<<< HEAD
-          const { timestamp, quote } = messengerData;
+          const { timestamp, quote, attachments, preview } = messengerData;
           if (!timestamp) {
             return false; // Invalid message
           }
-=======
-        const { timestamp, quote, attachments, preview } = messengerData;
-        if (!timestamp) {
-          return; // Invalid message
-        }
->>>>>>> deedcc1d
 
           // Duplicate check
           const isDuplicate = message => {
@@ -917,7 +885,6 @@
             return false; // Duplicate message
           }
 
-<<<<<<< HEAD
           // FIXME: maybe move after the de-multidev-decode
           // Add the message to the lastMessage cache and keep the last 5 recent messages
           this.lastMessagesCache = [
@@ -926,41 +893,10 @@
               username: adnMessage.user.username,
               text: adnMessage.text,
               timestamp,
-=======
-        // Add the message to the lastMessage cache and keep the last 5 recent messages
-        this.lastMessagesCache = [
-          ...this.lastMessagesCache,
-          {
-            username: adnMessage.user.username,
-            text: adnMessage.text,
-            timestamp,
-          },
-        ].splice(-5);
-
-        const from = adnMessage.user.name || 'Anonymous'; // profileName
-
-        const messageData = {
-          serverId: adnMessage.id,
-          clientVerified: true,
-          friendRequest: false,
-          source: adnMessage.user.username,
-          sourceDevice: 1,
-          timestamp,
-          serverTimestamp: timestamp,
-          receivedAt,
-          isPublic: true,
-          message: {
-            body:
-              adnMessage.text === timestamp.toString() ? '' : adnMessage.text,
-            attachments,
-            group: {
-              id: this.conversationId,
-              type: textsecure.protobuf.GroupContext.Type.DELIVER,
->>>>>>> deedcc1d
             },
           ].splice(-5);
 
-          const from = adnMessage.user.name; // profileName
+          const from = adnMessage.user.name || 'Anonymous'; // profileName
           if (pubKeys.indexOf(`@${adnMessage.user.username}`) === -1) {
             pubKeys.push(`@${adnMessage.user.username}`);
           }
@@ -972,13 +908,14 @@
             source: adnMessage.user.username,
             sourceDevice: 1,
             timestamp,
-<<<<<<< HEAD
+
             serverTimestamp: timestamp,
             receivedAt,
             isPublic: true,
             message: {
-              body: adnMessage.text,
-              attachments: [],
+              body:
+                adnMessage.text === timestamp.toString() ? '' : adnMessage.text,
+              attachments,
               group: {
                 id: this.conversationId,
                 type: textsecure.protobuf.GroupContext.Type.DELIVER,
@@ -991,19 +928,10 @@
               sent_at: timestamp,
               quote,
               contact: [],
-              preview: [],
+              preview,
               profile: {
                 displayName: from,
               },
-=======
-            received_at: receivedAt,
-            sent_at: timestamp,
-            quote,
-            contact: [],
-            preview,
-            profile: {
-              displayName: from,
->>>>>>> deedcc1d
             },
           };
           receivedAt += 1; // Ensure different arrival times
