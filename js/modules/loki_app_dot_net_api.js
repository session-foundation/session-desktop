/* global log, textsecure, libloki, Signal, Whisper, Headers, ConversationController,
clearTimeout, MessageController, libsignal, StringView, window, _,
dcodeIO, Buffer */
const EventEmitter = require('events');
const nodeFetch = require('node-fetch');
const { URL, URLSearchParams } = require('url');
const FormData = require('form-data');

// Can't be less than 1200 if we have unauth'd requests
const PUBLICCHAT_MSG_POLL_EVERY = 1.5 * 1000; // 1.5s
const PUBLICCHAT_CHAN_POLL_EVERY = 20 * 1000; // 20s
const PUBLICCHAT_DELETION_POLL_EVERY = 5 * 1000; // 5s
const PUBLICCHAT_MOD_POLL_EVERY = 30 * 1000; // 30s
const PUBLICCHAT_MIN_TIME_BETWEEN_DUPLICATE_MESSAGES = 10 * 1000; // 10s

const HOMESERVER_USER_ANNOTATION_TYPE = 'network.loki.messenger.homeserver';
const MESSAGE_ATTACHMENT_TYPE = 'net.app.core.oembed';
const LOKI_ATTACHMENT_TYPE = 'attachment';
const LOKI_PREVIEW_TYPE = 'preview';

// not quite a singleton yet (one for chat and one per file server)
class LokiAppDotNetAPI extends EventEmitter {
  constructor(ourKey) {
    super();
    this.ourKey = ourKey;
    this.servers = [];
    this.myPrivateKey = false;
    this.allMembers = [];
    // Multidevice states
    this.primaryUserProfileName = {};
  }

  async close() {
    await Promise.all(this.servers.map(server => server.close()));
  }

  async getPrivateKey() {
    if (!this.myPrivateKey) {
      const myKeyPair = await textsecure.storage.protocol.getIdentityKeyPair();
      this.myPrivateKey = myKeyPair.privKey;
    }
    return this.myPrivateKey;
  }

  // server getter/factory
  async findOrCreateServer(serverUrl) {
    let thisServer = this.servers.find(
      server => server.baseServerUrl === serverUrl
    );
    if (!thisServer) {
      log.info(`LokiAppDotNetAPI creating ${serverUrl}`);
      thisServer = new LokiAppDotNetServerAPI(this, serverUrl);
      const gotToken = await thisServer.getOrRefreshServerToken();
      if (!gotToken) {
        log.warn(`Invalid server ${serverUrl}`);
        return null;
      }
      log.info(`set token ${thisServer.token}`);

      this.servers.push(thisServer);
    }
    return thisServer;
  }

  // channel getter/factory
  async findOrCreateChannel(serverUrl, channelId, conversationId) {
    const server = await this.findOrCreateServer(serverUrl);
    if (!server) {
      log.error(`Failed to create server for: ${serverUrl}`);
      return null;
    }
    return server.findOrCreateChannel(channelId, conversationId);
  }

  // deallocate resources server uses
  unregisterChannel(serverUrl, channelId) {
    let thisServer;
    let i = 0;
    for (; i < this.servers.length; i += 1) {
      if (this.servers[i].baseServerUrl === serverUrl) {
        thisServer = this.servers[i];
        break;
      }
    }

    if (!thisServer) {
      log.warn(`Tried to unregister from nonexistent server ${serverUrl}`);
      return;
    }
    thisServer.unregisterChannel(channelId);
    this.servers.splice(i, 1);
  }

  getListOfMembers() {
    return this.allMembers;
  }

  // TODO: make this private (or remove altogether) when
  // we switch to polling the server for group members
  setListOfMembers(members) {
    this.allMembers = members;
  }
}

class LokiAppDotNetServerAPI {
  constructor(chatAPI, url) {
    this.chatAPI = chatAPI;
    this.channels = [];
    this.tokenPromise = null;
    this.baseServerUrl = url;
  }

  async close() {
    this.channels.forEach(channel => channel.stop());
    if (this.tokenPromise) {
      await this.tokenPromise;
    }
  }

  // channel getter/factory
  findOrCreateChannel(channelId, conversationId) {
    let thisChannel = this.channels.find(
      channel => channel.channelId === channelId
    );
    if (!thisChannel) {
      log.info(`LokiAppDotNetAPI creating channel ${conversationId}`);
      thisChannel = new LokiPublicChannelAPI(this, channelId, conversationId);
      this.channels.push(thisChannel);
    }
    return thisChannel;
  }

  // deallocate resources channel uses
  unregisterChannel(channelId) {
    let thisChannel;
    let i = 0;
    for (; i < this.channels.length; i += 1) {
      if (this.channels[i].channelId === channelId) {
        thisChannel = this.channels[i];
        break;
      }
    }
    if (!thisChannel) {
      return;
    }
    thisChannel.stop();
    this.channels.splice(i, 1);
  }

  // get active token for this server
  async getOrRefreshServerToken(forceRefresh = false) {
    let token;
    if (!forceRefresh) {
      if (this.token) {
        return this.token;
      }
      token = await Signal.Data.getPublicServerTokenByServerUrl(
        this.baseServerUrl
      );
    }
    if (!token) {
      token = await this.refreshServerToken();
      if (token) {
        await Signal.Data.savePublicServerToken({
          serverUrl: this.baseServerUrl,
          token,
        });
      }
    }
    this.token = token;

    // verify token info
    const tokenRes = await this.serverRequest('token');
    // if no problems and we have data
    if (
      !tokenRes.err &&
      tokenRes.response &&
      tokenRes.response.data &&
      tokenRes.response.data.user
    ) {
      // get our profile name and write it to the network
      const ourNumber = textsecure.storage.user.getNumber();
      const profileConvo = ConversationController.get(ourNumber);
      const profileName = profileConvo.getProfileName();

      // update profile name as needed
      if (tokenRes.response.data.user.name !== profileName) {
        if (profileName) {
          // will need this when we add an annotation
          /*
          const privKey = await this.serverAPI.chatAPI.getPrivateKey();
          // we might need an annotation that sets the homeserver for media
          // better to include this with each attachment...
          const objToSign = {
            name: profileName,
            version: 1,
            annotations: [],
          };
          const sig = await libsignal.Curve.async.calculateSignature(
            privKey,
            JSON.stringify(objToSign)
          );
          */

          await this.serverRequest('users/me', {
            method: 'PATCH',
            objBody: {
              name: profileName,
            },
          });
          // no big deal if it fails...
          // } else {
          // should we update the local from the server?
          // guessing no because there will be multiple servers
        }
        // update our avatar if needed
      }
    }

    return token;
  }

  // get active token from server (but only allow one request at a time)
  async refreshServerToken() {
    // if currently not in progress
    if (this.tokenPromise === null) {
      // set lock
      this.tokenPromise = new Promise(async res => {
        // request the oken
        const token = await this.requestToken();
        if (!token) {
          res(null);
          return;
        }
        // activate the token
        const registered = await this.submitToken(token);
        if (!registered) {
          res(null);
          return;
        }
        // resolve promise to release lock
        res(token);
      });
    }
    // wait until we have it set
    const token = await this.tokenPromise;
    // clear lock
    this.tokenPromise = null;
    return token;
  }

  // request an token from the server
  async requestToken() {
    let res;
    try {
      const url = new URL(`${this.baseServerUrl}/loki/v1/get_challenge`);
      const params = {
        pubKey: this.chatAPI.ourKey,
      };
      url.search = new URLSearchParams(params);

      res = await nodeFetch(url);
    } catch (e) {
      return null;
    }
    if (!res.ok) {
      return null;
    }
    const body = await res.json();
    const token = await libloki.crypto.decryptToken(body);
    return token;
  }

  // activate token
  async submitToken(token) {
    const options = {
      method: 'POST',
      headers: {
        'Content-Type': 'application/json',
      },
      body: JSON.stringify({
        pubKey: this.chatAPI.ourKey,
        token,
      }),
    };

    try {
      const res = await nodeFetch(
        `${this.baseServerUrl}/loki/v1/submit_challenge`,
        options
      );
      return res.ok;
    } catch (e) {
      return false;
    }
  }

  // make a request to the server
  async serverRequest(endpoint, options = {}) {
    const {
      params = {},
      method,
      rawBody,
      objBody,
      forceFreshToken = false,
    } = options;
    const url = new URL(`${this.baseServerUrl}/${endpoint}`);
    if (params) {
      url.search = new URLSearchParams(params);
    }
    let result;
    const token = await this.getOrRefreshServerToken();
    if (!token) {
      log.error('NO TOKEN');
      return {
        err: 'noToken',
      };
    }
    try {
      const fetchOptions = {};
      const headers = {
        Authorization: `Bearer ${this.token}`,
      };
      if (method) {
        fetchOptions.method = method;
      }
      if (objBody) {
        headers['Content-Type'] = 'application/json';
        fetchOptions.body = JSON.stringify(objBody);
      } else if (rawBody) {
        fetchOptions.body = rawBody;
      }
      fetchOptions.headers = new Headers(headers);
      result = await nodeFetch(url, fetchOptions || undefined);
    } catch (e) {
      log.info(`e ${e}`);
      return {
        err: e,
      };
    }
    let response = null;
    try {
      response = await result.json();
    } catch (e) {
      log.warn(`serverRequest json arpse ${e}`);
      return {
        err: e,
        statusCode: result.status,
      };
    }

    // if it's a response style with a meta
    if (result.status !== 200) {
      if (!forceFreshToken && response.meta.code === 401) {
        // copy options because lint complains if we modify this directly
        const updatedOptions = options;
        // force it this time
        updatedOptions.forceFreshToken = true;
        // retry with updated options
        return this.serverRequest(endpoint, updatedOptions);
      }
      return {
        err: 'statusCode',
        statusCode: result.status,
        response,
      };
    }
    return {
      statusCode: result.status,
      response,
    };
  }

  async getUserAnnotations(pubKey) {
    if (!pubKey) {
      log.warn('No pubkey provided to getUserAnnotations!');
      return [];
    }
    const res = await this.serverRequest(`users/@${pubKey}`, {
      method: 'GET',
      params: {
        include_user_annotations: 1,
      },
    });

    if (res.err || !res.response || !res.response.data) {
      if (res.err) {
        log.error(`Error ${res.err}`);
      }
      return [];
    }

    return res.response.data.annotations || [];
  }

  async getUsers(pubKeys) {
    if (!pubKeys) {
      log.warn('No pubKeys provided to getUsers!');
      return [];
    }
    // ok to call without
    if (!pubKeys.length) {
      return [];
    }
    if (pubKeys.length > 200) {
      log.warn('Too many pubKeys given to getUsers!');
    }
    const res = await this.serverRequest('users', {
      method: 'GET',
      params: {
        ids: pubKeys.join(','),
        include_user_annotations: 1,
      },
    });

    if (res.err || !res.response || !res.response.data) {
      if (res.err) {
        log.error(`Error ${res.err}`);
      }
      return [];
    }

    return res.response.data || [];
  }

  // Only one annotation at a time
  async setSelfAnnotation(type, value) {
    const annotation = { type };

    // to delete annotation, omit the "value" field
    if (value) {
      annotation.value = value;
    }

    const res = await this.serverRequest('users/me', {
      method: 'PATCH',
      objBody: {
        annotations: [annotation],
      },
    });

    if (!res.err && res.response) {
      return res.response;
    }

    return false;
  }

  async uploadAvatar(data) {
    const endpoint = 'users/me/avatar';

    const options = {
      method: 'POST',
      rawBody: data,
    };

    const { statusCode, response } = await this.serverRequest(
      endpoint,
      options
    );

    if (statusCode !== 200) {
      log.warn('Failed to upload avatar to fileserver');
      return null;
    }

    const url =
      response.data &&
      response.data.avatar_image &&
      response.data.avatar_image.url;

    // We don't use the server id for avatars
    return {
      url,
      id: null,
    };
  }

  async uploadData(data) {
    const endpoint = 'files';
    const options = {
      method: 'POST',
      rawBody: data,
    };

    const { statusCode, response } = await this.serverRequest(
      endpoint,
      options
    );
    if (statusCode !== 200) {
      log.warn('Failed to upload data to fileserver');
      return null;
    }

    const url = response.data && response.data.url;
    const id = response.data && response.data.id;
    return {
      url,
      id,
    };
  }

  putAttachment(attachmentBin) {
    const formData = new FormData();
    const buffer = Buffer.from(attachmentBin);
    formData.append('type', 'network.loki');
    formData.append('content', buffer, {
      contentType: 'application/octet-stream',
      name: 'content',
      filename: 'attachment',
    });

    return this.uploadData(formData);
  }
}

class LokiPublicChannelAPI {
  constructor(serverAPI, channelId, conversationId) {
    // properties
    this.serverAPI = serverAPI;
    this.channelId = channelId;
    this.baseChannelUrl = `channels/${this.channelId}`;
    this.conversationId = conversationId;
    this.conversation = ConversationController.get(conversationId);
    this.lastGot = null;
    this.modStatus = false;
    this.deleteLastId = 1;
    this.timers = {};
    this.running = true;
    // can escalated to SQL if it start uses too much memory
    this.logMop = {};

    // Cache for duplicate checking
    this.lastMessagesCache = [];

    // end properties

    log.info(`registered LokiPublicChannel ${channelId}`);
    // start polling
    this.pollForMessages();
    this.pollForDeletions();
    this.pollForChannel();
    this.pollForModerators();

    // TODO: poll for group members here?
  }

  stop() {
    this.running = false;
    if (this.timers.channel) {
      clearTimeout(this.timers.channel);
    }
    if (this.timers.moderator) {
      clearTimeout(this.timers.moderator);
    }
    if (this.timers.delete) {
      clearTimeout(this.timers.delete);
    }
    if (this.timers.message) {
      clearTimeout(this.timers.message);
    }
  }

  serverRequest(endpoint, options = {}) {
    return this.serverAPI.serverRequest(endpoint, options);
  }

  // get moderation actions
  async pollForModerators() {
    try {
      await this.pollOnceForModerators();
    } catch (e) {
      log.warn(`Error while polling for public chat moderators: ${e}`);
    }
    if (this.running) {
      this.timers.moderator = setTimeout(() => {
        this.pollForModerators();
      }, PUBLICCHAT_MOD_POLL_EVERY);
    }
  }

  // get moderator status
  async pollOnceForModerators() {
    // get moderator status
    const res = await this.serverRequest(
      `loki/v1/channel/${this.channelId}/get_moderators`
    );
    const ourNumber = textsecure.storage.user.getNumber();

    // Get the list of moderators if no errors occurred
    const moderators = !res.err && res.response && res.response.moderators;

    // if we encountered problems then we'll keep the old mod status
    if (moderators) {
      this.modStatus = moderators.includes(ourNumber);
    }

    await this.conversation.setModerators(moderators || []);
  }

  // delete messages on the server
  async deleteMessages(serverIds, canThrow = false) {
    const res = await this.serverRequest(
      this.modStatus ? `loki/v1/moderation/messages` : `loki/v1/messages`,
      { method: 'DELETE', params: { ids: serverIds } }
    );
    if (!res.err) {
      const deletedIds = res.response.data
        .filter(d => d.is_deleted)
        .map(d => d.id);

      if (deletedIds.length > 0) {
        log.info(`deleted ${serverIds} on ${this.baseChannelUrl}`);
      }

      const failedIds = res.response.data
        .filter(d => !d.is_deleted)
        .map(d => d.id);

      if (failedIds.length > 0) {
        log.warn(`failed to delete ${failedIds} on ${this.baseChannelUrl}`);
      }

      // Note: if there is no entry for message, we assume it wasn't found
      // on the server, so it is not treated as explicitly failed
      const ignoredIds = _.difference(
        serverIds,
        _.union(failedIds, deletedIds)
      );

      if (ignoredIds.length > 0) {
        log.warn(`No response for ${ignoredIds} on ${this.baseChannelUrl}`);
      }

      return { deletedIds, ignoredIds };
    }
    if (canThrow) {
      throw new textsecure.PublicChatError(
        'Failed to delete public chat message'
      );
    }
    return { deletedIds: [], ignoredIds: [] };
  }

  // used for sending messages
  getEndpoint() {
    const endpoint = `${this.serverAPI.baseServerUrl}/${
      this.baseChannelUrl
    }/messages`;
    return endpoint;
  }

  // get moderation actions
  async pollForChannel() {
    try {
      await this.pollForChannelOnce();
    } catch (e) {
      log.warn(`Error while polling for public chat room details: ${e}`);
    }
    if (this.running) {
      this.timers.channel = setTimeout(() => {
        this.pollForChannel();
      }, PUBLICCHAT_CHAN_POLL_EVERY);
    }
  }

  // update room details
  async pollForChannelOnce() {
    const res = await this.serverRequest(`${this.baseChannelUrl}`, {
      params: {
        include_annotations: 1,
      },
    });
    if (
      !res.err &&
      res.response &&
      res.response.data.annotations &&
      res.response.data.annotations.length
    ) {
      res.response.data.annotations.forEach(note => {
        if (note.type === 'net.patter-app.settings') {
          // note.value.description only needed for directory
          if (note.value && note.value.name) {
            this.conversation.setGroupName(note.value.name);
          }
          if (note.value && note.value.avatar) {
            this.conversation.setProfileAvatar(note.value.avatar);
          }
          // else could set a default in case of server problems...
        }
      });
    }
  }

  // get moderation actions
  async pollForDeletions() {
    try {
      await this.pollOnceForDeletions();
    } catch (e) {
      log.warn(`Error while polling for public chat deletions: ${e}`);
    }
    if (this.running) {
      this.timers.delete = setTimeout(() => {
        this.pollForDeletions();
      }, PUBLICCHAT_DELETION_POLL_EVERY);
    }
  }

  async pollOnceForDeletions() {
    // grab the last 200 deletions
    const params = {
      count: 200,
    };

    // start loop
    let more = true;
    while (more) {
      // set params to from where we last checked
      params.since_id = this.deleteLastId;

      // grab the next 200 deletions from where we last checked
      // eslint-disable-next-line no-await-in-loop
      const res = await this.serverRequest(
        `loki/v1/channel/${this.channelId}/deletes`,
        { params }
      );

      // if any problems, abort out
      if (res.err || !res.response) {
        if (res.err) {
          log.error(`Error ${res.err}`);
        }
        break;
      }

      // Process results
      res.response.data.reverse().forEach(deleteEntry => {
        // Escalate it up to the subsystem that can check to see if this has
        // been processed
        Whisper.events.trigger('deleteLocalPublicMessage', {
          messageServerId: deleteEntry.message_id,
          conversationId: this.conversationId,
        });
      });

      // update where we last checked
      this.deleteLastId = res.response.meta.max_id;
      more = res.response.meta.more && res.response.data.length >= params.count;
    }
  }

  static getSigData(
    sigVer,
    noteValue,
    attachmentAnnotations,
    previewAnnotations,
    adnMessage
  ) {
    let sigString = '';
    sigString += adnMessage.text.trim();
    sigString += noteValue.timestamp;
    if (noteValue.quote) {
      sigString += noteValue.quote.id;
      sigString += noteValue.quote.author;
      sigString += noteValue.quote.text.trim();
      if (adnMessage.reply_to) {
        sigString += adnMessage.reply_to;
      }
    }
    sigString += [...attachmentAnnotations, ...previewAnnotations]
      .map(data => data.id || data.image.id)
      .sort()
      .join();
    sigString += sigVer;
    return dcodeIO.ByteBuffer.wrap(sigString, 'utf8').toArrayBuffer();
  }

  async getMessengerData(adnMessage) {
    if (
      !Array.isArray(adnMessage.annotations) ||
      adnMessage.annotations.length === 0
    ) {
      return false;
    }
    const noteValue = adnMessage.annotations[0].value;

    // signatures now required
    if (!noteValue.sig || typeof noteValue.sig !== 'string') {
      return false;
    }

    // timestamp is the only required field we've had since the first deployed version
    const { timestamp, quote, avatar } = noteValue;

    if (quote) {
      // TODO: Enable quote attachments again using proper ADN style
      quote.attachments = [];
    }

    // try to verify signature
    const { sig, sigver } = noteValue;
    const annoCopy = [...adnMessage.annotations];
    const attachments = annoCopy
      .filter(anno => anno.value.lokiType === LOKI_ATTACHMENT_TYPE)
      .map(attachment => ({ isRaw: true, ...attachment.value }));
    const preview = annoCopy
      .filter(anno => anno.value.lokiType === LOKI_PREVIEW_TYPE)
      .map(LokiPublicChannelAPI.getPreviewFromAnnotation);
    // strip out sig and sigver
    annoCopy[0] = _.omit(annoCopy[0], ['value.sig', 'value.sigver']);
    const sigData = LokiPublicChannelAPI.getSigData(
      sigver,
      noteValue,
      attachments,
      preview,
      adnMessage
    );

    const pubKeyBin = StringView.hexToArrayBuffer(adnMessage.user.username);
    const sigBin = StringView.hexToArrayBuffer(sig);
    try {
      await libsignal.Curve.async.verifySignature(pubKeyBin, sigData, sigBin);
    } catch (e) {
      if (e.message === 'Invalid signature') {
        // keep noise out of the logs, once per start up is enough
        if (this.logMop[adnMessage.id] === undefined) {
          log.warn(
            'Invalid or missing signature on ',
            this.serverAPI.baseServerUrl,
            this.channelId,
            adnMessage.id,
            'says',
            adnMessage.text,
            'from',
            adnMessage.user.username,
            'signature',
            sig,
            'signature version',
            sigver
          );
          this.logMop[adnMessage.id] = true;
        }
        // we now only accept valid messages into the public chat
        return false;
      }
      // any error should cause problem
      log.error(`Unhandled message signature validation error ${e.message}`);
      return false;
    }

    return {
      timestamp,
      attachments,
      preview,
      quote,
      avatar,
    };
  }

  // get channel messages
  async pollForMessages() {
    try {
      await this.pollOnceForMessages();
    } catch (e) {
      log.warn(`Error while polling for public chat messages: ${e}`);
    }
    if (this.running) {
      this.timers.message = setTimeout(() => {
        this.pollForMessages();
      }, PUBLICCHAT_MSG_POLL_EVERY);
    }
  }

  async pollOnceForMessages() {
    const params = {
      include_annotations: 1,
      include_user_annotations: 1, // to get the home server
      include_deleted: false,
    };
    if (!this.conversation) {
      log.warn('Trying to poll for non-existing public conversation');
      this.lastGot = 0;
    } else if (!this.lastGot) {
      this.lastGot = this.conversation.getLastRetrievedMessage();
    }
    params.since_id = this.lastGot;
    // Just grab the most recent 100 messages if you don't have a valid lastGot
    params.count = this.lastGot === 0 ? -100 : 20;
    const res = await this.serverRequest(`${this.baseChannelUrl}/messages`, {
      params,
    });

    if (res.err || !res.response) {
      return;
    }

    let receivedAt = new Date().getTime();
    const homeServerPubKeys = {};
    let pendingMessages = [];

    // the signature forces this to be async
    pendingMessages = await Promise.all(
      res.response.data.reverse().map(async adnMessage => {
        // still update our last received if deleted, not signed or not valid
        this.lastGot = !this.lastGot
          ? adnMessage.id
          : Math.max(this.lastGot, adnMessage.id);

        if (
          !adnMessage.id ||
          !adnMessage.user ||
          !adnMessage.user.username || // pubKey lives in the username field
          !adnMessage.text ||
          adnMessage.is_deleted
        ) {
          return false; // Invalid or delete message
        }

        const messengerData = await this.getMessengerData(adnMessage);
        if (messengerData === false) {
          return false;
        }

        const {
          timestamp,
          quote,
          attachments,
          preview,
        } = messengerData;
        if (!timestamp) {
          return false; // Invalid message
        }

        // Duplicate check
        const isDuplicate = message => {
          // The username in this case is the users pubKey
          const sameUsername = message.username === adnMessage.user.username;
          const sameText = message.text === adnMessage.text;
          // Don't filter out messages that are too far apart from each other
          const timestampsSimilar =
            Math.abs(message.timestamp - timestamp) <=
            PUBLICCHAT_MIN_TIME_BETWEEN_DUPLICATE_MESSAGES;

          return sameUsername && sameText && timestampsSimilar;
        };

        // Filter out any messages that we got previously
        if (this.lastMessagesCache.some(isDuplicate)) {
          return false; // Duplicate message
        }

        // FIXME: maybe move after the de-multidev-decode
        // Add the message to the lastMessage cache and keep the last 5 recent messages
        this.lastMessagesCache = [
          ...this.lastMessagesCache,
          {
            username: adnMessage.user.username,
            text: adnMessage.text,
            timestamp,
          },
        ].splice(-5);

        const from = adnMessage.user.name || 'Anonymous'; // profileName

        // track sources for multidevice support
        // sort it by home server
        let homeServer = window.getDefaultFileServer();
        if (adnMessage.user && adnMessage.user.annotations.length) {
          const homeNotes = adnMessage.user.annotations.filter(
            note => note.type === HOMESERVER_USER_ANNOTATION_TYPE
          );
          // FIXME: this annotation should probably be signed and verified...
          homeServer = homeNotes.reduce(
            (curVal, note) => (note.value ? note.value : curVal),
            homeServer
          );
        }
        if (homeServerPubKeys[homeServer] === undefined) {
          homeServerPubKeys[homeServer] = [];
        }
        if (
          homeServerPubKeys[homeServer].indexOf(
            `@${adnMessage.user.username}`
          ) === -1
        ) {
          homeServerPubKeys[homeServer].push(`@${adnMessage.user.username}`);
        }

        // generate signal message object
        const messageData = {
          serverId: adnMessage.id,
          clientVerified: true,
          friendRequest: false,
          source: adnMessage.user.username,
          sourceDevice: 1,
          timestamp,

          serverTimestamp: timestamp,
          receivedAt,
          isPublic: true,
          message: {
            body:
              adnMessage.text === timestamp.toString() ? '' : adnMessage.text,
            attachments,
            group: {
              id: this.conversationId,
              type: textsecure.protobuf.GroupContext.Type.DELIVER,
            },
            flags: 0,
            expireTimer: 0,
            profileKey: null,
            timestamp,
            received_at: receivedAt,
            sent_at: timestamp,
            quote,
            contact: [],
            preview,
            profile: {
              displayName: from
            },
          },
        };
        receivedAt += 1; // Ensure different arrival times

        // now process any user meta data updates
        // - update their conversation with a potentially new avatar
        return messageData;
      })
    );
    this.conversation.setLastRetrievedMessage(this.lastGot);

    // do we really need this?
    if (!pendingMessages.length) {
      return;
    }

    // slave to primary map for this group of messages
    let slavePrimaryMap = {};
    // pubKey to avatar
    let avatarMap = {};

    // reduce list of servers into verified maps and keys
    const verifiedPrimaryPKs = await Object.keys(homeServerPubKeys).reduce(
      async (curVal, serverUrl) => {
        // get an API to this server
        const serverAPI = await window.lokiFileServerAPIFactory.establishConnection(
          serverUrl
        );

        // get list of verified primary PKs
        const result = await serverAPI.verifyPrimaryPubKeys(
          homeServerPubKeys[serverUrl]
        );

        // merged these device mappings into our slavePrimaryMap
        // should not be any collisions, since each pubKey can only have one home server
        slavePrimaryMap = { ...slavePrimaryMap, ...result.slaveMap };

        // merge this servers avatarMap into our map
        // again shouldn't be any collisions
        avatarMap = { ...avatarMap, ...serverAPI.avatarMap };

        // copy verified pub keys into result
        return curVal.concat(result.verifiedPrimaryPKs);
      },
      []
    );

    // sort pending messages by if slave device or not
    /* eslint-disable no-param-reassign */
    const slaveMessages = pendingMessages
<<<<<<< HEAD
      .filter(messageData => !!messageData) // filter out false messages
      .reduce((retval, messageData) => {
        // if a known slave
        if (slavePrimaryMap[messageData.source]) {
          // pop primary device avatars in
          if (avatarMap[slavePrimaryMap[messageData.source]]) {
            // modify messageData for user's avatar
            messageData.profile.avatar=avatarMap[slavePrimaryMap[messageData.source]];
          }

=======
      .filter(messageData => !!messageData)
      .reduce((retval, messageData) => {
        // if a known slave, queue
        if (slavePrimaryMap[messageData.source]) {
>>>>>>> 8cd8c8d4
          // delay sending the message
          if (retval[messageData.source] === undefined) {
            retval[messageData.source] = [messageData];
          } else {
            retval[messageData.source].push(messageData);
          }
        } else {
<<<<<<< HEAD
          // not from a paired/slave/unregistered device

          // pop current device avatars in
          if (avatarMap[messageData.source]) {
            // modify messageData for user's avatar
            messageData.profile.avatar=avatarMap[messageData.source];
          }

          // send event now
=======
          // no user or isPrimary means not multidevice, send event now
>>>>>>> 8cd8c8d4
          this.serverAPI.chatAPI.emit('publicMessage', {
            message: messageData,
          });
        }
        return retval;
      }, {});
    /* eslint-enable no-param-reassign */

    pendingMessages = []; // allow memory to be freed

    // get actual chat server data (mainly the name rn) of primary device
    const verifiedDeviceResults = await this.serverAPI.getUsers(
      verifiedPrimaryPKs
    );

    // build map of userProfileName to primaryKeys
    /* eslint-disable no-param-reassign */
    this.primaryUserProfileName = verifiedDeviceResults.reduce(
      (mapOut, user) => {
        mapOut[user.username] = user.name;
        return mapOut;
      },
      {}
    );
    /* eslint-enable no-param-reassign */

    // process remaining messages
    const ourNumber = textsecure.storage.user.getNumber();
    Object.keys(slaveMessages).forEach(slaveKey => {
      // prevent our own device sent messages from coming back in
      if (slaveKey === ourNumber) {
        // we originally sent these
        return;
      }

      // look up primary device once
      const primaryPubKey = slavePrimaryMap[slaveKey];

      // send out remaining messages for this merged identity
      slaveMessages[slaveKey].forEach(messageDataP => {
        const messageData = messageDataP; // for linter
        if (slavePrimaryMap[messageData.source]) {
          // rewrite source, profile
          messageData.source = primaryPubKey;
          messageData.message.profile.displayName = this.primaryUserProfileName[
            primaryPubKey
          ];
        }
        this.serverAPI.chatAPI.emit('publicMessage', {
          message: messageData,
        });
      });
    });
  }

  static getPreviewFromAnnotation(annotation) {
    const preview = {
      title: annotation.value.linkPreviewTitle,
      url: annotation.value.linkPreviewUrl,
      image: {
        isRaw: true,
        caption: annotation.value.caption,
        contentType: annotation.value.contentType,
        digest: annotation.value.digest,
        fileName: annotation.value.fileName,
        flags: annotation.value.flags,
        height: annotation.value.height,
        id: annotation.value.id,
        key: annotation.value.key,
        size: annotation.value.size,
        thumbnail: annotation.value.thumbnail,
        url: annotation.value.url,
        width: annotation.value.width,
      },
    };
    return preview;
  }

  static getAnnotationFromPreview(preview) {
    const annotation = {
      type: MESSAGE_ATTACHMENT_TYPE,
      value: {
        // Mandatory ADN fields
        version: '1.0',
        lokiType: LOKI_PREVIEW_TYPE,

        // Signal stuff we actually care about
        linkPreviewTitle: preview.title,
        linkPreviewUrl: preview.url,
        caption: preview.image.caption,
        contentType: preview.image.contentType,
        digest: preview.image.digest,
        fileName: preview.image.fileName,
        flags: preview.image.flags,
        height: preview.image.height,
        id: preview.image.id,
        key: preview.image.key,
        size: preview.image.size,
        thumbnail: preview.image.thumbnail,
        url: preview.image.url,
        width: preview.image.width,
      },
    };
    return annotation;
  }

  static getAnnotationFromAttachment(attachment) {
    let type;
    if (attachment.contentType.match(/^image/)) {
      type = 'photo';
    } else if (attachment.contentType.match(/^video/)) {
      type = 'video';
    } else if (attachment.contentType.match(/^audio/)) {
      type = 'audio';
    } else {
      type = 'other';
    }
    const annotation = {
      type: MESSAGE_ATTACHMENT_TYPE,
      value: {
        // Mandatory ADN fields
        version: '1.0',
        type,
        lokiType: LOKI_ATTACHMENT_TYPE,

        // Signal stuff we actually care about
        ...attachment,
      },
    };
    return annotation;
  }

  // create a message in the channel
  async sendMessage(data, messageTimeStamp) {
    const { quote, attachments, preview } = data;
    const text = data.body || messageTimeStamp.toString();
    const attachmentAnnotations = attachments.map(
      LokiPublicChannelAPI.getAnnotationFromAttachment
    );
    const previewAnnotations = preview.map(
      LokiPublicChannelAPI.getAnnotationFromPreview
    );

    const avatarAnnotation = data.profile.avatar || null;

    const payload = {
      text,
      annotations: [
        {
          type: 'network.loki.messenger.publicChat',
          value: {
            timestamp: messageTimeStamp,
          },
        },
        ...attachmentAnnotations,
        ...previewAnnotations,
      ],
    };

    if (quote && quote.id) {
      payload.annotations[0].value.quote = quote;

      // copied from model/message.js copyFromQuotedMessage
      const collection = await Signal.Data.getMessagesBySentAt(quote.id, {
        MessageCollection: Whisper.MessageCollection,
      });
      const found = collection.find(item => {
        const messageAuthor = item.getContact();

        return messageAuthor && quote.author === messageAuthor.id;
      });

      if (found) {
        const queryMessage = MessageController.register(found.id, found);
        const replyTo = queryMessage.get('serverId');
        if (replyTo) {
          payload.reply_to = replyTo;
        }
      }
    }
    const privKey = await this.serverAPI.chatAPI.getPrivateKey();
    const sigVer = 1;
    const mockAdnMessage = { text };
    if (payload.reply_to) {
      mockAdnMessage.reply_to = payload.reply_to;
    }
    const sigData = LokiPublicChannelAPI.getSigData(
      sigVer,
      payload.annotations[0].value,
      attachmentAnnotations.map(anno => anno.value),
      previewAnnotations.map(anno => anno.value),
      mockAdnMessage
    );
    const sig = await libsignal.Curve.async.calculateSignature(
      privKey,
      sigData
    );
    payload.annotations[0].value.sig = StringView.arrayBufferToHex(sig);
    payload.annotations[0].value.sigver = sigVer;
    const res = await this.serverRequest(`${this.baseChannelUrl}/messages`, {
      method: 'POST',
      objBody: payload,
    });
    if (!res.err && res.response) {
      window.mixpanel.track('Public Message Sent');
      return res.response.data.id;
    }
    // there's no retry on desktop
    // this is supposed to be after retries
    window.mixpanel.track('Failed to Send Public Message');
    return false;
  }
}

module.exports = LokiAppDotNetAPI;<|MERGE_RESOLUTION|>--- conflicted
+++ resolved
@@ -1069,7 +1069,6 @@
     // sort pending messages by if slave device or not
     /* eslint-disable no-param-reassign */
     const slaveMessages = pendingMessages
-<<<<<<< HEAD
       .filter(messageData => !!messageData) // filter out false messages
       .reduce((retval, messageData) => {
         // if a known slave
@@ -1080,12 +1079,6 @@
             messageData.profile.avatar=avatarMap[slavePrimaryMap[messageData.source]];
           }
 
-=======
-      .filter(messageData => !!messageData)
-      .reduce((retval, messageData) => {
-        // if a known slave, queue
-        if (slavePrimaryMap[messageData.source]) {
->>>>>>> 8cd8c8d4
           // delay sending the message
           if (retval[messageData.source] === undefined) {
             retval[messageData.source] = [messageData];
@@ -1093,7 +1086,6 @@
             retval[messageData.source].push(messageData);
           }
         } else {
-<<<<<<< HEAD
           // not from a paired/slave/unregistered device
 
           // pop current device avatars in
@@ -1103,9 +1095,6 @@
           }
 
           // send event now
-=======
-          // no user or isPrimary means not multidevice, send event now
->>>>>>> 8cd8c8d4
           this.serverAPI.chatAPI.emit('publicMessage', {
             message: messageData,
           });
