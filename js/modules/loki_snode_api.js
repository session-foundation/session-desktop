--- conflicted
+++ resolved
@@ -277,26 +277,18 @@
 
     if (shuffled.length < DESIRED_GUARD_COUNT) {
       log.error(
-<<<<<<< HEAD
-        `Could not select guarn nodes: node pool is not big enough, pool size ${shuffled.length}, need ${DESIRED_GUARD_COUNT}, attempting to refresh randomPool`
-=======
         `Could not select guard nodes: node pool is not big enough, pool size ${
           shuffled.length
         }, need ${DESIRED_GUARD_COUNT}, attempting to refresh randomPool`
->>>>>>> 248a0618
       );
       await this.refreshRandomPool();
       nodePool = await this.getRandomSnodePool();
       shuffled = _.shuffle(nodePool);
       if (shuffled.length < DESIRED_GUARD_COUNT) {
         log.error(
-<<<<<<< HEAD
-          `Could not select guarn nodes: node pool is not big enough, pool size ${shuffled.length}, need ${DESIRED_GUARD_COUNT}, failing...`
-=======
           `Could not select guard nodes: node pool is not big enough, pool size ${
             shuffled.length
           }, need ${DESIRED_GUARD_COUNT}, failing...`
->>>>>>> 248a0618
         );
         return [];
       }
