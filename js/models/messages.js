/* global
  _,
  Backbone,
  storage,
  filesize,
  ConversationController,
  MessageController,
  getAccountManager,
  i18n,
  Signal,
  textsecure,
  Whisper,
  clipboard,
  libloki,
  lokiFileServerAPI,
*/

/* eslint-disable more/no-then */

// eslint-disable-next-line func-names
(function() {
  'use strict';

  window.Whisper = window.Whisper || {};

  const { Message: TypedMessage, Contact, PhoneNumber, Errors } = Signal.Types;

  const {
    deleteExternalMessageFiles,
    getAbsoluteAttachmentPath,
    loadAttachmentData,
    loadQuoteData,
    loadPreviewData,
    upgradeMessageSchema,
  } = window.Signal.Migrations;
  const { bytesFromString } = window.Signal.Crypto;

  window.AccountCache = Object.create(null);
  window.AccountJobs = Object.create(null);

  window.doesAcountCheckJobExist = number =>
    Boolean(window.AccountJobs[number]);
  window.checkForSignalAccount = number => {
    if (window.AccountJobs[number]) {
      return window.AccountJobs[number];
    }

    let job;
    if (textsecure.messaging) {
      // eslint-disable-next-line more/no-then
      job = textsecure.messaging
        .getProfile(number)
        .then(() => {
          window.AccountCache[number] = true;
        })
        .catch(() => {
          window.AccountCache[number] = false;
        });
    } else {
      // We're offline!
      job = Promise.resolve().then(() => {
        window.AccountCache[number] = false;
      });
    }

    window.AccountJobs[number] = job;

    return job;
  };

  window.isSignalAccountCheckComplete = number =>
    window.AccountCache[number] !== undefined;
  window.hasSignalAccount = number => window.AccountCache[number];

  window.Whisper.Message = Backbone.Model.extend({
    initialize(attributes) {
      if (_.isObject(attributes)) {
        this.set(
          TypedMessage.initializeSchemaVersion({
            message: attributes,
            logger: window.log,
          })
        );
      }

      this.OUR_NUMBER = textsecure.storage.user.getNumber();

      this.on('destroy', this.onDestroy);
      this.on('change:expirationStartTimestamp', this.setToExpire);
      this.on('change:expireTimer', this.setToExpire);
      this.on('unload', this.unload);
      this.on('expired', this.onExpired);
      this.setToExpire();
      // Keep props ready
      const generateProps = () => {
        if (this.isExpirationTimerUpdate()) {
          this.propsForTimerNotification = this.getPropsForTimerNotification();
        } else if (this.isKeyChange()) {
          this.propsForSafetyNumberNotification = this.getPropsForSafetyNumberNotification();
        } else if (this.isVerifiedChange()) {
          this.propsForVerificationNotification = this.getPropsForVerificationNotification();
        } else if (this.isEndSession()) {
          this.propsForResetSessionNotification = this.getPropsForResetSessionNotification();
        } else if (this.isGroupUpdate()) {
          this.propsForGroupNotification = this.getPropsForGroupNotification();
        } else if (this.isSessionRestoration()) {
          // do nothing
        } else if (this.isFriendRequest()) {
          this.propsForFriendRequest = this.getPropsForFriendRequest();
        } else if (this.isGroupInvitation()) {
          this.propsForGroupInvitation = this.getPropsForGroupInvitation();
        } else {
          this.propsForSearchResult = this.getPropsForSearchResult();
          this.propsForMessage = this.getPropsForMessage();
        }
      };
      const triggerChange = () => this.trigger('change');

      this.on('change', generateProps);

      const applicableConversationChanges =
        'change:color change:name change:number change:profileName change:profileAvatar';

      const conversation = this.getConversation();
      const fromContact = this.getIncomingContact();
      this.listenTo(conversation, applicableConversationChanges, generateProps);

      // trigger a change event on this component.
      // this will call generateProps and refresh the Message.tsx component with new props
      this.listenTo(conversation, 'disable:input', triggerChange);
      if (fromContact) {
        this.listenTo(
          fromContact,
          applicableConversationChanges,
          generateProps
        );
      }

      this.selected = false;
      window.contextMenuShown = false;

      generateProps();
    },
    idForLogging() {
      return `${this.get('source')}.${this.get('sourceDevice')} ${this.get(
        'sent_at'
      )}`;
    },
    defaults() {
      return {
        timestamp: new Date().getTime(),
        attachments: [],
        sent: false,
      };
    },
    validate(attributes) {
      const required = ['conversationId', 'received_at', 'sent_at'];
      const missing = _.filter(required, attr => !attributes[attr]);
      if (missing.length) {
        window.log.warn(`Message missing attributes: ${missing}`);
      }
    },
    isEndSession() {
      const endSessionFlag = textsecure.protobuf.DataMessage.Flags.END_SESSION;
      // eslint-disable-next-line no-bitwise
      return !!(this.get('flags') & endSessionFlag);
    },
    getEndSessionTranslationKey() {
      const sessionType = this.get('endSessionType');
      if (sessionType === 'ongoing') {
        return 'sessionResetOngoing';
      } else if (sessionType === 'failed') {
        return 'sessionResetFailed';
      }
      return 'sessionEnded';
    },
    isExpirationTimerUpdate() {
      const expirationTimerFlag =
        textsecure.protobuf.DataMessage.Flags.EXPIRATION_TIMER_UPDATE;
      // eslint-disable-next-line no-bitwise
      return !!(this.get('flags') & expirationTimerFlag);
    },
    isGroupUpdate() {
      return !!this.get('group_update');
    },
    isIncoming() {
      return this.get('type') === 'incoming';
    },
    isUnread() {
      return !!this.get('unread');
    },
    // Important to allow for this.unset('unread'), save to db, then fetch()
    // to propagate. We don't want the unset key in the db so our unread index
    // stays small.
    merge(model) {
      const attributes = model.attributes || model;

      const { unread } = attributes;
      if (typeof unread === 'undefined') {
        this.unset('unread');
      }

      this.set(attributes);
    },
    getNameForNumber(number) {
      const conversation = ConversationController.get(number);
      if (!conversation) {
        return number;
      }
      return conversation.getDisplayName();
    },
    getLokiNameForNumber(number) {
      const conversation = ConversationController.get(number);
      if (number === textsecure.storage.user.getNumber()) {
        return i18n('you');
      }
      if (!conversation || !conversation.getLokiProfile()) {
        return number;
      }
      return conversation.getLokiProfile().displayName;
    },
    getDescription() {
      if (this.isGroupUpdate()) {
        const groupUpdate = this.get('group_update');
        if (groupUpdate.left === 'You') {
          return i18n('youLeftTheGroup');
        } else if (groupUpdate.left) {
          return i18n('leftTheGroup', this.getNameForNumber(groupUpdate.left));
        }

        if (groupUpdate.kicked === 'You') {
          return i18n('youGotKickedFromGroup');
        }

        const messages = [];
        if (!groupUpdate.name && !groupUpdate.joined && !groupUpdate.kicked) {
          messages.push(i18n('updatedTheGroup'));
        }
        if (groupUpdate.name) {
          messages.push(i18n('titleIsNow', groupUpdate.name));
        }
        if (groupUpdate.joined && groupUpdate.joined.length) {
          const names = groupUpdate.joined.map(name =>
            this.getLokiNameForNumber(name)
          );

          if (names.length > 1) {
            messages.push(i18n('multipleJoinedTheGroup', names.join(', ')));
          } else {
            messages.push(i18n('joinedTheGroup', names[0]));
          }
        }

        if (groupUpdate.kicked && groupUpdate.kicked.length) {
          const names = _.map(
            groupUpdate.kicked,
            this.getNameForNumber.bind(this)
          );

          if (names.length > 1) {
            messages.push(i18n('multipleKickedFromTheGroup', names.join(', ')));
          } else {
            messages.push(i18n('kickedFromTheGroup', names[0]));
          }
        }
        return messages.join(', ');
      }
      if (this.isEndSession()) {
        return i18n(this.getEndSessionTranslationKey());
      }
      if (this.isIncoming() && this.hasErrors()) {
        return i18n('incomingError');
      }
      if (this.isGroupInvitation()) {
        return `<${i18n('groupInvitation')}>`;
      }
      return this.get('body');
    },
    isVerifiedChange() {
      return this.get('type') === 'verified-change';
    },
    isKeyChange() {
      return this.get('type') === 'keychange';
    },

    isFriendRequest() {
      // FIXME exclude session request to be seen as a session request
      return this.get('type') === 'friend-request';
    },
    isGroupInvitation() {
      return !!this.get('groupInvitation');
    },
    isSessionRestoration() {
      const sessionRestoreFlag =
        textsecure.protobuf.DataMessage.Flags.SESSION_RESTORE;
      /* eslint-disable no-bitwise */
      return (
        !!this.get('sessionRestoration') ||
        !!(this.get('flags') & sessionRestoreFlag)
      );
      /* eslint-enable no-bitwise */
    },
    getNotificationText() {
      const description = this.getDescription();
      if (description) {
        if (this.isFriendRequest()) {
          return `Friend Request: ${description}`;
        }
        return description;
      }
      if (this.get('attachments').length > 0) {
        return i18n('mediaMessage');
      }
      if (this.isExpirationTimerUpdate()) {
        const { expireTimer } = this.get('expirationTimerUpdate');
        if (!expireTimer) {
          return i18n('disappearingMessagesDisabled');
        }

        return i18n(
          'timerSetTo',
          Whisper.ExpirationTimerOptions.getAbbreviated(expireTimer || 0)
        );
      }
      if (this.isKeyChange()) {
        const phoneNumber = this.get('key_changed');
        const conversation = this.findContact(phoneNumber);
        return i18n(
          'safetyNumberChangedGroup',
          conversation ? conversation.getTitle() : null
        );
      }
      const contacts = this.get('contact');
      if (contacts && contacts.length) {
        return Contact.getName(contacts[0]);
      }

      return '';
    },
    onDestroy() {
      this.cleanup();
    },
    async cleanup() {
      MessageController.unregister(this.id);
      this.unload();
      await deleteExternalMessageFiles(this.attributes);
    },
    unload() {
      if (this.quotedMessage) {
        this.quotedMessage = null;
      }
    },
    onExpired() {
      this.hasExpired = true;
    },
    getPropsForTimerNotification() {
      const timerUpdate = this.get('expirationTimerUpdate');
      if (!timerUpdate) {
        return null;
      }

      const { expireTimer, fromSync, source } = timerUpdate;
      const timespan = Whisper.ExpirationTimerOptions.getName(expireTimer || 0);
      const disabled = !expireTimer;

      const basicProps = {
        type: 'fromOther',
        ...this.findAndFormatContact(source),
        timespan,
        disabled,
      };

      if (fromSync) {
        return {
          ...basicProps,
          type: 'fromSync',
        };
      } else if (source === this.OUR_NUMBER) {
        return {
          ...basicProps,
          type: 'fromMe',
        };
      }

      return basicProps;
    },
    getPropsForSafetyNumberNotification() {
      const conversation = this.getConversation();
      const isGroup = conversation && !conversation.isPrivate();
      const phoneNumber = this.get('key_changed');
      const onVerify = () =>
        this.trigger('show-identity', this.findContact(phoneNumber));

      return {
        isGroup,
        contact: this.findAndFormatContact(phoneNumber),
        onVerify,
      };
    },
    getPropsForVerificationNotification() {
      const type = this.get('verified') ? 'markVerified' : 'markNotVerified';
      const isLocal = this.get('local');
      const phoneNumber = this.get('verifiedChanged');

      return {
        type,
        isLocal,
        contact: this.findAndFormatContact(phoneNumber),
      };
    },
    getPropsForResetSessionNotification() {
      return {
        sessionResetMessageKey: this.getEndSessionTranslationKey(),
      };
    },

    async acceptFriendRequest() {
      const primaryDevicePubKey = this.attributes.conversationId;

      if (this.get('friendStatus') !== 'pending') {
        return;
      }

<<<<<<< HEAD
      const devicePubKey = this.get('conversationId');
      const otherDevices = await libloki.storage.getPairedDevicesFor(
        devicePubKey
      );
      const allDevices = [devicePubKey, ...otherDevices];

      // Set profile name to primary conversation
      let profileName;
      const allConversationsWithUser = allDevices
        .map(d => ConversationController.get(d))
        .filter(c => Boolean(c));
=======
      const allDevices = await libloki.storage.getAllDevicePubKeysForPrimaryPubKey(
        primaryDevicePubKey
      );

      // Set profile name to primary conversation
      let profileName;
      const allConversationsWithUser = allDevices.map(d =>
        ConversationController.get(d)
      );
>>>>>>> 9b9cf870
      allConversationsWithUser.forEach(conversation => {
        // If we somehow received an old friend request (e.g. after having restored
        // from seed, we won't be able to accept it, we should initiate our own
        // friend request to reset the session:
        if (conversation.get('sessionRestoreSeen')) {
          conversation.sendMessage('', null, null, null, null, {
            sessionRestoration: true,
          });
          return;
        }

        profileName = conversation.getProfileName() || profileName;
        conversation.onAcceptFriendRequest();
      });

      // If you don't have a profile name for this device, and profileName is set,
      // add profileName to conversation.
<<<<<<< HEAD
      const primaryDevicePubKey =
        (await window.Signal.Data.getPrimaryDeviceFor(devicePubKey)) ||
        devicePubKey;
=======
>>>>>>> 9b9cf870
      const primaryConversation = allConversationsWithUser.find(
        c => c.id === primaryDevicePubKey
      );
      if (!primaryConversation.getProfileName() && profileName) {
        await primaryConversation.setNickname(profileName);
      }

      await window.Signal.Data.saveMessage(this.attributes, {
        Message: Whisper.Message,
      });

      this.set({ friendStatus: 'accepted' });

      // Update redux store
      window.Signal.Data.updateConversation(
        primaryConversation.id,
        primaryConversation.attributes,
        { Conversation: Whisper.Conversation }
      );
    },
    async declineFriendRequest() {
      if (this.get('friendStatus') !== 'pending') {
        return;
      }

      this.set({ friendStatus: 'declined' });
      await window.Signal.Data.saveMessage(this.attributes, {
        Message: Whisper.Message,
      });

      const devicePubKey = this.attributes.conversationId;
      const otherDevices = await libloki.storage.getPairedDevicesFor(
        devicePubKey
      );
      const allDevices = [devicePubKey, ...otherDevices];
      const allConversationsWithUser = allDevices
        .map(d => ConversationController.get(d))
        .filter(c => Boolean(c));
      allConversationsWithUser.forEach(conversation => {
        conversation.onDeclineFriendRequest();
      });
    },
    getPropsForFriendRequest() {
      const friendStatus = this.get('friendStatus') || 'pending';
      const direction = this.get('direction') || 'incoming';
      const conversation = this.getConversation();

      const onAccept = () => this.acceptFriendRequest();
      const onDecline = () => this.declineFriendRequest();
      const onRetrySend = () => this.retrySend();

      const onDeleteConversation = async () => {
        // Delete the whole conversation
        window.Whisper.events.trigger('deleteConversation', conversation);
      };

      const onBlockUser = () => {
        conversation.block();
        this.trigger('change');
      };

      const onUnblockUser = () => {
        conversation.unblock();
        this.trigger('change');
      };

      return {
        text: this.createNonBreakingLastSeparator(this.get('body')),
        timestamp: this.get('sent_at'),
        status: this.getMessagePropStatus(),
        direction,
        friendStatus,
        isBlocked: conversation.isBlocked(),
        onAccept,
        onDecline,
        onDeleteConversation,
        onBlockUser,
        onUnblockUser,
        onRetrySend,
      };
    },
    getPropsForGroupInvitation() {
      const invitation = this.get('groupInvitation');

      let direction = this.get('direction');
      if (!direction) {
        direction = this.get('type') === 'outgoing' ? 'outgoing' : 'incoming';
      }

      return {
        serverName: invitation.serverName,
        serverAddress: invitation.serverAddress,
        direction,
        onClick: () => {
          Whisper.events.trigger(
            'publicChatInvitationAccepted',
            invitation.serverAddress,
            invitation.channelId
          );
        },
      };
    },
    findContact(phoneNumber) {
      return ConversationController.get(phoneNumber);
    },
    findAndFormatContact(phoneNumber) {
      const { format } = PhoneNumber;
      const regionCode = storage.get('regionCode');

      const contactModel = this.findContact(phoneNumber);
      const color = contactModel ? contactModel.getColor() : null;
      let profileName;
      if (phoneNumber === window.storage.get('primaryDevicePubKey')) {
        profileName = i18n('you');
      } else {
        profileName = contactModel ? contactModel.getProfileName() : null;
      }

      return {
        phoneNumber: format(phoneNumber, {
          ourRegionCode: regionCode,
        }),
        color,
        avatarPath: contactModel ? contactModel.getAvatarPath() : null,
        name: contactModel ? contactModel.getName() : null,
        profileName,
        title: contactModel ? contactModel.getTitle() : null,
      };
    },
    getPropsForGroupNotification() {
      const groupUpdate = this.get('group_update');
      const changes = [];

      if (!groupUpdate.name && !groupUpdate.left && !groupUpdate.joined) {
        changes.push({
          type: 'general',
        });
      }

      if (groupUpdate.joined) {
        changes.push({
          type: 'add',
          contacts: _.map(
            Array.isArray(groupUpdate.joined)
              ? groupUpdate.joined
              : [groupUpdate.joined],
            phoneNumber => this.findAndFormatContact(phoneNumber)
          ),
        });
      }

      if (groupUpdate.kicked === 'You') {
        changes.push({
          type: 'kicked',
          isMe: true,
        });
      } else if (groupUpdate.kicked) {
        changes.push({
          type: 'kicked',
          contacts: _.map(
            Array.isArray(groupUpdate.kicked)
              ? groupUpdate.kicked
              : [groupUpdate.kicked],
            phoneNumber => this.findAndFormatContact(phoneNumber)
          ),
        });
      }

      if (groupUpdate.left === 'You') {
        changes.push({
          type: 'remove',
          isMe: true,
        });
      } else if (groupUpdate.left) {
        changes.push({
          type: 'remove',
          contacts: _.map(
            Array.isArray(groupUpdate.left)
              ? groupUpdate.left
              : [groupUpdate.left],
            phoneNumber => this.findAndFormatContact(phoneNumber)
          ),
        });
      }

      if (groupUpdate.name) {
        changes.push({
          type: 'name',
          newName: groupUpdate.name,
        });
      }

      return {
        changes,
      };
    },
    getMessagePropStatus() {
      if (this.hasErrors()) {
        return 'error';
      }

      // Handle friend request statuses
      const isFriendRequest = this.isFriendRequest();
      const isOutgoingFriendRequest =
        isFriendRequest && this.get('direction') === 'outgoing';
      const isOutgoing = this.isOutgoing() || isOutgoingFriendRequest;

      // Only return the status on outgoing messages
      if (!isOutgoing) {
        return null;
      }

      const readBy = this.get('read_by') || [];
      if (storage.get('read-receipt-setting') && readBy.length > 0) {
        return 'read';
      }
      const delivered = this.get('delivered');
      const deliveredTo = this.get('delivered_to') || [];
      if (delivered || deliveredTo.length > 0) {
        return 'delivered';
      }
      const sent = this.get('sent');
      const sentTo = this.get('sent_to') || [];
      if (sent || sentTo.length > 0) {
        return 'sent';
      }
      const calculatingPoW = this.get('calculatingPoW');
      if (calculatingPoW) {
        return 'pow';
      }

      return 'sending';
    },
    getPropsForSearchResult() {
      const fromNumber = this.getSource();
      const from = this.findAndFormatContact(fromNumber);
      if (fromNumber === this.OUR_NUMBER) {
        from.isMe = true;
      }

      const toNumber = this.get('conversationId');
      let to = this.findAndFormatContact(toNumber);
      if (toNumber === this.OUR_NUMBER) {
        to.isMe = true;
      } else if (fromNumber === toNumber) {
        to = {
          isMe: true,
        };
      }

      return {
        from,
        to,

        isSelected: this.isSelected,

        id: this.id,
        conversationId: this.get('conversationId'),
        receivedAt: this.get('received_at'),
        snippet: this.get('snippet'),
      };
    },
    getPropsForMessage(options) {
      const phoneNumber = this.getSource();
      const contact = this.findAndFormatContact(phoneNumber);
      const contactModel = this.findContact(phoneNumber);

      const authorColor = contactModel ? contactModel.getColor() : null;
      const authorAvatarPath = contactModel
        ? contactModel.getAvatarPath()
        : null;

      const expirationLength = this.get('expireTimer') * 1000;
      const expireTimerStart = this.get('expirationStartTimestamp');
      const expirationTimestamp =
        expirationLength && expireTimerStart
          ? expireTimerStart + expirationLength
          : null;

      // TODO: investigate why conversation is undefined
      // for the public group chat
      const conversation = this.getConversation();

      const isModerator =
        conversation && !!conversation.isModerator(this.OUR_NUMBER);

      const convoId = conversation ? conversation.id : undefined;
      const isGroup = !!conversation && !conversation.isPrivate();

      const attachments = this.get('attachments') || [];
      const firstAttachment = attachments[0];

      return {
        text: this.createNonBreakingLastSeparator(this.get('body')),
        textPending: this.get('bodyPending'),
        id: this.id,
        direction: this.isIncoming() ? 'incoming' : 'outgoing',
        timestamp: this.get('sent_at'),
        status: this.getMessagePropStatus(),
        contact: this.getPropsForEmbeddedContact(),
        authorColor,
        authorName: contact.name,
        authorProfileName: contact.profileName,
        authorPhoneNumber: contact.phoneNumber,
        conversationType: isGroup ? 'group' : 'direct',
        convoId,
        attachments: attachments
          .filter(attachment => !attachment.error)
          .map(attachment => this.getPropsForAttachment(attachment)),
        previews: this.getPropsForPreview(),
        quote: this.getPropsForQuote(options),
        authorAvatarPath,
        isExpired: this.hasExpired,
        expirationLength,
        expirationTimestamp,
        selected: this.selected,
        multiSelectMode: conversation && conversation.selectedMessages.size > 0,
        isPublic: !!this.get('isPublic'),
        isRss: !!this.get('isRss'),
        isKickedFromGroup:
          conversation && conversation.get('isKickedFromGroup'),
        senderIsModerator:
          !!this.get('isPublic') &&
          conversation &&
          conversation.isModerator(phoneNumber),
        isDeletable:
          !this.get('isPublic') ||
          isModerator ||
          phoneNumber === this.OUR_NUMBER,
        isModerator,

        onCopyText: () => this.copyText(),
        onSelectMessage: () => this.selectMessage(),
        onSelectMessageUnchecked: () => this.selectMessageUnchecked(),
        onCopyPubKey: () => this.copyPubKey(),
        onBanUser: () => this.banUser(),
        onReply: () => this.trigger('reply', this),
        onRetrySend: () => this.retrySend(),
        onShowDetail: () => this.trigger('show-message-detail', this),
        onDelete: () => this.trigger('delete', this),
        onClickLinkPreview: url => this.trigger('navigate-to', url),
        onClickAttachment: attachment =>
          this.trigger('show-lightbox', {
            attachment,
            message: this,
          }),

        onDownload: isDangerous =>
          this.trigger('download', {
            attachment: firstAttachment,
            message: this,
            isDangerous,
          }),
        onShowUserDetails: pubkey =>
          window.Whisper.events.trigger('onShowUserDetails', {
            userPubKey: pubkey,
          }),
      };
    },
    createNonBreakingLastSeparator(text) {
      if (!text) {
        return null;
      }

      const nbsp = '\xa0';
      const regex = /(\S)( +)(\S+\s*)$/;
      return text.replace(regex, (match, start, spaces, end) => {
        const newSpaces =
          end.length < 12
            ? _.reduce(spaces, accumulator => accumulator + nbsp, '')
            : spaces;
        return `${start}${newSpaces}${end}`;
      });
    },
    getPropsForEmbeddedContact() {
      const regionCode = storage.get('regionCode');
      const { contactSelector } = Contact;

      const contacts = this.get('contact');
      if (!contacts || !contacts.length) {
        return null;
      }

      const contact = contacts[0];
      const firstNumber =
        contact.number && contact.number[0] && contact.number[0].value;
      const onSendMessage = firstNumber
        ? () => {
            this.trigger('open-conversation', firstNumber);
          }
        : null;
      const onClick = async () => {
        // First let's be sure that the signal account check is complete.
        await window.checkForSignalAccount(firstNumber);

        this.trigger('show-contact-detail', {
          contact,
          hasSignalAccount: window.hasSignalAccount(firstNumber),
        });
      };

      // Would be nice to do this before render, on initial load of message
      if (!window.isSignalAccountCheckComplete(firstNumber)) {
        window.checkForSignalAccount(firstNumber).then(() => {
          this.trigger('change', this);
        });
      }

      return contactSelector(contact, {
        regionCode,
        getAbsoluteAttachmentPath,
        onSendMessage,
        onClick,
        hasSignalAccount: window.hasSignalAccount(firstNumber),
      });
    },
    processQuoteAttachment(attachment) {
      const { thumbnail } = attachment;
      const path =
        thumbnail &&
        thumbnail.path &&
        getAbsoluteAttachmentPath(thumbnail.path);
      const objectUrl = thumbnail && thumbnail.objectUrl;

      const thumbnailWithObjectUrl =
        !path && !objectUrl
          ? null
          : Object.assign({}, attachment.thumbnail || {}, {
              objectUrl: path || objectUrl,
            });

      return Object.assign({}, attachment, {
        isVoiceMessage: Signal.Types.Attachment.isVoiceMessage(attachment),
        thumbnail: thumbnailWithObjectUrl,
      });
    },
    getPropsForPreview() {
      // Don't generate link previews if user has turned them off
      if (!storage.get('link-preview-setting', false)) {
        return null;
      }

      const previews = this.get('preview') || [];

      return previews.map(preview => {
        let image = null;
        try {
          if (preview.image) {
            image = this.getPropsForAttachment(preview.image);
          }
        } catch (e) {
          window.log.info('Failed to show preview');
        }

        return {
          ...preview,
          domain: window.Signal.LinkPreviews.getDomain(preview.url),
          image,
        };
      });
    },
    getPropsForQuote(options = {}) {
      const { noClick } = options;
      const quote = this.get('quote');
      if (!quote) {
        return null;
      }

      const { format } = PhoneNumber;
      const regionCode = storage.get('regionCode');

      const { author, id, referencedMessageNotFound } = quote;
      const contact = author && ConversationController.get(author);
      const authorColor = contact ? contact.getColor() : 'grey';

      const authorPhoneNumber = format(author, {
        ourRegionCode: regionCode,
      });
      const authorProfileName = contact ? contact.getProfileName() : null;
      const authorName = contact ? contact.getName() : null;
      const isFromMe = contact ? contact.id === this.OUR_NUMBER : false;
      const onClick = noClick
        ? null
        : event => {
            event.stopPropagation();
            this.trigger('scroll-to-message', {
              author,
              id,
              referencedMessageNotFound,
            });
          };

      const firstAttachment = quote.attachments && quote.attachments[0];

      return {
        text: this.createNonBreakingLastSeparator(quote.text),
        attachment: firstAttachment
          ? this.processQuoteAttachment(firstAttachment)
          : null,
        isFromMe,
        authorPhoneNumber,
        authorProfileName,
        authorName,
        authorColor,
        onClick,
        referencedMessageNotFound,
      };
    },
    getPropsForAttachment(attachment) {
      if (!attachment) {
        return null;
      }

      const { path, pending, flags, size, screenshot, thumbnail } = attachment;

      return {
        ...attachment,
        fileSize: size ? filesize(size) : null,
        isVoiceMessage:
          flags &&
          // eslint-disable-next-line no-bitwise
          flags & textsecure.protobuf.AttachmentPointer.Flags.VOICE_MESSAGE,
        pending,
        url: path ? getAbsoluteAttachmentPath(path) : null,
        screenshot: screenshot
          ? {
              ...screenshot,
              url: getAbsoluteAttachmentPath(screenshot.path),
            }
          : null,
        thumbnail: thumbnail
          ? {
              ...thumbnail,
              url: getAbsoluteAttachmentPath(thumbnail.path),
            }
          : null,
      };
    },
    isUnidentifiedDelivery(contactId, lookup) {
      if (this.isIncoming()) {
        return this.get('unidentifiedDeliveryReceived');
      }

      return Boolean(lookup[contactId]);
    },
    getPropsForMessageDetail() {
      const newIdentity = i18n('newIdentity');
      const OUTGOING_KEY_ERROR = 'OutgoingIdentityKeyError';

      const unidentifiedLookup = (
        this.get('unidentifiedDeliveries') || []
      ).reduce((accumulator, item) => {
        // eslint-disable-next-line no-param-reassign
        accumulator[item] = true;
        return accumulator;
      }, Object.create(null));

      // We include numbers we didn't successfully send to so we can display errors.
      // Older messages don't have the recipients included on the message, so we fall
      //   back to the conversation's current recipients
      const phoneNumbers = this.isIncoming()
        ? [this.get('source')]
        : _.union(
            this.get('sent_to') || [],
            this.get('recipients') || this.getConversation().getRecipients()
          );

      // This will make the error message for outgoing key errors a bit nicer
      const allErrors = (this.get('errors') || []).map(error => {
        if (error.name === OUTGOING_KEY_ERROR) {
          // eslint-disable-next-line no-param-reassign
          error.message = newIdentity;
        }

        return error;
      });

      // If an error has a specific number it's associated with, we'll show it next to
      //   that contact. Otherwise, it will be a standalone entry.
      const errors = _.reject(allErrors, error => Boolean(error.number));
      const errorsGroupedById = _.groupBy(allErrors, 'number');
      const primaryDevicePubKey = this.get('conversationId');
      const finalContacts = (phoneNumbers || []).map(id => {
        const errorsForContact = errorsGroupedById[id];
        const isOutgoingKeyError = Boolean(
          _.find(errorsForContact, error => error.name === OUTGOING_KEY_ERROR)
        );
        const isUnidentifiedDelivery =
          storage.get('unidentifiedDeliveryIndicators') &&
          this.isUnidentifiedDelivery(id, unidentifiedLookup);

        const isPrimaryDevice = id === primaryDevicePubKey;

        const contact = this.findAndFormatContact(id);
        const profileName = isPrimaryDevice
          ? contact.profileName
          : `${contact.profileName} (Secondary Device)`;
        return {
          ...contact,
          status: this.getStatus(id),
          errors: errorsForContact,
          isOutgoingKeyError,
          isUnidentifiedDelivery,
          isPrimaryDevice,
          profileName,
          onSendAnyway: () =>
            this.trigger('force-send', {
              contact: this.findContact(id),
              message: this,
            }),
          onShowSafetyNumber: () =>
            this.trigger('show-identity', this.findContact(id)),
        };
      });

      // The prefix created here ensures that contacts with errors are listed
      //   first; otherwise it's alphabetical
      const sortedContacts = _.sortBy(
        finalContacts,
        contact =>
          `${contact.isPrimaryDevice ? '0' : '1'}${contact.phoneNumber}`
      );

      return {
        sentAt: this.get('sent_at'),
        receivedAt: this.get('received_at'),
        message: {
          ...this.getPropsForMessage({ noClick: true }),
          disableMenu: true,
          // To ensure that group avatar doesn't show up
          conversationType: 'direct',
        },
        errors,
        contacts: sortedContacts,
      };
    },

    copyPubKey() {
      if (this.isIncoming()) {
        clipboard.writeText(this.get('source'));
      } else {
        clipboard.writeText(this.OUR_NUMBER);
      }

      window.pushToast({
        title: i18n('copiedPublicKey'),
        type: 'success',
        id: 'copiedPublicKey',
      });
    },

    banUser() {
      window.confirmationDialog({
        title: i18n('banUser'),
        message: i18n('banUserConfirm'),
        resolve: async () => {
          const source = this.get('source');
          const conversation = this.getConversation();

          const channelAPI = await conversation.getPublicSendData();
          const success = await channelAPI.banUser(source);

          if (success) {
            window.pushToast({
              title: i18n('userBanned'),
              type: 'success',
              id: 'userBanned',
            });
          } else {
            window.pushToast({
              title: i18n('userBanFailed'),
              type: 'error',
              id: 'userBanFailed',
            });
          }
        },
      });
    },

    // Select message even if the context menu is shown
    selectMessageUnchecked() {
      this.selected = !this.selected;

      const convo = this.getConversation();

      if (this.selected) {
        convo.addMessageSelection(this);
      } else {
        convo.removeMessageSelection(this);
      }

      this.trigger('change');
    },

    selectMessage() {
      if (window.contextMenuShown || this.get('isRss')) {
        return;
      }

      this.selectMessageUnchecked();
    },

    copyText() {
      clipboard.writeText(this.get('body'));

      window.pushToast({
        title: i18n('copiedMessage'),
        type: 'success',
        id: 'copiedMessage',
      });
    },

    // One caller today: event handler for the 'Retry Send' entry in triple-dot menu
    async retrySend() {
      if (!textsecure.messaging) {
        window.log.error('retrySend: Cannot retry since we are offline!');
        return null;
      }

      this.set({ errors: null });

      const conversation = this.getConversation();
      const intendedRecipients = this.get('recipients') || [];
      const successfulRecipients = this.get('sent_to') || [];
      const currentRecipients = conversation.getRecipients();

      const profileKey = conversation.get('profileSharing')
        ? storage.get('profileKey')
        : null;

      let recipients = _.intersection(intendedRecipients, currentRecipients);
      recipients = _.without(recipients, successfulRecipients);

      if (!recipients.length) {
        window.log.warn('retrySend: Nobody to send to!');

        return window.Signal.Data.saveMessage(this.attributes, {
          Message: Whisper.Message,
        });
      }

      const attachmentsWithData = await Promise.all(
        (this.get('attachments') || []).map(loadAttachmentData)
      );
      const { body, attachments } = Whisper.Message.getLongMessageAttachment({
        body: this.get('body'),
        attachments: attachmentsWithData,
        now: this.get('sent_at'),
      });

      const quoteWithData = await loadQuoteData(this.get('quote'));
      const previewWithData = await loadPreviewData(this.get('preview'));

      // Special-case the self-send case - we send only a sync message
      if (recipients.length === 1 && recipients[0] === this.OUR_NUMBER) {
        const [number] = recipients;
        const dataMessage = await textsecure.messaging.getMessageProto(
          number,
          body,
          attachments,
          quoteWithData,
          previewWithData,
          this.get('sent_at'),
          this.get('expireTimer'),
          profileKey
        );
        return this.sendSyncMessageOnly(dataMessage);
      }

      let promise;
      const options = conversation.getSendOptions();
      options.messageType = this.get('type');

      if (conversation.isPrivate()) {
        const [number] = recipients;
        promise = textsecure.messaging.sendMessageToNumber(
          number,
          body,
          attachments,
          quoteWithData,
          previewWithData,
          this.get('sent_at'),
          this.get('expireTimer'),
          profileKey,
          options
        );
      } else {
        // Because this is a partial group send, we manually construct the request like
        //   sendMessageToGroup does.

        promise = textsecure.messaging.sendMessage(
          {
            recipients,
            body,
            timestamp: this.get('sent_at'),
            attachments,
            quote: quoteWithData,
            preview: previewWithData,
            needsSync: !this.get('synced'),
            expireTimer: this.get('expireTimer'),
            profileKey,
            group: {
              id: this.get('conversationId'),
              type: textsecure.protobuf.GroupContext.Type.DELIVER,
            },
          },
          options
        );
      }

      return this.send(conversation.wrapSend(promise));
    },
    isReplayableError(e) {
      return (
        e.name === 'MessageError' ||
        e.name === 'OutgoingMessageError' ||
        e.name === 'SendMessageNetworkError' ||
        e.name === 'SignedPreKeyRotationError' ||
        e.name === 'OutgoingIdentityKeyError' ||
        e.name === 'DNSResolutionError' ||
        e.name === 'EmptySwarmError' ||
        e.name === 'PoWError'
      );
    },

    // Called when the user ran into an error with a specific user, wants to send to them
    //   One caller today: ConversationView.forceSend()
    async resend(number) {
      const error = this.removeOutgoingErrors(number);
      if (!error) {
        window.log.warn('resend: requested number was not present in errors');
        return null;
      }

      const profileKey = null;
      const attachmentsWithData = await Promise.all(
        (this.get('attachments') || []).map(loadAttachmentData)
      );
      const { body, attachments } = Whisper.Message.getLongMessageAttachment({
        body: this.get('body'),
        attachments: attachmentsWithData,
        now: this.get('sent_at'),
      });

      const quoteWithData = await loadQuoteData(this.get('quote'));
      const previewWithData = await loadPreviewData(this.get('preview'));

      // Special-case the self-send case - we send only a sync message
      if (number === this.OUR_NUMBER) {
        const dataMessage = await textsecure.messaging.getMessageProto(
          number,
          body,
          attachments,
          quoteWithData,
          previewWithData,
          this.get('sent_at'),
          this.get('expireTimer'),
          profileKey
        );
        return this.sendSyncMessageOnly(dataMessage);
      }

      const { wrap, sendOptions } = ConversationController.prepareForSend(
        number
      );
      const promise = textsecure.messaging.sendMessageToNumber(
        number,
        body,
        attachments,
        quoteWithData,
        previewWithData,
        this.get('sent_at'),
        this.get('expireTimer'),
        profileKey,
        sendOptions
      );

      return this.send(wrap(promise));
    },
    removeOutgoingErrors(number) {
      const errors = _.partition(
        this.get('errors'),
        e =>
          e.number === number &&
          (e.name === 'MessageError' ||
            e.name === 'OutgoingMessageError' ||
            e.name === 'SendMessageNetworkError' ||
            e.name === 'SignedPreKeyRotationError' ||
            e.name === 'OutgoingIdentityKeyError')
      );
      this.set({ errors: errors[1] });
      return errors[0][0];
    },

    getConversation() {
      // This needs to be an unsafe call, because this method is called during
      //   initial module setup. We may be in the middle of the initial fetch to
      //   the database.
      return ConversationController.getUnsafe(this.get('conversationId'));
    },
    getSourceDeviceConversation() {
      // This gets the conversation of the device that sent this message
      // while getConversation will return the primary device conversation
      return ConversationController.getOrCreateAndWait(
        this.get('source'),
        'private'
      );
    },
    getIncomingContact() {
      if (!this.isIncoming()) {
        return null;
      }
      const source = this.get('source');
      if (!source) {
        return null;
      }

      return ConversationController.getOrCreate(source, 'private');
    },
    getQuoteContact() {
      const quote = this.get('quote');
      if (!quote) {
        return null;
      }
      const { author } = quote;
      if (!author) {
        return null;
      }

      return ConversationController.get(author);
    },

    getSource() {
      if (this.isIncoming()) {
        return this.get('source');
      }

      return this.OUR_NUMBER;
    },
    getContact() {
      const source = this.getSource();

      if (!source) {
        return null;
      }

      return ConversationController.getOrCreate(source, 'private');
    },
    isOutgoing() {
      return this.get('type') === 'outgoing';
    },
    hasErrors() {
      return _.size(this.get('errors')) > 0;
    },

    getStatus(number) {
      const readBy = this.get('read_by') || [];
      if (readBy.indexOf(number) >= 0) {
        return 'read';
      }
      const deliveredTo = this.get('delivered_to') || [];
      if (deliveredTo.indexOf(number) >= 0) {
        return 'delivered';
      }
      const sentTo = this.get('sent_to') || [];
      if (sentTo.indexOf(number) >= 0) {
        return 'sent';
      }

      return null;
    },
    async setCalculatingPoW() {
      if (this.calculatingPoW) {
        return;
      }

      this.set({
        calculatingPoW: true,
      });

      await window.Signal.Data.saveMessage(this.attributes, {
        Message: Whisper.Message,
      });
    },
    getServerId() {
      return this.get('serverId');
    },
    async setServerId(serverId) {
      if (_.isEqual(this.get('serverId'), serverId)) {
        return;
      }

      this.set({
        serverId,
      });

      await window.Signal.Data.saveMessage(this.attributes, {
        Message: Whisper.Message,
      });
    },
    async setIsPublic(isPublic) {
      if (_.isEqual(this.get('isPublic'), isPublic)) {
        return;
      }

      this.set({
        isPublic: !!isPublic,
      });

      await window.Signal.Data.saveMessage(this.attributes, {
        Message: Whisper.Message,
      });
    },
    send(promise) {
      this.trigger('pending');
      return promise
        .then(async result => {
          this.trigger('done');

          // This is used by sendSyncMessage, then set to null
          if (!this.get('synced') && result.dataMessage) {
            this.set({ dataMessage: result.dataMessage });
          }

          const sentTo = this.get('sent_to') || [];
          this.set({
            sent_to: _.union(sentTo, result.successfulNumbers),
            sent: true,
            expirationStartTimestamp: Date.now(),
            unidentifiedDeliveries: result.unidentifiedDeliveries,
          });

          await window.Signal.Data.saveMessage(this.attributes, {
            Message: Whisper.Message,
          });

          this.trigger('sent', this);
          if (!this.isFriendRequest()) {
            const c = this.getConversation();
            // Don't bother sending sync messages to public chats
            // or groups with sender keys
            if (c && !c.isPublic() && !c.isMediumGroup()) {
              this.sendSyncMessage();
            }
          }
        })
        .catch(result => {
          this.trigger('done');

          if (result.dataMessage) {
            this.set({ dataMessage: result.dataMessage });
          }

          let promises = [];

          if (result instanceof Error) {
            this.saveErrors(result);
            if (result.name === 'SignedPreKeyRotationError') {
              promises.push(getAccountManager().rotateSignedPreKey());
            } else if (result.name === 'OutgoingIdentityKeyError') {
              const c = ConversationController.get(result.number);
              promises.push(c.getProfiles());
            }
          } else {
            if (result.successfulNumbers.length > 0) {
              const sentTo = this.get('sent_to') || [];

              // In groups, we don't treat unregistered users as a user-visible
              //   error. The message will look successful, but the details
              //   screen will show that we didn't send to these unregistered users.
              const filteredErrors = _.reject(
                result.errors,
                error => error.name === 'UnregisteredUserError'
              );

              // We don't start the expiration timer if there are real errors
              //   left after filtering out all of the unregistered user errors.
              const expirationStartTimestamp = filteredErrors.length
                ? null
                : Date.now();

              this.saveErrors(filteredErrors);

              this.set({
                sent_to: _.union(sentTo, result.successfulNumbers),
                sent: true,
                expirationStartTimestamp,
                unidentifiedDeliveries: result.unidentifiedDeliveries,
              });
              promises.push(this.sendSyncMessage());
            } else {
              this.saveErrors(result.errors);
            }
            promises = promises.concat(
              _.map(result.errors, error => {
                if (error.name === 'OutgoingIdentityKeyError') {
                  const c = ConversationController.get(error.number);
                  promises.push(c.getProfiles());
                }
              })
            );
          }

          this.trigger('send-error', this.get('errors'));

          return Promise.all(promises);
        });
    },

    someRecipientsFailed() {
      const c = this.getConversation();
      if (!c || c.isPrivate()) {
        return false;
      }

      const recipients = c.contactCollection.length - 1;
      const errors = this.get('errors');
      if (!errors) {
        return false;
      }

      if (errors.length > 0 && recipients > 0 && errors.length < recipients) {
        return true;
      }

      return false;
    },

    async sendSyncMessageOnly(dataMessage) {
      this.set({ dataMessage });

      try {
        this.set({
          // These are the same as a normal send()
          sent_to: [this.OUR_NUMBER],
          sent: true,
          expirationStartTimestamp: Date.now(),
        });
        const result = await this.sendSyncMessage();
        this.set({
          // We have to do this afterward, since we didn't have a previous send!
          unidentifiedDeliveries: result ? result.unidentifiedDeliveries : null,

          // These are unique to a Note to Self message - immediately read/delivered
          delivered_to: [this.OUR_NUMBER],
          read_by: [this.OUR_NUMBER],
        });
      } catch (result) {
        const errors = (result && result.errors) || [
          new Error('Unknown error'),
        ];
        this.set({ errors });
      } finally {
        await window.Signal.Data.saveMessage(this.attributes, {
          Message: Whisper.Message,
        });
        this.trigger('done');

        const errors = this.get('errors');
        if (errors) {
          this.trigger('send-error', errors);
        } else {
          this.trigger('sent');
        }
      }
    },

    sendSyncMessage() {
      const ourNumber = textsecure.storage.user.getNumber();
      const { wrap, sendOptions } = ConversationController.prepareForSend(
        ourNumber,
        { syncMessage: true }
      );

      this.syncPromise = this.syncPromise || Promise.resolve();
      const next = () => {
        const dataMessage = this.get('dataMessage');
        if (this.get('synced') || !dataMessage) {
          return Promise.resolve();
        }
        return wrap(
          textsecure.messaging.sendSyncMessage(
            dataMessage,
            this.get('sent_at'),
            this.get('destination'),
            this.get('expirationStartTimestamp'),
            this.get('sent_to'),
            this.get('unidentifiedDeliveries'),
            sendOptions
          )
        ).then(result => {
          this.set({
            synced: true,
            dataMessage: null,
          });
          return window.Signal.Data.saveMessage(this.attributes, {
            Message: Whisper.Message,
          }).then(() => result);
        });
      };

      this.syncPromise = this.syncPromise.then(next, next);

      return this.syncPromise;
    },

    async saveErrors(providedErrors) {
      let errors = providedErrors;

      if (!(errors instanceof Array)) {
        errors = [errors];
      }
      errors.forEach(e => {
        window.log.error(
          'Message.saveErrors:',
          e && e.reason ? e.reason : null,
          e && e.stack ? e.stack : e
        );
      });
      errors = errors.map(e => {
        if (
          e.constructor === Error ||
          e.constructor === TypeError ||
          e.constructor === ReferenceError
        ) {
          return _.pick(e, 'name', 'message', 'code', 'number', 'reason');
        }
        return e;
      });
      errors = errors.concat(this.get('errors') || []);

      if (this.isEndSession) {
        this.set({ endSessionType: 'failed' });
      }

      this.set({ errors });
      await window.Signal.Data.saveMessage(this.attributes, {
        Message: Whisper.Message,
      });
    },
    hasNetworkError() {
      const error = _.find(
        this.get('errors'),
        e =>
          e.name === 'MessageError' ||
          e.name === 'OutgoingMessageError' ||
          e.name === 'SendMessageNetworkError' ||
          e.name === 'SignedPreKeyRotationError'
      );
      return !!error;
    },
    async queueAttachmentDownloads() {
      const messageId = this.id;
      let count = 0;
      let bodyPending;

      const [longMessageAttachments, normalAttachments] = _.partition(
        this.get('attachments') || [],
        attachment =>
          attachment.contentType === Whisper.Message.LONG_MESSAGE_CONTENT_TYPE
      );

      if (longMessageAttachments.length > 1) {
        window.log.error(
          `Received more than one long message attachment in message ${this.idForLogging()}`
        );
      }
      if (longMessageAttachments.length > 0) {
        count += 1;
        bodyPending = true;
        await window.Signal.AttachmentDownloads.addJob(
          longMessageAttachments[0],
          {
            messageId,
            type: 'long-message',
            index: 0,
          }
        );
      }

      const attachments = await Promise.all(
        normalAttachments.map((attachment, index) => {
          count += 1;
          return window.Signal.AttachmentDownloads.addJob(attachment, {
            messageId,
            type: 'attachment',
            index,
          });
        })
      );

      const preview = await Promise.all(
        (this.get('preview') || []).map(async (item, index) => {
          if (!item.image) {
            return item;
          }

          count += 1;
          return {
            ...item,
            image: await window.Signal.AttachmentDownloads.addJob(item.image, {
              messageId,
              type: 'preview',
              index,
            }),
          };
        })
      );

      const contact = await Promise.all(
        (this.get('contact') || []).map(async (item, index) => {
          if (!item.avatar || !item.avatar.avatar) {
            return item;
          }

          count += 1;
          return {
            ...item,
            avatar: {
              ...item.avatar,
              avatar: await window.Signal.AttachmentDownloads.addJob(
                item.avatar.avatar,
                {
                  messageId,
                  type: 'contact',
                  index,
                }
              ),
            },
          };
        })
      );

      let quote = this.get('quote');
      if (quote && quote.attachments && quote.attachments.length) {
        quote = {
          ...quote,
          attachments: await Promise.all(
            (quote.attachments || []).map(async (item, index) => {
              // If we already have a path, then we copied this image from the quoted
              //    message and we don't need to download the attachment.
              if (!item.thumbnail || item.thumbnail.path) {
                return item;
              }

              count += 1;
              return {
                ...item,
                thumbnail: await window.Signal.AttachmentDownloads.addJob(
                  item.thumbnail,
                  {
                    messageId,
                    type: 'quote',
                    index,
                  }
                ),
              };
            })
          ),
        };
      }

      let group = this.get('group');
      if (group && group.avatar) {
        group = {
          ...group,
          avatar: await window.Signal.AttachmentDownloads.addJob(group.avatar, {
            messageId,
            type: 'group-avatar',
            index: 0,
          }),
        };
      }

      if (count > 0) {
        this.set({ bodyPending, attachments, preview, contact, quote, group });

        await window.Signal.Data.saveMessage(this.attributes, {
          Message: Whisper.Message,
        });

        return true;
      }

      return false;
    },

    async copyFromQuotedMessage(message, attemptCount = 1) {
      const { quote } = message;
      if (!quote) {
        return message;
      }

      const { attachments, id, author } = quote;
      const firstAttachment = attachments[0];

      const collection = await window.Signal.Data.getMessagesBySentAt(id, {
        MessageCollection: Whisper.MessageCollection,
      });
      const found = collection.find(item => {
        const messageAuthor = item.getContact();

        return messageAuthor && author === messageAuthor.id;
      });

      if (!found) {
        // Exponential backoff, giving up after 5 attempts:
        if (attemptCount < 5) {
          setTimeout(() => {
            window.log.info(
              `Looking for the message id : ${id}, attempt: ${attemptCount + 1}`
            );
            this.copyFromQuotedMessage(message, attemptCount + 1);
          }, attemptCount * attemptCount * 500);
        }

        quote.referencedMessageNotFound = true;
        return message;
      }

      window.log.info(`Found quoted message id: ${id}`);
      quote.referencedMessageNotFound = false;

      const queryMessage = MessageController.register(found.id, found);
      quote.text = queryMessage.get('body');

      if (attemptCount > 1) {
        // Normally the caller would save the message, but in case we are
        // called by a timer, we need to update the message manually
        this.set({ quote });
        await window.Signal.Data.saveMessage(this.attributes, {
          Message: Whisper.Message,
        });
        return null;
      }

      if (firstAttachment) {
        firstAttachment.thumbnail = null;
      }

      if (
        !firstAttachment ||
        (!window.Signal.Util.GoogleChrome.isImageTypeSupported(
          firstAttachment.contentType
        ) &&
          !window.Signal.Util.GoogleChrome.isVideoTypeSupported(
            firstAttachment.contentType
          ))
      ) {
        return message;
      }

      try {
        if (
          queryMessage.get('schemaVersion') <
          TypedMessage.VERSION_NEEDED_FOR_DISPLAY
        ) {
          const upgradedMessage = await upgradeMessageSchema(
            queryMessage.attributes
          );
          queryMessage.set(upgradedMessage);
          await window.Signal.Data.saveMessage(upgradedMessage, {
            Message: Whisper.Message,
          });
        }
      } catch (error) {
        window.log.error(
          'Problem upgrading message quoted message from database',
          Errors.toLogFormat(error)
        );
        return message;
      }

      const queryAttachments = queryMessage.get('attachments') || [];

      if (queryAttachments.length > 0) {
        const queryFirst = queryAttachments[0];
        const { thumbnail } = queryFirst;

        if (thumbnail && thumbnail.path) {
          firstAttachment.thumbnail = {
            ...thumbnail,
            copied: true,
          };
        }
      }

      const queryPreview = queryMessage.get('preview') || [];
      if (queryPreview.length > 0) {
        const queryFirst = queryPreview[0];
        const { image } = queryFirst;

        if (image && image.path) {
          firstAttachment.thumbnail = {
            ...image,
            copied: true,
          };
        }
      }

      return message;
    },

    async handleSecondaryDeviceFriendRequest(pubKey) {
      // fetch the device mapping from the server
      const deviceMapping = await lokiFileServerAPI.getUserDeviceMapping(
        pubKey
      );
      if (!deviceMapping) {
        return false;
      }
      // Only handle secondary pubkeys
      if (deviceMapping.isPrimary === '1' || !deviceMapping.authorisations) {
        return false;
      }
      const { authorisations } = deviceMapping;
      // Secondary devices should only have 1 authorisation from a primary device
      if (authorisations.length !== 1) {
        return false;
      }
      const authorisation = authorisations[0];
      if (!authorisation) {
        return false;
      }
      if (!authorisation.grantSignature) {
        return false;
      }
      const isValid = await libloki.crypto.validateAuthorisation(authorisation);
      if (!isValid) {
        return false;
      }
      const correctSender = pubKey === authorisation.secondaryDevicePubKey;
      if (!correctSender) {
        return false;
      }
      const { primaryDevicePubKey } = authorisation;
      // ensure the primary device is a friend
      const c = window.ConversationController.get(primaryDevicePubKey);
      if (!c || !await c.isFriendWithAnyDevice()) {
        return false;
      }
      await libloki.storage.savePairingAuthorisation(authorisation);

      return true;
    },

    /**
     * Returns true if the message is already completely handled and confirmed
     * and the processing of this message must stop.
     */
    handleGroupMessage(source, initialMessage, primarySource, confirm) {
      const conversationId = initialMessage.group.id;
      const conversation = ConversationController.get(conversationId);
      const GROUP_TYPES = textsecure.protobuf.GroupContext.Type;

      if (this.shouldIgnoreBlockedGroup(initialMessage, source)) {
        window.log.warn(`Message ignored; destined for blocked group`);
        confirm();
        return true;
      }

      // NOTE: we use friends status to tell if this is
      // the creation of the group (initial update)
      const newGroup = !conversation.isFriend();
      const knownMembers = conversation.get('members');

      if (!newGroup && knownMembers) {
        const fromMember = knownMembers.includes(primarySource);
        // if the group exists and we have its members,
        // we must drop a message from anyone else than the existing members.
        if (!fromMember) {
          window.log.warn(
            `Ignoring group message from non-member: ${primarySource}`
          );
          confirm();
          // returning true drops the message
          return true;
        }
      }
      if (initialMessage.group.type === GROUP_TYPES.REQUEST_INFO && !newGroup) {
        libloki.api.debug.logGroupRequestInfo(
          `Received GROUP_TYPES.REQUEST_INFO from source: ${source}, primarySource: ${primarySource}, sending back group info.`
        );
        conversation.sendGroupInfo([source]);
        confirm();
        return true;
      }

      if (
        initialMessage.group.members &&
        initialMessage.group.type === GROUP_TYPES.UPDATE
      ) {
        if (newGroup) {
          conversation.updateGroupAdmins(initialMessage.group.admins);

          conversation.setFriendRequestStatus(
            window.friends.friendRequestStatusEnum.friends
          );
        } else {
          // be sure to drop a message from a non admin if it tries to change group members
          // or change the group name
          const fromAdmin = conversation
            .get('groupAdmins')
            .includes(primarySource);

          if (!fromAdmin) {
            // Make sure the message is not removing members / renaming the group
            const nameChanged =
              conversation.get('name') !== initialMessage.group.name;

            if (nameChanged) {
              window.log.warn(
                'Non-admin attempts to change the name of the group'
              );
            }

            const membersMissing =
              _.difference(
                conversation.get('members'),
                initialMessage.group.members
              ).length > 0;

            if (membersMissing) {
              window.log.warn('Non-admin attempts to remove group members');
            }

            const messageAllowed = !nameChanged && !membersMissing;

            // Returning true drops the message
            if (!messageAllowed) {
              confirm();
              return true;
            }
          }
        }
        // send a session request for all the members we do not have a session with
        window.libloki.api.sendSessionRequestsToMembers(
          initialMessage.group.members
        );
      } else if (newGroup) {
        // We have an unknown group, we should request info from the sender
        textsecure.messaging.requestGroupInfo(conversationId, [primarySource]);
      }
      return false;
    },
    async handleSessionRequest(source, confirm) {
      window.console.log(`Received SESSION_REQUEST from source: ${source}`);
      window.libloki.api.sendSessionEstablishedMessage(source);
      confirm();
    },
    isGroupBlocked(groupId) {
      return textsecure.storage.get('blocked-groups', []).indexOf(groupId) >= 0;
    },
    shouldIgnoreBlockedGroup(message, senderPubKey) {
      const groupId = message.group && message.group.id;
      const isBlocked = this.isGroupBlocked(groupId);
      const isLeavingGroup = Boolean(
        message.group &&
          message.group.type === textsecure.protobuf.GroupContext.Type.QUIT
      );

      const primaryDevicePubKey = window.storage.get('primaryDevicePubKey');
      const isMe =
        senderPubKey === textsecure.storage.user.getNumber() ||
        senderPubKey === primaryDevicePubKey;

      return groupId && isBlocked && !(isMe && isLeavingGroup);
    },

    async handleAutoFriendRequestMessage(
      source,
      ourPubKey,
      conversation,
      confirm
    ) {
      const isMe = source === ourPubKey;
      // If we got a friend request message (session request excluded) or
      // if we're not friends with the current user that sent this private message
      // Check to see if we need to auto accept their friend request
      if (isMe) {
        window.log.info('refusing to add a friend request to ourselves');
        throw new Error('Cannot add a friend request for ourselves!');
      } else {
        // auto-accept friend request if the device is paired to one of our friend's primary device
        const shouldAutoAcceptFR = await this.handleSecondaryDeviceFriendRequest(
          source
        );
        if (shouldAutoAcceptFR) {
          libloki.api.debug.logAutoFriendRequest(
            `Received AUTO_FRIEND_REQUEST from source: ${source}`
          );
          // Directly setting friend request status to skip the pending state
          await conversation.setFriendRequestStatus(
            window.friends.friendRequestStatusEnum.friends
          );
          // sending a message back = accepting friend request

          window.libloki.api.sendBackgroundMessage(
            source,
            window.textsecure.OutgoingMessage.DebugMessageType.AUTO_FR_ACCEPT
          );
          confirm();
          // return true to notify the message is fully processed
          return true;
        }
      }
      return false;
    },

    async handleDataMessage(initialMessage, confirm) {
      // This function is called from the background script in a few scenarios:
      //   1. on an incoming message
      //   2. on a sent message sync'd from another device
      //   3. in rare cases, an incoming message can be retried, though it will
      //      still go through one of the previous two codepaths
      const ourNumber = textsecure.storage.user.getNumber();
      const message = this;
      const source = message.get('source');
      let conversationId = message.get('conversationId');
      const authorisation = await libloki.storage.getGrantAuthorisationForSecondaryPubKey(
        source
      );
      const primarySource =
        (authorisation && authorisation.primaryDevicePubKey) || source;
      const isGroupMessage = !!initialMessage.group;
      if (isGroupMessage) {
        /* handle one part of the group logic here:
           handle requesting info of a new group,
           dropping an admin only update from a non admin, ...
         */
        conversationId = initialMessage.group.id;
        const shouldReturn = this.handleGroupMessage(
          source,
          initialMessage,
          primarySource,
          confirm
        );

        // handleGroupMessage() can process fully a message in some cases
        // so we need to return early if that's the case
        if (shouldReturn) {
          return null;
        }
      } else if (source !== ourNumber && authorisation) {
        // Ignore auth from our devices
        conversationId = authorisation.primaryDevicePubKey;
      }

      // the conversation with the primary device of that source (can be the same as conversationOrigin)
      const conversationPrimary = ConversationController.get(conversationId);
      // the conversation with this real device
      const conversationOrigin = ConversationController.get(source);

      if (
        // eslint-disable-next-line no-bitwise
        initialMessage.flags &
        textsecure.protobuf.DataMessage.Flags.SESSION_RESTORE
      ) {
        // Show that the session reset is "in progress" even though we had a valid session
        this.set({ endSessionType: 'ongoing' });
      }
      /**
       * A session request message is a friend-request message with the flag
       * SESSION_REQUEST set to true.
       */
      const sessionRequestFlag =
        textsecure.protobuf.DataMessage.Flags.SESSION_REQUEST;
      /* eslint-disable no-bitwise */
      if (
        message.isFriendRequest() &&
        !!(initialMessage.flags & sessionRequestFlag)
      ) {
        await this.handleSessionRequest(source, confirm);

        // Wether or not we accepted the FR, we exit early so session requests
        // cannot be used for establishing regular private conversations
        return null;
      }
      /* eslint-enable no-bitwise */

      // Session request have been dealt with before, so a friend request here is
      // not a session request message. Also, handleAutoFriendRequestMessage() only handles the autoAccept logic of an auto friend request.
      if (
        message.isFriendRequest() ||
        (!isGroupMessage && !conversationOrigin.isFriend())
      ) {
        const shouldReturn = await this.handleAutoFriendRequestMessage(
          source,
          ourNumber,
          conversationOrigin,
          confirm
        );
        // handleAutoFriendRequestMessage can process fully a message in some cases
        // so we need to return early if that's the case
        if (shouldReturn) {
          return null;
        }
      }

      return conversationPrimary.queueJob(async () => {
        window.log.info(
          `Starting handleDataMessage for message ${message.idForLogging()} in conversation ${conversationPrimary.idForLogging()}`
        );
        const GROUP_TYPES = textsecure.protobuf.GroupContext.Type;
        const type = message.get('type');

        const withQuoteReference = await this.copyFromQuotedMessage(
          initialMessage
        );
        const dataMessage = await upgradeMessageSchema(withQuoteReference);

        try {
          const now = new Date().getTime();
          let attributes = {
            ...conversationPrimary.attributes,
          };

          if (dataMessage.group) {
            let groupUpdate = null;
            attributes = {
              ...attributes,
              type: 'group',
              groupId: dataMessage.group.id,
            };
            if (dataMessage.group.type === GROUP_TYPES.UPDATE) {
              attributes = {
                ...attributes,
                name: dataMessage.group.name,
                members: dataMessage.group.members,
              };

              groupUpdate =
                conversationPrimary.changedAttributes(
                  _.pick(dataMessage.group, 'name', 'avatar')
                ) || {};

              const addedMembers = _.difference(
                attributes.members,
                conversationPrimary.get('members')
              );
              if (addedMembers.length > 0) {
                groupUpdate.joined = addedMembers;
              }
              if (conversationPrimary.get('left')) {
                // TODO: Maybe we shouldn't assume this message adds us:
                // we could maybe still get this message by mistake
                window.log.warn('re-added to a left group');
                attributes.left = false;
              }

              if (attributes.isKickedFromGroup) {
                // Assume somebody re-invited us since we received this update
                attributes.isKickedFromGroup = false;
              }

              // Check if anyone got kicked:
              const removedMembers = _.difference(
                conversationPrimary.get('members'),
                attributes.members
              );

              if (removedMembers.length > 0) {
                if (
                  removedMembers.includes(textsecure.storage.user.getNumber())
                ) {
                  groupUpdate.kicked = 'You';
                  attributes.isKickedFromGroup = true;
                } else {
                  groupUpdate.kicked = removedMembers;
                }
              }
            } else if (dataMessage.group.type === GROUP_TYPES.QUIT) {
              if (source === textsecure.storage.user.getNumber()) {
                attributes.left = true;
                groupUpdate = { left: 'You' };
              } else {
                groupUpdate = { left: source };
              }
              attributes.members = _.without(
                conversationPrimary.get('members'),
                source
              );
            }

            if (groupUpdate !== null) {
              message.set({ group_update: groupUpdate });
            }
          }

          if (initialMessage.groupInvitation) {
            message.set({ groupInvitation: initialMessage.groupInvitation });
          }

          const urls = window.Signal.LinkPreviews.findLinks(dataMessage.body);
          const incomingPreview = dataMessage.preview || [];
          const preview = incomingPreview.filter(
            item =>
              (item.image || item.title) &&
              urls.includes(item.url) &&
              window.Signal.LinkPreviews.isLinkInWhitelist(item.url)
          );
          if (preview.length < incomingPreview.length) {
            window.log.info(
              `${message.idForLogging()}: Eliminated ${preview.length -
                incomingPreview.length} previews with invalid urls'`
            );
          }

          message.set({
            attachments: dataMessage.attachments,
            body: dataMessage.body,
            contact: dataMessage.contact,
            conversationId: conversationPrimary.id,
            decrypted_at: now,
            errors: [],
            flags: dataMessage.flags,
            hasAttachments: dataMessage.hasAttachments,
            hasFileAttachments: dataMessage.hasFileAttachments,
            hasVisualMediaAttachments: dataMessage.hasVisualMediaAttachments,
            quote: dataMessage.quote,
            preview,
            schemaVersion: dataMessage.schemaVersion,
          });

          if (type === 'outgoing') {
            const receipts = Whisper.DeliveryReceipts.forMessage(
              conversationPrimary,
              message
            );
            receipts.forEach(receipt =>
              message.set({
                delivered: (message.get('delivered') || 0) + 1,
                delivered_to: _.union(message.get('delivered_to') || [], [
                  receipt.get('source'),
                ]),
              })
            );
          }
          attributes.active_at = now;
          conversationPrimary.set(attributes);

          // Re-enable typing if re-joined the group
          conversationPrimary.updateTextInputState();

          if (message.isExpirationTimerUpdate()) {
            message.set({
              expirationTimerUpdate: {
                source,
                expireTimer: dataMessage.expireTimer,
              },
            });
            conversationPrimary.set({ expireTimer: dataMessage.expireTimer });
          } else if (dataMessage.expireTimer) {
            message.set({ expireTimer: dataMessage.expireTimer });
          }

          // NOTE: Remove once the above uses
          // `Conversation::updateExpirationTimer`:
          const { expireTimer } = dataMessage;
          const shouldLogExpireTimerChange =
            message.isExpirationTimerUpdate() || expireTimer;
          if (shouldLogExpireTimerChange) {
            window.log.info("Update conversation 'expireTimer'", {
              id: conversationPrimary.idForLogging(),
              expireTimer,
              source: 'handleDataMessage',
            });
          }

          if (!message.isEndSession()) {
            if (dataMessage.expireTimer) {
              if (
                dataMessage.expireTimer !==
                conversationPrimary.get('expireTimer')
              ) {
                conversationPrimary.updateExpirationTimer(
                  dataMessage.expireTimer,
                  source,
                  message.get('received_at'),
                  {
                    fromGroupUpdate: message.isGroupUpdate(),
                  }
                );
              }
            } else if (
              conversationPrimary.get('expireTimer') &&
              // We only turn off timers if it's not a group update
              !message.isGroupUpdate()
            ) {
              conversationPrimary.updateExpirationTimer(
                null,
                source,
                message.get('received_at')
              );
            }
          } else {
            const endSessionType = conversationPrimary.isSessionResetReceived()
              ? 'ongoing'
              : 'done';
            this.set({ endSessionType });
          }
          if (type === 'incoming' || message.isFriendRequest()) {
            const readSync = Whisper.ReadSyncs.forMessage(message);
            if (readSync) {
              if (
                message.get('expireTimer') &&
                !message.get('expirationStartTimestamp')
              ) {
                message.set(
                  'expirationStartTimestamp',
                  Math.min(readSync.get('read_at'), Date.now())
                );
              }
            }
            if (readSync || message.isExpirationTimerUpdate()) {
              message.unset('unread');
              // This is primarily to allow the conversation to mark all older
              // messages as read, as is done when we receive a read sync for
              // a message we already know about.
              const c = message.getConversation();
              if (c) {
                c.onReadMessage(message);
              }
            } else {
              if (
                message.attributes.body &&
                message.attributes.body.indexOf(`@${ourNumber}`) !== -1
              ) {
                conversationPrimary.set({ mentionedUs: true });
              }

              conversationPrimary.set({
                unreadCount: conversationPrimary.get('unreadCount') + 1,
                isArchived: false,
              });
            }
          }

          if (type === 'outgoing') {
            const reads = Whisper.ReadReceipts.forMessage(
              conversationPrimary,
              message
            );
            if (reads.length) {
              const readBy = reads.map(receipt => receipt.get('reader'));
              message.set({
                read_by: _.union(message.get('read_by'), readBy),
              });
            }

            // A sync'd message to ourself is automatically considered read and delivered
            if (conversationPrimary.isMe()) {
              message.set({
                read_by: conversationPrimary.getRecipients(),
                delivered_to: conversationPrimary.getRecipients(),
              });
            }

            message.set({ recipients: conversationPrimary.getRecipients() });
          }

          const conversationTimestamp = conversationPrimary.get('timestamp');
          if (
            !conversationTimestamp ||
            message.get('sent_at') > conversationTimestamp
          ) {
            conversationPrimary.lastMessage = message.getNotificationText();
            conversationPrimary.set({
              timestamp: message.get('sent_at'),
            });
          }

          if (dataMessage.profileKey) {
            const profileKey = dataMessage.profileKey.toString('base64');
            if (source === textsecure.storage.user.getNumber()) {
              conversationPrimary.set({ profileSharing: true });
            } else if (conversationPrimary.isPrivate()) {
              conversationPrimary.setProfileKey(profileKey);
            } else {
              conversationOrigin.setProfileKey(profileKey);
            }
          }

          let autoAccept = false;
          // Make sure friend request logic doesn't trigger on messages aimed at groups
          if (!isGroupMessage) {
            // We already handled (and returned) session request and auto Friend Request before,
            // so that can only be a normal Friend Request
            if (message.isFriendRequest()) {
              /*
              Here is the before and after state diagram for the operation before.

              None -> RequestReceived
              PendingSend -> RequestReceived
              RequestReceived -> RequestReceived
              Sent -> Friends
              Expired -> Friends
              Friends -> Friends

              The cases where we auto accept are the following:
                - We sent the user a friend request,
                  and that user sent us a friend request.
                - We are friends with the user,
                  and that user just sent us a friend request.
              */

<<<<<<< HEAD
              const isFriend = conversationOrigin.isFriend();
              const hasSentFriendRequest = conversationOrigin.hasSentFriendRequest();
=======
              const isFriend = sendingDeviceConversation.isFriend();
              const hasSentFriendRequest = sendingDeviceConversation.hasSentFriendRequest();
>>>>>>> 9b9cf870
              autoAccept = isFriend || hasSentFriendRequest;

              if (autoAccept) {
                message.set({ friendStatus: 'accepted' });
              }

              libloki.api.debug.logNormalFriendRequest(
                `Received a NORMAL_FRIEND_REQUEST from source: ${source}, primarySource: ${primarySource}, isAlreadyFriend: ${isFriend}, didWeAlreadySentFR: ${hasSentFriendRequest}`
              );

              if (isFriend) {
                window.Whisper.events.trigger('endSession', source);
              } else if (hasSentFriendRequest) {
                await conversationOrigin.onFriendRequestAccepted();
              } else {
                await conversationOrigin.onFriendRequestReceived();
              }
            } else if (message.get('type') !== 'outgoing') {
              // Ignore 'outgoing' messages because they are sync messages
              await conversationOrigin.onFriendRequestAccepted();
            }
          }

          if (source !== ourNumber) {
            message.set({ source: primarySource });
          }

          const id = await window.Signal.Data.saveMessage(message.attributes, {
            Message: Whisper.Message,
          });
          message.set({ id });
          MessageController.register(message.id, message);

          // Note that this can save the message again, if jobs were queued. We need to
          //   call it after we have an id for this message, because the jobs refer back
          //   to their source message.
          await message.queueAttachmentDownloads();

          await window.Signal.Data.updateConversation(
            conversationId,
            conversationPrimary.attributes,
            { Conversation: Whisper.Conversation }
          );

          conversationPrimary.trigger('newmessage', message);

          try {
            // We go to the database here because, between the message save above and
            // the previous line's trigger() call, we might have marked all messages
            // unread in the database. This message might already be read!
            const fetched = await window.Signal.Data.getMessageById(
              message.get('id'),
              {
                Message: Whisper.Message,
              }
            );
            const previousUnread = message.get('unread');

            // Important to update message with latest read state from database
            message.merge(fetched);

            if (previousUnread !== message.get('unread')) {
              window.log.warn(
                'Caught race condition on new message read state! ' +
                  'Manually starting timers.'
              );
              // We call markRead() even though the message is already
              // marked read because we need to start expiration
              // timers, etc.
              message.markRead();
            }
          } catch (error) {
            window.log.warn(
              'handleDataMessage: Message',
              message.idForLogging(),
              'was deleted'
            );
          }

          if (message.get('unread')) {
            // Need to do this here because the conversation has already changed states
            if (autoAccept) {
              await conversationPrimary.notifyFriendRequest(source, 'accepted');
            } else {
              await conversationPrimary.notify(message);
            }
          }

          confirm();
        } catch (error) {
          const errorForLog = error && error.stack ? error.stack : error;
          window.log.error(
            'handleDataMessage',
            message.idForLogging(),
            'error:',
            errorForLog
          );
          throw error;
        }
      });
    },
    async markRead(readAt) {
      this.unset('unread');

      if (this.get('expireTimer') && !this.get('expirationStartTimestamp')) {
        const expirationStartTimestamp = Math.min(
          Date.now(),
          readAt || Date.now()
        );
        this.set({ expirationStartTimestamp });
      }

      Whisper.Notifications.remove(
        Whisper.Notifications.where({
          messageId: this.id,
        })
      );

      await window.Signal.Data.saveMessage(this.attributes, {
        Message: Whisper.Message,
      });
    },
    isExpiring() {
      return this.get('expireTimer') && this.get('expirationStartTimestamp');
    },
    isExpired() {
      return this.msTilExpire() <= 0;
    },
    msTilExpire() {
      if (!this.isExpiring()) {
        return Infinity;
      }
      const now = Date.now();
      const start = this.get('expirationStartTimestamp');
      const delta = this.get('expireTimer') * 1000;
      let msFromNow = start + delta - now;
      if (msFromNow < 0) {
        msFromNow = 0;
      }
      return msFromNow;
    },
    async setToExpire(force = false) {
      if (this.isExpiring() && (force || !this.get('expires_at'))) {
        const start = this.get('expirationStartTimestamp');
        const delta = this.get('expireTimer') * 1000;
        const expiresAt = start + delta;

        this.set({ expires_at: expiresAt });
        const id = this.get('id');
        if (id) {
          await window.Signal.Data.saveMessage(this.attributes, {
            Message: Whisper.Message,
          });
        }

        window.log.info('Set message expiration', {
          expiresAt,
          sentAt: this.get('sent_at'),
        });
      }
    },
  });

  // Receive will be enabled before we enable send
  Whisper.Message.LONG_MESSAGE_CONTENT_TYPE = 'text/x-signal-plain';

  Whisper.Message.getLongMessageAttachment = ({ body, attachments, now }) => {
    if (body.length <= 2048) {
      return {
        body,
        attachments,
      };
    }

    const data = bytesFromString(body);
    const attachment = {
      contentType: Whisper.Message.LONG_MESSAGE_CONTENT_TYPE,
      fileName: `long-message-${now}.txt`,
      data,
      size: data.byteLength,
    };

    return {
      body: body.slice(0, 2048),
      attachments: [attachment, ...attachments],
    };
  };

  Whisper.Message.refreshExpirationTimer = () =>
    Whisper.ExpiringMessagesListener.update();

  Whisper.MessageCollection = Backbone.Collection.extend({
    model: Whisper.Message,
    comparator(left, right) {
      if (left.get('sent_at') === right.get('sent_at')) {
        return (left.get('received_at') || 0) - (right.get('received_at') || 0);
      }

      return (left.get('sent_at') || 0) - (right.get('sent_at') || 0);
    },
    initialize(models, options) {
      if (options) {
        this.conversation = options.conversation;
      }
    },
    async destroyAll() {
      await Promise.all(
        this.models.map(message =>
          window.Signal.Data.removeMessage(message.id, {
            Message: Whisper.Message,
          })
        )
      );
      this.reset([]);
    },

    getLoadedUnreadCount() {
      return this.reduce((total, model) => {
        const unread = model.get('unread') && model.isIncoming();
        return total + (unread ? 1 : 0);
      }, 0);
    },

    async fetchConversation(conversationId, limit = 100, unreadCount = 0) {
      const startingLoadedUnread =
        unreadCount > 0 ? this.getLoadedUnreadCount() : 0;

      // We look for older messages if we've fetched once already
      const receivedAt =
        this.length === 0 ? Number.MAX_VALUE : this.at(0).get('received_at');

      const messages = await window.Signal.Data.getMessagesByConversation(
        conversationId,
        {
          limit,
          receivedAt,
          MessageCollection: Whisper.MessageCollection,
        }
      );

      const models = messages
        .filter(message => Boolean(message.id))
        .map(message => MessageController.register(message.id, message));
      const eliminated = messages.length - models.length;
      if (eliminated > 0) {
        window.log.warn(
          `fetchConversation: Eliminated ${eliminated} messages without an id`
        );
      }

      this.add(models);

      if (unreadCount <= 0) {
        return;
      }
      const loadedUnread = this.getLoadedUnreadCount();
      if (loadedUnread >= unreadCount) {
        return;
      }
      if (startingLoadedUnread === loadedUnread) {
        // that fetch didn't get us any more unread. stop fetching more.
        return;
      }

      window.log.info(
        'fetchConversation: doing another fetch to get all unread'
      );
      await this.fetchConversation(conversationId, limit, unreadCount);
    },
  });
})();<|MERGE_RESOLUTION|>--- conflicted
+++ resolved
@@ -415,13 +415,10 @@
     },
 
     async acceptFriendRequest() {
-      const primaryDevicePubKey = this.attributes.conversationId;
-
       if (this.get('friendStatus') !== 'pending') {
         return;
       }
 
-<<<<<<< HEAD
       const devicePubKey = this.get('conversationId');
       const otherDevices = await libloki.storage.getPairedDevicesFor(
         devicePubKey
@@ -433,17 +430,6 @@
       const allConversationsWithUser = allDevices
         .map(d => ConversationController.get(d))
         .filter(c => Boolean(c));
-=======
-      const allDevices = await libloki.storage.getAllDevicePubKeysForPrimaryPubKey(
-        primaryDevicePubKey
-      );
-
-      // Set profile name to primary conversation
-      let profileName;
-      const allConversationsWithUser = allDevices.map(d =>
-        ConversationController.get(d)
-      );
->>>>>>> 9b9cf870
       allConversationsWithUser.forEach(conversation => {
         // If we somehow received an old friend request (e.g. after having restored
         // from seed, we won't be able to accept it, we should initiate our own
@@ -461,12 +447,9 @@
 
       // If you don't have a profile name for this device, and profileName is set,
       // add profileName to conversation.
-<<<<<<< HEAD
       const primaryDevicePubKey =
         (await window.Signal.Data.getPrimaryDeviceFor(devicePubKey)) ||
         devicePubKey;
-=======
->>>>>>> 9b9cf870
       const primaryConversation = allConversationsWithUser.find(
         c => c.id === primaryDevicePubKey
       );
@@ -2573,13 +2556,8 @@
                   and that user just sent us a friend request.
               */
 
-<<<<<<< HEAD
               const isFriend = conversationOrigin.isFriend();
               const hasSentFriendRequest = conversationOrigin.hasSentFriendRequest();
-=======
-              const isFriend = sendingDeviceConversation.isFriend();
-              const hasSentFriendRequest = sendingDeviceConversation.hasSentFriendRequest();
->>>>>>> 9b9cf870
               autoAccept = isFriend || hasSentFriendRequest;
 
               if (autoAccept) {
@@ -2603,6 +2581,7 @@
             }
           }
 
+          // We need to map the original message source to the primary device
           if (source !== ourNumber) {
             message.set({ source: primarySource });
           }
