--- conflicted
+++ resolved
@@ -2199,18 +2199,8 @@
               - We sent the user a friend request and that user sent us a friend request.
               - We are friends with the user, and that user just sent us a friend request.
             */
-<<<<<<< HEAD
-            if (
-              sendingDeviceConversation.hasSentFriendRequest() ||
-              sendingDeviceConversation.isFriend()
-            ) {
-              // Automatically accept incoming friend requests if we have send one already
-              autoAccept = true;
-              message.set({ friendStatus: 'accepted' });
-              await sendingDeviceConversation.onFriendRequestAccepted();
-=======
-            const isFriend = conversation.isFriend();
-            const hasSentFriendRequest = conversation.hasSentFriendRequest();
+            const isFriend = sendingDeviceConversation.isFriend();
+            const hasSentFriendRequest = sendingDeviceConversation.hasSentFriendRequest();
             autoAccept = isFriend || hasSentFriendRequest;
 
             if (autoAccept) {
@@ -2220,8 +2210,7 @@
             if (isFriend) {
               window.Whisper.events.trigger('endSession', source);
             } else if (hasSentFriendRequest) {
-              await conversation.onFriendRequestAccepted();
->>>>>>> d15d560f
+              await sendingDeviceConversation.onFriendRequestAccepted();
             } else {
               await sendingDeviceConversation.onFriendRequestReceived();
             }
