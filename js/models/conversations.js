/* global
  _,
  i18n,
  Backbone,
  ConversationController,
  MessageController,
  storage,
  textsecure,
  Whisper,
  profileImages,
  clipboard,
  BlockedNumberController,
  lokiP2pAPI,
  lokiPublicChatAPI,
  JobQueue
*/

/* eslint-disable more/no-then */

// eslint-disable-next-line func-names
(function() {
  'use strict';

  window.Whisper = window.Whisper || {};

  const SEALED_SENDER = {
    UNKNOWN: 0,
    ENABLED: 1,
    DISABLED: 2,
    UNRESTRICTED: 3,
  };

  const { Util } = window.Signal;
  const {
    Conversation,
    Contact,
    Errors,
    Message,
    PhoneNumber,
  } = window.Signal.Types;
  const {
    upgradeMessageSchema,
    loadAttachmentData,
    getAbsoluteAttachmentPath,
    // eslint-disable-next-line no-unused-vars
    writeNewAttachmentData,
    deleteAttachmentData,
  } = window.Signal.Migrations;

  // Possible conversation friend states
  const FriendRequestStatusEnum = window.friends.friendRequestStatusEnum;

  // Possible session reset states
  const SessionResetEnum = Object.freeze({
    // No ongoing reset
    none: 0,
    // we initiated the session reset
    initiated: 1,
    // we received the session reset
    request_received: 2,
  });

  const COLORS = [
    'red',
    'deep_orange',
    'brown',
    'pink',
    'purple',
    'indigo',
    'blue',
    'teal',
    'green',
    'light_green',
    'blue_grey',
  ];

  Whisper.Conversation = Backbone.Model.extend({
    storeName: 'conversations',
    defaults() {
      return {
        unreadCount: 0,
        verified: textsecure.storage.protocol.VerifiedStatus.DEFAULT,
        friendRequestStatus: FriendRequestStatusEnum.none,
        unlockTimestamp: null, // Timestamp used for expiring friend requests.
        sessionResetStatus: SessionResetEnum.none,
        swarmNodes: [],
        isOnline: false,
      };
    },

    idForLogging() {
      if (this.isPrivate()) {
        return this.id;
      }

      return `group(${this.id})`;
    },

    handleMessageError(message, errors) {
      this.trigger('messageError', message, errors);
    },

    getContactCollection() {
      const collection = new Backbone.Collection();
      const collator = new Intl.Collator();
      collection.comparator = (left, right) => {
        const leftLower = left.getTitle().toLowerCase();
        const rightLower = right.getTitle().toLowerCase();
        return collator.compare(leftLower, rightLower);
      };
      return collection;
    },

    initialize() {
      this.ourNumber = textsecure.storage.user.getNumber();
      this.verifiedEnum = textsecure.storage.protocol.VerifiedStatus;

      // This may be overridden by ConversationController.getOrCreate, and signify
      //   our first save to the database. Or first fetch from the database.
      this.initialPromise = Promise.resolve();

      this.contactCollection = this.getContactCollection();
      this.messageCollection = new Whisper.MessageCollection([], {
        conversation: this,
      });

      this.messageCollection.on('change:errors', this.handleMessageError, this);
      this.messageCollection.on('send-error', this.onMessageError, this);

      this.throttledBumpTyping = _.throttle(this.bumpTyping, 300);
      const debouncedUpdateLastMessage = _.debounce(
        this.updateLastMessage.bind(this),
        200
      );
      this.listenTo(
        this.messageCollection,
        'add remove destroy',
        debouncedUpdateLastMessage
      );
      this.listenTo(this.messageCollection, 'sent', this.updateLastMessage);
      this.listenTo(
        this.messageCollection,
        'send-error',
        this.updateLastMessage
      );

      this.on('newmessage', this.onNewMessage);
      this.on('change:profileKey', this.onChangeProfileKey);

      // Listening for out-of-band data updates
      this.on('updateMessage', this.updateAndMerge);
      this.on('delivered', this.updateAndMerge);
      this.on('read', this.updateAndMerge);
      this.on('expiration-change', this.updateAndMerge);
      this.on('expired', this.onExpired);

      const sealedSender = this.get('sealedSender');
      if (sealedSender === undefined) {
        this.set({ sealedSender: SEALED_SENDER.UNKNOWN });
      }
      this.unset('unidentifiedDelivery');
      this.unset('unidentifiedDeliveryUnrestricted');
      this.unset('hasFetchedProfile');
      this.unset('tokens');

      this.typingRefreshTimer = null;
      this.typingPauseTimer = null;

      if (this.id === this.ourNumber) {
        this.set({ friendRequestStatus: FriendRequestStatusEnum.friends });
      } else if (typeof lokiP2pAPI !== 'undefined') {
        // Online status handling, only for contacts that aren't us
        this.set({ isOnline: lokiP2pAPI.isOnline(this.id) });
      } else {
        window.log.warn(
          'lokiP2pAPI not initialised when spawning conversation!'
        );
      }

      this.messageSendQueue = new JobQueue();

      // Keep props ready
      const generateProps = () => {
        this.cachedProps = this.getProps();
      };
      this.on('change', generateProps);
      generateProps();
    },

    isOnline() {
      return this.isMe() || this.get('isOnline');
    },

    isMe() {
      return this.id === this.ourNumber;
    },
    isPublic() {
      return this.id.match(/^publicChat:/);
    },
    isClosable() {
      return !this.isRss() || this.get('closable');
    },
    isRss() {
      return this.id && this.id.match(/^rss:/);
    },
    isBlocked() {
      return BlockedNumberController.isBlocked(this.id);
    },
    block() {
      BlockedNumberController.block(this.id);
      this.trigger('change');
      this.messageCollection.forEach(m => m.trigger('change'));
    },
    unblock() {
      BlockedNumberController.unblock(this.id);
      this.trigger('change');
      this.messageCollection.forEach(m => m.trigger('change'));
    },

    bumpTyping() {
      // We don't send typing messages if the setting is disabled or we aren't friends
      if (!this.isFriend() || !storage.get('typing-indicators-setting')) {
        return;
      }

      if (!this.typingRefreshTimer) {
        const isTyping = true;
        this.setTypingRefreshTimer();
        this.sendTypingMessage(isTyping);
      }

      this.setTypingPauseTimer();
    },

    setTypingRefreshTimer() {
      if (this.typingRefreshTimer) {
        clearTimeout(this.typingRefreshTimer);
      }
      this.typingRefreshTimer = setTimeout(
        this.onTypingRefreshTimeout.bind(this),
        10 * 1000
      );
    },

    onTypingRefreshTimeout() {
      const isTyping = true;
      this.sendTypingMessage(isTyping);

      // This timer will continue to reset itself until the pause timer stops it
      this.setTypingRefreshTimer();
    },

    setTypingPauseTimer() {
      if (this.typingPauseTimer) {
        clearTimeout(this.typingPauseTimer);
      }
      this.typingPauseTimer = setTimeout(
        this.onTypingPauseTimeout.bind(this),
        3 * 1000
      );
    },

    onTypingPauseTimeout() {
      const isTyping = false;
      this.sendTypingMessage(isTyping);

      this.clearTypingTimers();
    },

    clearTypingTimers() {
      if (this.typingPauseTimer) {
        clearTimeout(this.typingPauseTimer);
        this.typingPauseTimer = null;
      }
      if (this.typingRefreshTimer) {
        clearTimeout(this.typingRefreshTimer);
        this.typingRefreshTimer = null;
      }
    },

    sendTypingMessage(isTyping) {
      const groupId = !this.isPrivate() ? this.id : null;
      const recipientId = this.isPrivate() ? this.id : null;
      const groupNumbers = this.getRecipients();

      const sendOptions = this.getSendOptions();
      sendOptions.messageType = 'typing';
      this.wrapSend(
        textsecure.messaging.sendTypingMessage(
          {
            isTyping,
            recipientId,
            groupId,
            groupNumbers,
          },
          sendOptions
        )
      );
    },

    async cleanup() {
      await window.Signal.Types.Conversation.deleteExternalFiles(
        this.attributes,
        {
          deleteAttachmentData,
        }
      );
      profileImages.removeImage(this.id);
    },

    async updateProfileAvatar() {
      if (this.isRss()) return;
      const path = profileImages.getOrCreateImagePath(this.id);
      await this.setProfileAvatar(path);
    },

    async updateAndMerge(message) {
      this.updateLastMessage();

      const mergeMessage = () => {
        const existing = this.messageCollection.get(message.id);
        if (!existing) {
          return;
        }

        existing.merge(message.attributes);
      };

      await this.inProgressFetch;
      mergeMessage();
    },

    async onExpired(message) {
      this.updateLastMessage();

      const removeMessage = () => {
        const { id } = message;
        const existing = this.messageCollection.get(id);
        if (!existing) {
          return;
        }

        window.log.info('Remove expired message from collection', {
          sentAt: existing.get('sent_at'),
        });

        this.messageCollection.remove(id);
        existing.trigger('expired');
      };

      // If a fetch is in progress, then we need to wait until that's complete to
      //   do this removal. Otherwise we could remove from messageCollection, then
      //   the async database fetch could include the removed message.

      await this.inProgressFetch;
      removeMessage();
    },

    // Get messages with the given timestamp
    _getMessagesWithTimestamp(pubKey, timestamp) {
      if (this.id !== pubKey) return [];

      // Go through our messages and find the one that we need to update
      return this.messageCollection.models.filter(
        m => m.get('sent_at') === timestamp
      );
    },

    async onCalculatingPoW(pubKey, timestamp) {
      const messages = this._getMessagesWithTimestamp(pubKey, timestamp);
      await Promise.all(messages.map(m => m.setCalculatingPoW()));
    },

    async onP2pMessageSent(pubKey, timestamp) {
      const messages = this._getMessagesWithTimestamp(pubKey, timestamp);
      await Promise.all(messages.map(m => m.setIsP2p(true)));
    },

    async onPublicMessageSent(pubKey, timestamp, serverId) {
      const messages = this._getMessagesWithTimestamp(pubKey, timestamp);
      await Promise.all(
        messages.map(message => [
          message.setIsPublic(true),
          message.setServerId(serverId),
        ])
      );
    },

    async onNewMessage(message) {
      await this.updateLastMessage();

      // Clear typing indicator for a given contact if we receive a message from them
      const identifier = message.get
        ? `${message.get('source')}.${message.get('sourceDevice')}`
        : `${message.source}.${message.sourceDevice}`;
      this.clearContactTypingTimer(identifier);
    },

    // This goes through all our message history and finds a friend request
    async getFriendRequests(direction = null, status = ['pending']) {
      // Theoretically all our messages could be friend requests,
      // thus we have to unfortunately go through each one :(
      const messages = await window.Signal.Data.getMessagesByConversation(
        this.id,
        {
          type: 'friend-request',
          MessageCollection: Whisper.MessageCollection,
        }
      );
      if (typeof status === 'string') {
        // eslint-disable-next-line no-param-reassign
        status = [status];
      }
      // Get the pending friend requests that match the direction
      // If no direction is supplied then return all pending friend requests
      return messages.models.filter(m => {
        if (!status.includes(m.get('friendStatus'))) return false;
        return direction === null || m.get('direction') === direction;
      });
    },
    async getPendingFriendRequests(direction = null) {
      return this.getFriendRequests(direction, ['pending']);
    },

    addSingleMessage(message, setToExpire = true) {
      const model = this.messageCollection.add(message, { merge: true });
      if (setToExpire) model.setToExpire();
      return model;
    },
    format() {
      return this.cachedProps;
    },
    getProps() {
      const { format } = PhoneNumber;
      const regionCode = storage.get('regionCode');
      const color = this.getColor();
      const typingKeys = Object.keys(this.contactTypingTimers || {});

      const result = {
        id: this.id,

        isArchived: this.get('isArchived'),
        activeAt: this.get('active_at'),
        avatarPath: this.getAvatarPath(),
        color,
        type: this.isPrivate() ? 'direct' : 'group',
        isMe: this.isMe(),
        isClosable: this.isClosable(),
        isTyping: typingKeys.length > 0,
        lastUpdated: this.get('timestamp'),
        name: this.getName(),
        profileName: this.getProfileName(),
        timestamp: this.get('timestamp'),
        title: this.getTitle(),
        unreadCount: this.get('unreadCount') || 0,
        showFriendRequestIndicator: this.isPendingFriendRequest(),
        isBlocked: this.isBlocked(),

        phoneNumber: format(this.id, {
          ourRegionCode: regionCode,
        }),
        lastMessage: {
          status: this.get('lastMessageStatus'),
          text: this.get('lastMessage'),
          isRss: this.isRss(),
        },
        isOnline: this.isOnline(),
        hasNickname: !!this.getNickname(),
        isFriend: this.isFriend(),

        onClick: () => this.trigger('select', this),
        onBlockContact: () => this.block(),
        onUnblockContact: () => this.unblock(),
        onChangeNickname: () => this.changeNickname(),
        onClearNickname: () => this.setNickname(null),
        onCopyPublicKey: () => this.copyPublicKey(),
        onDeleteContact: () => this.deleteContact(),
        onDeleteMessages: () => this.deleteMessages(),
      };

      return result;
    },

    onMessageError() {
      this.updateVerified();
    },
    safeGetVerified() {
      const promise = textsecure.storage.protocol.getVerified(this.id);
      return promise.catch(
        () => textsecure.storage.protocol.VerifiedStatus.DEFAULT
      );
    },
    async updateVerified() {
      if (this.isPrivate()) {
        await this.initialPromise;
        const verified = await this.safeGetVerified();

        this.set({ verified });

        // we don't await here because we don't need to wait for this to finish
        window.Signal.Data.updateConversation(this.id, this.attributes, {
          Conversation: Whisper.Conversation,
        });

        return;
      }

      await this.fetchContacts();
      await Promise.all(
        this.contactCollection.map(async contact => {
          if (!contact.isMe()) {
            await contact.updateVerified();
          }
        })
      );

      this.onMemberVerifiedChange();
    },
    setVerifiedDefault(options) {
      const { DEFAULT } = this.verifiedEnum;
      return this.queueJob(() => this._setVerified(DEFAULT, options));
    },
    setVerified(options) {
      const { VERIFIED } = this.verifiedEnum;
      return this.queueJob(() => this._setVerified(VERIFIED, options));
    },
    setUnverified(options) {
      const { UNVERIFIED } = this.verifiedEnum;
      return this.queueJob(() => this._setVerified(UNVERIFIED, options));
    },
    async _setVerified(verified, providedOptions) {
      const options = providedOptions || {};
      _.defaults(options, {
        viaSyncMessage: false,
        viaContactSync: false,
        key: null,
      });

      const { VERIFIED, UNVERIFIED } = this.verifiedEnum;

      if (!this.isPrivate()) {
        throw new Error(
          'You cannot verify a group conversation. ' +
            'You must verify individual contacts.'
        );
      }

      const beginningVerified = this.get('verified');
      let keyChange;
      if (options.viaSyncMessage) {
        // handle the incoming key from the sync messages - need different
        // behavior if that key doesn't match the current key
        keyChange = await textsecure.storage.protocol.processVerifiedMessage(
          this.id,
          verified,
          options.key
        );
      } else {
        keyChange = await textsecure.storage.protocol.setVerified(
          this.id,
          verified
        );
      }

      this.set({ verified });
      await window.Signal.Data.updateConversation(this.id, this.attributes, {
        Conversation: Whisper.Conversation,
      });

      // Three situations result in a verification notice in the conversation:
      //   1) The message came from an explicit verification in another client (not
      //      a contact sync)
      //   2) The verification value received by the contact sync is different
      //      from what we have on record (and it's not a transition to UNVERIFIED)
      //   3) Our local verification status is VERIFIED and it hasn't changed,
      //      but the key did change (Key1/VERIFIED to Key2/VERIFIED - but we don't
      //      want to show DEFAULT->DEFAULT or UNVERIFIED->UNVERIFIED)
      if (
        !options.viaContactSync ||
        (beginningVerified !== verified && verified !== UNVERIFIED) ||
        (keyChange && verified === VERIFIED)
      ) {
        await this.addVerifiedChange(this.id, verified === VERIFIED, {
          local: !options.viaSyncMessage,
        });
      }
      if (!options.viaSyncMessage) {
        await this.sendVerifySyncMessage(this.id, verified);
      }
    },
    sendVerifySyncMessage(number, state) {
      // Because syncVerification sends a (null) message to the target of the verify and
      //   a sync message to our own devices, we need to send the accessKeys down for both
      //   contacts. So we merge their sendOptions.
      const { sendOptions } = ConversationController.prepareForSend(
        this.ourNumber,
        { syncMessage: true }
      );
      const contactSendOptions = this.getSendOptions();
      const options = Object.assign({}, sendOptions, contactSendOptions);

      const promise = textsecure.storage.protocol.loadIdentityKey(number);
      return promise.then(key =>
        this.wrapSend(
          textsecure.messaging.syncVerification(number, state, key, options)
        )
      );
    },
    isVerified() {
      if (this.isPrivate()) {
        return this.get('verified') === this.verifiedEnum.VERIFIED;
      }
      if (!this.contactCollection.length) {
        return false;
      }

      return this.contactCollection.every(contact => {
        if (contact.isMe()) {
          return true;
        }
        return contact.isVerified();
      });
    },
    isFriendRequestStatusNone() {
      return this.get('friendRequestStatus') === FriendRequestStatusEnum.none;
    },
    isPendingFriendRequest() {
      const status = this.get('friendRequestStatus');
      return (
        status === FriendRequestStatusEnum.requestSent ||
        status === FriendRequestStatusEnum.requestReceived ||
        status === FriendRequestStatusEnum.pendingSend
      );
    },
    hasSentFriendRequest() {
      const status = this.get('friendRequestStatus');
      return (
        status === FriendRequestStatusEnum.pendingSend ||
        status === FriendRequestStatusEnum.requestSent ||
        status === FriendRequestStatusEnum.requestExpired
      );
    },
    hasReceivedFriendRequest() {
      return (
        this.get('friendRequestStatus') ===
        FriendRequestStatusEnum.requestReceived
      );
    },
    isFriend() {
      return (
        this.get('friendRequestStatus') === FriendRequestStatusEnum.friends
      );
    },
    updateTextInputState() {
      if (this.isRss()) {
        // or if we're an rss conversation, disable it
        this.trigger('disable:input', true);
        return;
      }
      switch (this.get('friendRequestStatus')) {
        case FriendRequestStatusEnum.none:
        case FriendRequestStatusEnum.requestExpired:
          this.trigger('disable:input', false);
          this.trigger('change:placeholder', 'friend-request');
          return;
        case FriendRequestStatusEnum.pendingSend:
        case FriendRequestStatusEnum.requestReceived:
        case FriendRequestStatusEnum.requestSent:
          this.trigger('disable:input', true);
          this.trigger('change:placeholder', 'disabled');
          return;
        case FriendRequestStatusEnum.friends:
          this.trigger('disable:input', false);
          this.trigger('change:placeholder', 'chat');
          return;
        default:
          throw new Error('Invalid friend request state');
      }
    },
    async setFriendRequestStatus(newStatus) {
      // Ensure that the new status is a valid FriendStatusEnum value
      if (!(newStatus in Object.values(FriendRequestStatusEnum))) return;
      if (
        this.ourNumber === this.id &&
        newStatus !== FriendRequestStatusEnum.friends
      ) {
        return;
      }
      if (this.get('friendRequestStatus') !== newStatus) {
        this.set({ friendRequestStatus: newStatus });
        await window.Signal.Data.updateConversation(this.id, this.attributes, {
          Conversation: Whisper.Conversation,
        });
        this.updateTextInputState();
      }
    },
    async respondToAllFriendRequests(options) {
      const { response, status, direction = null } = options;
      // Ignore if no response supplied
      if (!response) return;
      const pending = await this.getFriendRequests(direction, status);
      await Promise.all(
        pending.map(async request => {
          if (request.hasErrors()) return;

          request.set({ friendStatus: response });
          await window.Signal.Data.saveMessage(request.attributes, {
            Message: Whisper.Message,
          });
          this.trigger('updateMessage', request);
        })
      );
    },
    async respondToAllPendingFriendRequests(options) {
      return this.respondToAllFriendRequests({
        ...options,
        status: 'pending',
      });
    },
    async resetPendingSend() {
      if (
        this.get('friendRequestStatus') === FriendRequestStatusEnum.pendingSend
      ) {
        await this.setFriendRequestStatus(FriendRequestStatusEnum.none);
      }
    },
    // We have declined an incoming friend request
    async onDeclineFriendRequest() {
      this.setFriendRequestStatus(FriendRequestStatusEnum.none);
      await this.respondToAllPendingFriendRequests({
        response: 'declined',
        direction: 'incoming',
      });
      await window.libloki.storage.removeContactPreKeyBundle(this.id);
    },
    // We have accepted an incoming friend request
    async onAcceptFriendRequest() {
      if (this.unlockTimer) clearTimeout(this.unlockTimer);
      if (this.hasReceivedFriendRequest()) {
        this.setFriendRequestStatus(FriendRequestStatusEnum.friends);
        await this.respondToAllFriendRequests({
          response: 'accepted',
          direction: 'incoming',
          status: ['pending', 'expired'],
        });
        window.libloki.api.sendBackgroundMessage(this.id);
      }
    },
    // Our outgoing friend request has been accepted
    async onFriendRequestAccepted() {
      if (this.isFriend()) {
        return false;
      }
      if (this.unlockTimer) clearTimeout(this.unlockTimer);
      if (this.hasSentFriendRequest()) {
        this.setFriendRequestStatus(FriendRequestStatusEnum.friends);
        await this.respondToAllFriendRequests({
          response: 'accepted',
          status: ['pending', 'expired'],
        });
        window.libloki.api.sendOnlineBroadcastMessage(this.id);
        return true;
      }
      return false;
    },
    async onFriendRequestTimeout() {
      // Unset the timer
      if (this.unlockTimer) clearTimeout(this.unlockTimer);
      this.unlockTimer = null;
      if (this.isFriend()) return;

      // Set the unlock timestamp to null
      if (this.get('unlockTimestamp')) {
        this.set({ unlockTimestamp: null });
        await window.Signal.Data.updateConversation(this.id, this.attributes, {
          Conversation: Whisper.Conversation,
        });
      }

      // Change any pending outgoing friend requests to expired
      await this.respondToAllPendingFriendRequests({
        response: 'expired',
        direction: 'outgoing',
      });
      await this.setFriendRequestStatus(FriendRequestStatusEnum.requestExpired);
    },
    async onFriendRequestReceived() {
      if (this.isFriendRequestStatusNone()) {
        this.setFriendRequestStatus(FriendRequestStatusEnum.requestReceived);
      } else if (this.hasSentFriendRequest()) {
        await Promise.all([
          this.setFriendRequestStatus(FriendRequestStatusEnum.friends),
          // Accept all outgoing FR
          this.respondToAllPendingFriendRequests({
            direction: 'outgoing',
            response: 'accepted',
          }),
        ]);
      }
      // Delete stale incoming friend requests
      const incoming = await this.getPendingFriendRequests('incoming');
      await Promise.all(
        incoming.map(request => this._removeMessage(request.id))
      );
      this.trigger('change');
    },
    async onFriendRequestSent() {
      // Check if we need to set the friend request expiry
      const unlockTimestamp = this.get('unlockTimestamp');
      if (!this.isFriend() && !unlockTimestamp) {
        // Expire the messages after 72 hours
        const hourLockDuration = 72;
        const ms = 60 * 60 * 1000 * hourLockDuration;

        this.set({ unlockTimestamp: Date.now() + ms });
        await window.Signal.Data.updateConversation(this.id, this.attributes, {
          Conversation: Whisper.Conversation,
        });
        this.setFriendRequestExpiryTimeout();
      }
      await this.setFriendRequestStatus(FriendRequestStatusEnum.requestSent);
    },
    setFriendRequestExpiryTimeout() {
      if (this.isFriend()) return;
      const unlockTimestamp = this.get('unlockTimestamp');
      if (unlockTimestamp && !this.unlockTimer) {
        const delta = Math.max(unlockTimestamp - Date.now(), 0);
        this.unlockTimer = setTimeout(() => {
          this.onFriendRequestTimeout();
        }, delta);
      }
    },
    isUnverified() {
      if (this.isPrivate()) {
        const verified = this.get('verified');
        return (
          verified !== this.verifiedEnum.VERIFIED &&
          verified !== this.verifiedEnum.DEFAULT
        );
      }
      if (!this.contactCollection.length) {
        return true;
      }

      return this.contactCollection.any(contact => {
        if (contact.isMe()) {
          return false;
        }
        return contact.isUnverified();
      });
    },
    getUnverified() {
      if (this.isPrivate()) {
        return this.isUnverified()
          ? new Backbone.Collection([this])
          : new Backbone.Collection();
      }
      return new Backbone.Collection(
        this.contactCollection.filter(contact => {
          if (contact.isMe()) {
            return false;
          }
          return contact.isUnverified();
        })
      );
    },
    setApproved() {
      if (!this.isPrivate()) {
        throw new Error(
          'You cannot set a group conversation as trusted. ' +
            'You must set individual contacts as trusted.'
        );
      }

      return textsecure.storage.protocol.setApproval(this.id, true);
    },
    safeIsUntrusted() {
      return textsecure.storage.protocol
        .isUntrusted(this.id)
        .catch(() => false);
    },
    isUntrusted() {
      if (this.isPrivate()) {
        return this.safeIsUntrusted();
      }
      if (!this.contactCollection.length) {
        return Promise.resolve(false);
      }

      return Promise.all(
        this.contactCollection.map(contact => {
          if (contact.isMe()) {
            return false;
          }
          return contact.safeIsUntrusted();
        })
      ).then(results => _.any(results, result => result));
    },
    getUntrusted() {
      // This is a bit ugly because isUntrusted() is async. Could do the work to cache
      //   it locally, but we really only need it for this call.
      if (this.isPrivate()) {
        return this.isUntrusted().then(untrusted => {
          if (untrusted) {
            return new Backbone.Collection([this]);
          }

          return new Backbone.Collection();
        });
      }
      return Promise.all(
        this.contactCollection.map(contact => {
          if (contact.isMe()) {
            return [false, contact];
          }
          return Promise.all([contact.isUntrusted(), contact]);
        })
      ).then(results => {
        const filtered = _.filter(results, result => {
          const untrusted = result[0];
          return untrusted;
        });
        return new Backbone.Collection(
          _.map(filtered, result => {
            const contact = result[1];
            return contact;
          })
        );
      });
    },
    onMemberVerifiedChange() {
      // If the verified state of a member changes, our aggregate state changes.
      // We trigger both events to replicate the behavior of Backbone.Model.set()
      this.trigger('change:verified', this);
      this.trigger('change', this);
    },
    toggleVerified() {
      if (this.isVerified()) {
        return this.setVerifiedDefault();
      }
      return this.setVerified();
    },

    async addKeyChange(keyChangedId) {
      window.log.info(
        'adding key change advisory for',
        this.idForLogging(),
        keyChangedId,
        this.get('timestamp')
      );

      const timestamp = Date.now();
      const message = {
        conversationId: this.id,
        type: 'keychange',
        sent_at: this.get('timestamp'),
        received_at: timestamp,
        key_changed: keyChangedId,
        unread: 1,
      };

      const id = await window.Signal.Data.saveMessage(message, {
        Message: Whisper.Message,
      });

      this.trigger(
        'newmessage',
        new Whisper.Message({
          ...message,
          id,
        })
      );
    },
    // Remove the message locally from our conversation
    async _removeMessage(id) {
      await window.Signal.Data.removeMessage(id, { Message: Whisper.Message });
      const existing = this.messageCollection.get(id);
      if (existing) {
        this.messageCollection.remove(id);
        existing.trigger('destroy');
      }
    },
    async addVerifiedChange(verifiedChangeId, verified, providedOptions) {
      const options = providedOptions || {};
      _.defaults(options, { local: true });

      if (this.isMe()) {
        window.log.info(
          'refusing to add verified change advisory for our own number'
        );
        return;
      }

      const lastMessage = this.get('timestamp') || Date.now();

      window.log.info(
        'adding verified change advisory for',
        this.idForLogging(),
        verifiedChangeId,
        lastMessage
      );

      const timestamp = Date.now();
      const message = {
        conversationId: this.id,
        type: 'verified-change',
        sent_at: lastMessage,
        received_at: timestamp,
        verifiedChanged: verifiedChangeId,
        verified,
        local: options.local,
        unread: 1,
      };

      const id = await window.Signal.Data.saveMessage(message, {
        Message: Whisper.Message,
      });

      this.trigger(
        'newmessage',
        new Whisper.Message({
          ...message,
          id,
        })
      );

      if (this.isPrivate()) {
        ConversationController.getAllGroupsInvolvingId(this.id).then(groups => {
          _.forEach(groups, group => {
            group.addVerifiedChange(this.id, verified, options);
          });
        });
      }
    },

    async onReadMessage(message, readAt) {
      // We mark as read everything older than this message - to clean up old stuff
      //   still marked unread in the database. If the user generally doesn't read in
      //   the desktop app, so the desktop app only gets read syncs, we can very
      //   easily end up with messages never marked as read (our previous early read
      //   sync handling, read syncs never sent because app was offline)

      // We queue it because we often get a whole lot of read syncs at once, and
      //   their markRead calls could very easily overlap given the async pull from DB.

      // Lastly, we don't send read syncs for any message marked read due to a read
      //   sync. That's a notification explosion we don't need.
      return this.queueJob(() =>
        this.markRead(message.get('received_at'), {
          sendReadReceipts: false,
          readAt,
        })
      );
    },

    getUnread() {
      return window.Signal.Data.getUnreadByConversation(this.id, {
        MessageCollection: Whisper.MessageCollection,
      });
    },

    validate(attributes) {
      const required = ['id', 'type'];
      const missing = _.filter(required, attr => !attributes[attr]);
      if (missing.length) {
        return `Conversation must have ${missing}`;
      }

      if (attributes.type !== 'private' && attributes.type !== 'group') {
        return `Invalid conversation type: ${attributes.type}`;
      }

      const error = this.validateNumber();
      if (error) {
        return error;
      }

      return null;
    },

    validateNumber() {
      if (!this.id) return 'Invalid ID';
      if (!this.isPrivate()) return null;

      // Check if it's hex
      const isHex = this.id.replace(/[\s]*/g, '').match(/^[0-9a-fA-F]+$/);
      if (!isHex) return 'Invalid Hex ID';

      // Check if the pubkey length is 33 and leading with 05 or of length 32
      const len = this.id.length;
      if ((len !== 33 * 2 || !/^05/.test(this.id)) && len !== 32 * 2) {
        return 'Invalid Pubkey Format';
      }

      this.set({ id: this.id });
      return null;
    },

    queueJob(callback) {
      const previous = this.pending || Promise.resolve();

      const taskWithTimeout = textsecure.createTaskWithTimeout(
        callback,
        `conversation ${this.idForLogging()}`
      );

      this.pending = previous.then(taskWithTimeout, taskWithTimeout);
      const current = this.pending;

      current.then(() => {
        if (this.pending === current) {
          delete this.pending;
        }
      });

      return current;
    },

    queueMessageSend(callback) {
      const taskWithTimeout = textsecure.createTaskWithTimeout(
        callback,
        `conversation ${this.idForLogging()}`
      );

      return this.messageSendQueue.add(taskWithTimeout);
    },

    getRecipients() {
      if (this.isPrivate()) {
        return [this.id];
      }
      const me = textsecure.storage.user.getNumber();
      return _.without(this.get('members'), me);
    },

    async getQuoteAttachment(attachments, preview) {
      if (attachments && attachments.length) {
        return Promise.all(
          attachments
            .filter(
              attachment =>
                attachment &&
                attachment.contentType &&
                !attachment.pending &&
                !attachment.error
            )
            .slice(0, 1)
            .map(async attachment => {
              const { fileName, thumbnail, contentType } = attachment;

              return {
                contentType,
                // Our protos library complains about this field being undefined, so we
                //   force it to null
                fileName: fileName || null,
                thumbnail: thumbnail
                  ? {
                      ...(await loadAttachmentData(thumbnail)),
                      objectUrl: getAbsoluteAttachmentPath(thumbnail.path),
                    }
                  : null,
              };
            })
        );
      }

      if (preview && preview.length) {
        return Promise.all(
          preview
            .filter(item => item && item.image)
            .slice(0, 1)
            .map(async attachment => {
              const { image } = attachment;
              const { contentType } = image;

              return {
                contentType,
                // Our protos library complains about this field being undefined, so we
                //   force it to null
                fileName: null,
                thumbnail: image
                  ? {
                      ...(await loadAttachmentData(image)),
                      objectUrl: getAbsoluteAttachmentPath(image.path),
                    }
                  : null,
              };
            })
        );
      }

      return [];
    },

    async makeQuote(quotedMessage) {
      const { getName } = Contact;
      const contact = quotedMessage.getContact();
      const attachments = quotedMessage.get('attachments');
      const preview = quotedMessage.get('preview');

      const body = quotedMessage.get('body');
      const embeddedContact = quotedMessage.get('contact');
      const embeddedContactName =
        embeddedContact && embeddedContact.length > 0
          ? getName(embeddedContact[0])
          : '';

      return {
        author: contact.id,
        id: quotedMessage.get('sent_at'),
        text: body || embeddedContactName,
        attachments: await this.getQuoteAttachment(attachments, preview),
      };
    },

    async sendMessage(body, attachments, quote, preview) {
      // Input should be blocked if there is a pending friend request
      if (this.isPendingFriendRequest()) return;

      this.clearTypingTimers();

      const destination = this.id;
      const expireTimer = this.get('expireTimer');
      const recipients = this.getRecipients();

      let profileKey;
      if (this.get('profileSharing')) {
        profileKey = storage.get('profileKey');
      }

      this.queueJob(async () => {
        const now = Date.now();

        window.log.info(
          'Sending message to conversation',
          this.idForLogging(),
          'with timestamp',
          now
        );

        let messageWithSchema = null;

        // If we are a friend then let the user send the message normally
        if (this.isFriend()) {
          messageWithSchema = await upgradeMessageSchema({
            type: 'outgoing',
            body,
            conversationId: destination,
            quote,
            preview,
            attachments,
            sent_at: now,
            received_at: now,
            expireTimer,
            recipients,
          });
        } else {
          // Check if we have sent a friend request
          const outgoingRequests = await this.getPendingFriendRequests(
            'outgoing'
          );
          if (outgoingRequests.length > 0) {
            // Check if the requests have errored, if so then remove them
            // and send the new request if possible
            let friendRequestSent = false;
            const promises = [];
            outgoingRequests.forEach(outgoing => {
              if (outgoing.hasErrors()) {
                promises.push(this._removeMessage(outgoing.id));
              } else {
                // No errors = we have sent over the friend request
                friendRequestSent = true;
              }
            });
            await Promise.all(promises);

            // If the requests didn't error then don't add a new friend request
            // because one of them was sent successfully
            if (friendRequestSent) return null;
          }
          await this.setFriendRequestStatus(
            FriendRequestStatusEnum.pendingSend
          );

          // Send the friend request!
          messageWithSchema = await upgradeMessageSchema({
            type: 'friend-request',
            body,
            conversationId: destination,
            sent_at: now,
            received_at: now,
            expireTimer,
            recipients,
            direction: 'outgoing',
            friendStatus: 'pending',
          });
        }

        if (this.isPrivate()) {
          messageWithSchema.destination = destination;
        }
        const attributes = {
          ...messageWithSchema,
          id: window.getGuid(),
        };

        const model = this.addSingleMessage(attributes);
        const message = MessageController.register(model.id, model);
        await window.Signal.Data.saveMessage(message.attributes, {
          forceSave: true,
          Message: Whisper.Message,
        });

        if (this.isPrivate()) {
          message.set({ destination });
        }

        const id = await window.Signal.Data.saveMessage(message.attributes, {
          Message: Whisper.Message,
        });
        message.set({ id });

        this.set({
          lastMessage: model.getNotificationText(),
          lastMessageStatus: 'sending',
          active_at: now,
          timestamp: now,
          isArchived: false,
        });
        await window.Signal.Data.updateConversation(this.id, this.attributes, {
          Conversation: Whisper.Conversation,
        });

        // We're offline!
        if (!textsecure.messaging) {
          const errors = this.contactCollection.map(contact => {
            const error = new Error('Network is not available');
            error.name = 'SendMessageNetworkError';
            error.number = contact.id;
            return error;
          });
          await message.saveErrors(errors);
          return null;
        }

        const attachmentsWithData = await Promise.all(
          messageWithSchema.attachments.map(loadAttachmentData)
        );

        const {
          body: messageBody,
          attachments: finalAttachments,
        } = Whisper.Message.getLongMessageAttachment({
          body,
          attachments: attachmentsWithData,
          now,
        });

        // Special-case the self-send case - we send only a sync message
        if (this.isMe()) {
          const dataMessage = await textsecure.messaging.getMessageProto(
            destination,
            messageBody,
            finalAttachments,
            quote,
            preview,
            now,
            expireTimer,
            profileKey
          );
          return message.sendSyncMessageOnly(dataMessage);
        }

        const conversationType = this.get('type');

        const options = this.getSendOptions();
        options.messageType = message.get('type');
        options.isPublic = this.isPublic();
        if (this.isPublic()) {
          options.publicSendData = await this.getPublicSendData();
        }

        const groupNumbers = this.getRecipients();

        const promise = (() => {
          switch (conversationType) {
            case Message.PRIVATE:
              return textsecure.messaging.sendMessageToNumber(
                destination,
                messageBody,
                finalAttachments,
                quote,
                preview,
                now,
                expireTimer,
                profileKey,
                options
              );
            case Message.GROUP:
              return textsecure.messaging.sendMessageToGroup(
                destination,
                groupNumbers,
                messageBody,
                finalAttachments,
                quote,
                preview,
                now,
                expireTimer,
                profileKey,
                options
              );
            default:
              throw new TypeError(
                `Invalid conversation type: '${conversationType}'`
              );
          }
        })();

        // Add the message sending on another queue so that our UI doesn't get blocked
        this.queueMessageSend(async () => {
          message.send(this.wrapSend(promise));
        });

        return true;
      });
    },
    wrapSend(promise) {
      return promise.then(
        async result => {
          // success
          if (result) {
            await this.handleMessageSendResult({
              ...result,
              success: true,
            });
          }
          return result;
        },
        async result => {
          // failure
          if (result) {
            await this.handleMessageSendResult({
              ...result,
              success: false,
            });
          }
          throw result;
        }
      );
    },

    async handleMessageSendResult({
      failoverNumbers,
      unidentifiedDeliveries,
      messageType,
      success,
    }) {
      if (success && messageType === 'friend-request') {
        await this.onFriendRequestSent();
      }
      await Promise.all(
        (failoverNumbers || []).map(async number => {
          const conversation = ConversationController.get(number);

          if (
            conversation &&
            conversation.get('sealedSender') !== SEALED_SENDER.DISABLED
          ) {
            window.log.info(
              `Setting sealedSender to DISABLED for conversation ${conversation.idForLogging()}`
            );
            conversation.set({
              sealedSender: SEALED_SENDER.DISABLED,
            });
            await window.Signal.Data.updateConversation(
              conversation.id,
              conversation.attributes,
              { Conversation: Whisper.Conversation }
            );
          }
        })
      );

      await Promise.all(
        (unidentifiedDeliveries || []).map(async number => {
          const conversation = ConversationController.get(number);

          if (
            conversation &&
            conversation.get('sealedSender') === SEALED_SENDER.UNKNOWN
          ) {
            if (conversation.get('accessKey')) {
              window.log.info(
                `Setting sealedSender to ENABLED for conversation ${conversation.idForLogging()}`
              );
              conversation.set({
                sealedSender: SEALED_SENDER.ENABLED,
              });
            } else {
              window.log.info(
                `Setting sealedSender to UNRESTRICTED for conversation ${conversation.idForLogging()}`
              );
              conversation.set({
                sealedSender: SEALED_SENDER.UNRESTRICTED,
              });
            }
            await window.Signal.Data.updateConversation(
              conversation.id,
              conversation.attributes,
              { Conversation: Whisper.Conversation }
            );
          }
        })
      );
    },

    getSendOptions(options = {}) {
      const senderCertificate = storage.get('senderCertificate');
      const numberInfo = this.getNumberInfo(options);

      return {
        senderCertificate,
        numberInfo,
      };
    },

    getNumberInfo(options = {}) {
      const { syncMessage, disableMeCheck } = options;

      if (!this.ourNumber) {
        return null;
      }

      // START: this code has an Expiration date of ~2018/11/21
      // We don't want to enable unidentified delivery for send unless it is
      //   also enabled for our own account.
      const me = ConversationController.getOrCreate(this.ourNumber, 'private');
      if (
        !disableMeCheck &&
        me.get('sealedSender') === SEALED_SENDER.DISABLED
      ) {
        return null;
      }
      // END

      if (!this.isPrivate()) {
        const infoArray = this.contactCollection.map(conversation =>
          conversation.getNumberInfo(options)
        );
        return Object.assign({}, ...infoArray);
      }

      const accessKey = this.get('accessKey');
      const sealedSender = this.get('sealedSender');

      // We never send sync messages as sealed sender
      if (syncMessage && this.id === this.ourNumber) {
        return null;
      }

      // If we've never fetched user's profile, we default to what we have
      if (sealedSender === SEALED_SENDER.UNKNOWN) {
        return {
          [this.id]: {
            accessKey:
              accessKey ||
              window.Signal.Crypto.arrayBufferToBase64(
                window.Signal.Crypto.getRandomBytes(16)
              ),
          },
        };
      }

      if (sealedSender === SEALED_SENDER.DISABLED) {
        return null;
      }

      return {
        [this.id]: {
          accessKey:
            accessKey && sealedSender === SEALED_SENDER.ENABLED
              ? accessKey
              : window.Signal.Crypto.arrayBufferToBase64(
                  window.Signal.Crypto.getRandomBytes(16)
                ),
        },
      };
    },
    async updateSwarmNodes(swarmNodes) {
      this.set({ swarmNodes });
      await window.Signal.Data.updateConversation(this.id, this.attributes, {
        Conversation: Whisper.Conversation,
      });
    },
    async updateLastMessage() {
      if (!this.id) {
        return;
      }

      const messages = await window.Signal.Data.getMessagesByConversation(
        this.id,
        { limit: 1, MessageCollection: Whisper.MessageCollection }
      );

      const lastMessageModel = messages.at(0);
      const lastMessageJSON = lastMessageModel
        ? lastMessageModel.toJSON()
        : null;
      const lastMessageStatusModel = lastMessageModel
        ? lastMessageModel.getMessagePropStatus()
        : null;
      const lastMessageUpdate = Conversation.createLastMessageUpdate({
        currentTimestamp: this.get('timestamp') || null,
        lastMessage: lastMessageJSON,
        lastMessageStatus: lastMessageStatusModel,
        lastMessageNotificationText: lastMessageModel
          ? lastMessageModel.getNotificationText()
          : null,
      });

      // Because we're no longer using Backbone-integrated saves, we need to manually
      //   clear the changed fields here so our hasChanged() check below is useful.
      this.changed = {};
      this.set(lastMessageUpdate);

      if (this.hasChanged()) {
        await window.Signal.Data.updateConversation(this.id, this.attributes, {
          Conversation: Whisper.Conversation,
        });
      }
    },

    async setArchived(isArchived) {
      this.set({ isArchived });
      await window.Signal.Data.updateConversation(this.id, this.attributes, {
        Conversation: Whisper.Conversation,
      });
    },

    async updateExpirationTimer(
      providedExpireTimer,
      providedSource,
      receivedAt,
      options = {}
    ) {
      let expireTimer = providedExpireTimer;
      let source = providedSource;

      _.defaults(options, { fromSync: false, fromGroupUpdate: false });

      if (!expireTimer) {
        expireTimer = null;
      }
      if (
        this.get('expireTimer') === expireTimer ||
        (!expireTimer && !this.get('expireTimer'))
      ) {
        return null;
      }

      window.log.info("Update conversation 'expireTimer'", {
        id: this.idForLogging(),
        expireTimer,
        source,
      });

      source = source || textsecure.storage.user.getNumber();

      // When we add a disappearing messages notification to the conversation, we want it
      //   to be above the message that initiated that change, hence the subtraction.
      const timestamp = (receivedAt || Date.now()) - 1;

      this.set({ expireTimer });
      await window.Signal.Data.updateConversation(this.id, this.attributes, {
        Conversation: Whisper.Conversation,
      });

      const message = this.messageCollection.add({
        // Even though this isn't reflected to the user, we want to place the last seen
        //   indicator above it. We set it to 'unread' to trigger that placement.
        unread: 1,
        conversationId: this.id,
        // No type; 'incoming' messages are specially treated by conversation.markRead()
        sent_at: timestamp,
        received_at: timestamp,
        flags: textsecure.protobuf.DataMessage.Flags.EXPIRATION_TIMER_UPDATE,
        expirationTimerUpdate: {
          expireTimer,
          source,
          fromSync: options.fromSync,
          fromGroupUpdate: options.fromGroupUpdate,
        },
      });
      if (this.isPrivate()) {
        message.set({ destination: this.id });
      }
      if (message.isOutgoing()) {
        message.set({ recipients: this.getRecipients() });
      }

      const id = await window.Signal.Data.saveMessage(message.attributes, {
        Message: Whisper.Message,
      });
      message.set({ id });

      // if change was made remotely, don't send it to the number/group
      if (receivedAt) {
        return message;
      }

      let profileKey;
      if (this.get('profileSharing')) {
        profileKey = storage.get('profileKey');
      }
      const sendOptions = this.getSendOptions();
      let promise;

      if (this.isMe()) {
        const flags =
          textsecure.protobuf.DataMessage.Flags.EXPIRATION_TIMER_UPDATE;
        const dataMessage = await textsecure.messaging.getMessageProto(
          this.get('id'),
          null,
          [],
          null,
          [],
          message.get('sent_at'),
          expireTimer,
          profileKey,
          flags
        );
        return message.sendSyncMessageOnly(dataMessage);
      }

      if (this.get('type') === 'private') {
        promise = textsecure.messaging.sendExpirationTimerUpdateToNumber(
          this.get('id'),
          expireTimer,
          message.get('sent_at'),
          profileKey,
          sendOptions
        );
      } else {
        promise = textsecure.messaging.sendExpirationTimerUpdateToGroup(
          this.get('id'),
          this.getRecipients(),
          expireTimer,
          message.get('sent_at'),
          profileKey,
          sendOptions
        );
      }

      await message.send(this.wrapSend(promise));

      return message;
    },

    isSearchable() {
      return !this.get('left');
    },
    async setSessionResetStatus(newStatus) {
      // Ensure that the new status is a valid SessionResetEnum value
      if (!(newStatus in Object.values(SessionResetEnum))) return;
      if (this.get('sessionResetStatus') !== newStatus) {
        this.set({ sessionResetStatus: newStatus });
        await window.Signal.Data.updateConversation(this.id, this.attributes, {
          Conversation: Whisper.Conversation,
        });
      }
    },
    async onSessionResetInitiated() {
      await this.setSessionResetStatus(SessionResetEnum.initiated);
    },
    async onSessionResetReceived() {
      await this.setSessionResetStatus(SessionResetEnum.request_received);
      // send empty message, this will trigger the new session to propagate
      // to the reset initiator.
      await window.libloki.api.sendBackgroundMessage(this.id);
    },

    isSessionResetReceived() {
      return (
        this.get('sessionResetStatus') === SessionResetEnum.request_received
      );
    },

    isSessionResetOngoing() {
      return this.get('sessionResetStatus') !== SessionResetEnum.none;
    },

    async createAndStoreEndSessionMessage(attributes) {
      const now = Date.now();
      const message = this.messageCollection.add({
        conversationId: this.id,
        type: 'outgoing',
        sent_at: now,
        received_at: now,
        destination: this.id,
        recipients: this.getRecipients(),
        flags: textsecure.protobuf.DataMessage.Flags.END_SESSION,
        ...attributes,
      });

      const id = await window.Signal.Data.saveMessage(message.attributes, {
        Message: Whisper.Message,
      });
      message.set({ id });
      return message;
    },

    async onNewSessionAdopted() {
      if (this.get('sessionResetStatus') === SessionResetEnum.initiated) {
        // send empty message to confirm that we have adopted the new session
        await window.libloki.api.sendBackgroundMessage(this.id);
      }
      await this.createAndStoreEndSessionMessage({
        type: 'incoming',
        endSessionType: 'done',
      });
      await this.setSessionResetStatus(SessionResetEnum.none);
    },

    async endSession() {
      if (this.isPrivate()) {
        // Only create a new message if *we* initiated the session reset.
        // On the receiver side, the actual message containing the END_SESSION flag
        // will ensure the "session reset" message will be added to their conversation.
        if (
          this.get('sessionResetStatus') !== SessionResetEnum.request_received
        ) {
          await this.onSessionResetInitiated();
          const message = await this.createAndStoreEndSessionMessage({
            type: 'outgoing',
            endSessionType: 'ongoing',
          });
          const options = this.getSendOptions();
          await message.send(
            this.wrapSend(
              textsecure.messaging.resetSession(
                this.id,
                message.get('sent_at'),
                options
              )
            )
          );
          if (message.hasErrors()) {
            await this.setSessionResetStatus(SessionResetEnum.none);
          }
        }
      }
    },

    async updateGroup(providedGroupUpdate) {
      let groupUpdate = providedGroupUpdate;

      if (this.isPrivate()) {
        throw new Error('Called update group on private conversation');
      }
      if (groupUpdate === undefined) {
        groupUpdate = this.pick(['name', 'avatar', 'members']);
      }
      const now = Date.now();
      const message = this.messageCollection.add({
        conversationId: this.id,
        type: 'outgoing',
        sent_at: now,
        received_at: now,
        group_update: groupUpdate,
      });

      const id = await window.Signal.Data.saveMessage(message.attributes, {
        Message: Whisper.Message,
      });
      message.set({ id });

      const options = this.getSendOptions();
      message.send(
        this.wrapSend(
          textsecure.messaging.updateGroup(
            this.id,
            this.get('name'),
            this.get('avatar'),
            this.get('members'),
            options
          )
        )
      );
    },

    async leaveGroup() {
      const now = Date.now();
      if (this.get('type') === 'group') {
        const groupNumbers = this.getRecipients();
        this.set({ left: true });
        await window.Signal.Data.updateConversation(this.id, this.attributes, {
          Conversation: Whisper.Conversation,
        });

        const message = this.messageCollection.add({
          group_update: { left: 'You' },
          conversationId: this.id,
          type: 'outgoing',
          sent_at: now,
          received_at: now,
        });

        const id = await window.Signal.Data.saveMessage(message.attributes, {
          Message: Whisper.Message,
        });
        message.set({ id });

        const options = this.getSendOptions();
        message.send(
          this.wrapSend(
            textsecure.messaging.leaveGroup(this.id, groupNumbers, options)
          )
        );
      }
    },

    async markRead(newestUnreadDate, providedOptions) {
      const options = providedOptions || {};
      _.defaults(options, { sendReadReceipts: true });

      const conversationId = this.id;
      Whisper.Notifications.remove(
        Whisper.Notifications.where({
          conversationId,
        })
      );

      let unreadMessages = await this.getUnread();
      const oldUnread = unreadMessages.filter(
        message => message.get('received_at') <= newestUnreadDate
      );

      let read = await Promise.all(
        _.map(oldUnread, async providedM => {
          const m = MessageController.register(providedM.id, providedM);

          if (!this.messageCollection.get(m.id)) {
            window.log.warn(
              'Marked a message as read in the database, but ' +
                'it was not in messageCollection.'
            );
          }

          await m.markRead(options.readAt);
          const errors = m.get('errors');
          return {
            sender: m.get('source'),
            timestamp: m.get('sent_at'),
            hasErrors: Boolean(errors && errors.length),
          };
        })
      );

      // Some messages we're marking read are local notifications with no sender
      read = _.filter(read, m => Boolean(m.sender));
      unreadMessages = unreadMessages.filter(m => Boolean(m.isIncoming()));

      const unreadCount = unreadMessages.length - read.length;
      this.set({ unreadCount });
      await window.Signal.Data.updateConversation(this.id, this.attributes, {
        Conversation: Whisper.Conversation,
      });

      // If a message has errors, we don't want to send anything out about it.
      //   read syncs - let's wait for a client that really understands the message
      //      to mark it read. we'll mark our local error read locally, though.
      //   read receipts - here we can run into infinite loops, where each time the
      //      conversation is viewed, another error message shows up for the contact
      read = read.filter(item => !item.hasErrors);

      // Do not send read receipt if not friends yet
      if (!this.isFriend()) {
        return;
      }

      if (!this.isPublic() && read.length && options.sendReadReceipts) {
        window.log.info(`Sending ${read.length} read receipts`);
        // Because syncReadMessages sends to our other devices, and sendReadReceipts goes
        //   to a contact, we need accessKeys for both.
        const { sendOptions } = ConversationController.prepareForSend(
          this.ourNumber,
          { syncMessage: true }
        );
        await this.wrapSend(
          textsecure.messaging.syncReadMessages(read, sendOptions)
        );

        if (storage.get('read-receipt-setting')) {
          const convoSendOptions = this.getSendOptions();

          await Promise.all(
            _.map(_.groupBy(read, 'sender'), async (receipts, sender) => {
              const timestamps = _.map(receipts, 'timestamp');
              await this.wrapSend(
                textsecure.messaging.sendReadReceipts(
                  sender,
                  timestamps,
                  convoSendOptions
                )
              );
            })
          );
        }
      }
    },

    // LOKI PROFILES

    async setNickname(nickname) {
      const trimmed = nickname && nickname.trim();
      if (this.get('nickname') === trimmed) return;

      this.set({ nickname: trimmed });
      await window.Signal.Data.updateConversation(this.id, this.attributes, {
        Conversation: Whisper.Conversation,
      });

      await this.updateProfile();
    },
    async setProfile(profile) {
      if (!_.isEqual(this.get('profile'), profile)) {
        this.set({ profile });
        await window.Signal.Data.updateConversation(this.id, this.attributes, {
          Conversation: Whisper.Conversation,
        });
      }

      await this.updateProfile();
    },
    async updateProfile() {
      // Prioritise nickname over the profile display name
      const nickname = this.getNickname();
      const profile = this.getLocalProfile();
      const displayName = profile && profile.displayName;

      const profileName = nickname || displayName || null;
      await this.setProfileName(profileName);
    },
    getLocalProfile() {
      return this.get('profile');
    },
    getNickname() {
      return this.get('nickname');
    },
    getRssSettings() {
      if (!this.isRss()) {
        return null;
      }
      return {
        RSS_FEED: this.get('rssFeed'),
        CONVO_ID: this.id,
        title: this.get('name'),
        closeable: this.get('closable'),
      };
    },
    // maybe "Backend" instead of "Source"?
    getPublicSource() {
      if (!this.isPublic()) {
        return null;
      }
      return {
        server: this.get('server'),
        channelId: this.get('channelId'),
        conversationId: this.get('id'),
      };
    },
    async getPublicSendData() {
      const serverAPI = lokiPublicChatAPI.findOrCreateServer(
        this.get('server')
      );
      // Can be null if fails
      const token = await serverAPI.getOrRefreshServerToken();
      const channelAPI = serverAPI.findOrCreateChannel(
        this.get('channelId'),
        this.id
      );
      const publicEndpoint = channelAPI.getEndpoint();
      return {
        publicEndpoint,
        token,
      };
    },
    getModStatus() {
      if (!this.isPublic()) {
        return false;
      }
      return this.get('modStatus');
    },
    async setModStatus(newStatus) {
      if (!this.isPublic()) {
        return;
      }
      if (this.get('modStatus') !== newStatus) {
        this.set({ modStatus: newStatus });
        await window.Signal.Data.updateConversation(this.id, this.attributes, {
          Conversation: Whisper.Conversation,
        });
      }
    },

    // SIGNAL PROFILES

    onChangeProfileKey() {
      if (this.isPrivate()) {
        this.getProfiles();
      }
    },

    getProfiles() {
      // request all conversation members' keys
      let ids = [];
      if (this.isPrivate()) {
        ids = [this.id];
      } else {
        ids = this.get('members');
      }
      return Promise.all(_.map(ids, this.getProfile));
    },

    // This function is wrongly named by signal
    // This is basically an `update` function and thus we have overwritten it with such
    async getProfile(id) {
      const c = await ConversationController.getOrCreateAndWait(id, 'private');

      // We only need to update the profile as they are all stored inside the conversation
      await c.updateProfile();
    },
    async setProfileName(name) {
      const profileName = this.get('profileName');
      if (profileName !== name) {
        this.set({ profileName: name });
        await window.Signal.Data.updateConversation(this.id, this.attributes, {
          Conversation: Whisper.Conversation,
        });
      }
    },
    async setGroupNameAndAvatar(name, avatarPath) {
      const currentName = this.get('name');
      const profileAvatar = this.get('profileAvatar');
      if (profileAvatar !== avatarPath || currentName !== name) {
        // only update changed items
        if (profileAvatar !== avatarPath) {
          this.set({ profileAvatar: avatarPath });
        }
        if (currentName !== name) {
          this.set({ name });
        }
        // save
        await window.Signal.Data.updateConversation(this.id, this.attributes, {
          Conversation: Whisper.Conversation,
        });
      }
    },
    async setProfileAvatar(avatarPath) {
      const profileAvatar = this.get('profileAvatar');
      if (profileAvatar !== avatarPath) {
        this.set({ profileAvatar: avatarPath });
        await window.Signal.Data.updateConversation(this.id, this.attributes, {
          Conversation: Whisper.Conversation,
        });
      }
    },
    async setProfileKey(profileKey) {
      // profileKey is a string so we can compare it directly
      if (this.get('profileKey') !== profileKey) {
        window.log.info(
          `Setting sealedSender to UNKNOWN for conversation ${this.idForLogging()}`
        );
        this.set({
          profileKey,
          accessKey: null,
          sealedSender: SEALED_SENDER.UNKNOWN,
        });

        await this.deriveAccessKeyIfNeeded();

        await window.Signal.Data.updateConversation(this.id, this.attributes, {
          Conversation: Whisper.Conversation,
        });
      }
    },

    async deriveAccessKeyIfNeeded() {
      const profileKey = this.get('profileKey');
      if (!profileKey) {
        return;
      }
      if (this.get('accessKey')) {
        return;
      }

      const profileKeyBuffer = window.Signal.Crypto.base64ToArrayBuffer(
        profileKey
      );
      const accessKeyBuffer = await window.Signal.Crypto.deriveAccessKey(
        profileKeyBuffer
      );
      const accessKey = window.Signal.Crypto.arrayBufferToBase64(
        accessKeyBuffer
      );
      this.set({ accessKey });
    },

    async upgradeMessages(messages) {
      for (let max = messages.length, i = 0; i < max; i += 1) {
        const message = messages.at(i);
        const { attributes } = message;
        const { schemaVersion } = attributes;

        if (schemaVersion < Message.VERSION_NEEDED_FOR_DISPLAY) {
          // Yep, we really do want to wait for each of these
          // eslint-disable-next-line no-await-in-loop
          const upgradedMessage = await upgradeMessageSchema(attributes);
          message.set(upgradedMessage);
          // eslint-disable-next-line no-await-in-loop
          await window.Signal.Data.saveMessage(upgradedMessage, {
            Message: Whisper.Message,
          });
        }
      }
    },

    async fetchMessages() {
      if (!this.id) {
        throw new Error('This conversation has no id!');
      }
      if (this.inProgressFetch) {
        window.log.warn('Attempting to start a parallel fetchMessages() call');
        return;
      }

      this.inProgressFetch = this.messageCollection.fetchConversation(
        this.id,
        undefined,
        this.get('unreadCount')
      );

      await this.inProgressFetch;

      try {
        // We are now doing the work to upgrade messages before considering the load from
        //   the database complete. Note that we do save messages back, so it is a
        //   one-time hit. We do this so we have guarantees about message structure.
        await this.upgradeMessages(this.messageCollection);
      } catch (error) {
        window.log.error(
          'fetchMessages: failed to upgrade messages',
          Errors.toLogFormat(error)
        );
      }

      this.inProgressFetch = null;
    },

    hasMember(number) {
      return _.contains(this.get('members'), number);
    },
    fetchContacts() {
      if (this.isPrivate()) {
        this.contactCollection.reset([this]);
        return Promise.resolve();
      }
      const members = this.get('members') || [];
      const promises = members.map(number =>
        ConversationController.getOrCreateAndWait(number, 'private')
      );

      return Promise.all(promises).then(contacts => {
        _.forEach(contacts, contact => {
          this.listenTo(
            contact,
            'change:verified',
            this.onMemberVerifiedChange
          );
        });

        this.contactCollection.reset(contacts);
      });
    },

    copyPublicKey() {
      clipboard.writeText(this.id);
      window.Whisper.events.trigger('showToast', {
        message: i18n('copiedPublicKey'),
      });
    },

    changeNickname() {
      window.Whisper.events.trigger('showNicknameDialog', {
        pubKey: this.id,
        nickname: this.getNickname(),
        onOk: newName => this.setNickname(newName),
      });
    },

    deleteContact() {
      Whisper.events.trigger('showConfirmationDialog', {
        message: i18n('deleteContactConfirmation'),
        onOk: () => ConversationController.deleteContact(this.id),
      });
    },

<<<<<<< HEAD
=======
    async deletePublicMessage(message) {
      const serverAPI = lokiPublicChatAPI.findOrCreateServer(
        this.get('server')
      );
      const channelAPI = serverAPI.findOrCreateChannel(
        this.get('channelId'),
        this.id
      );
      const success = await channelAPI.deleteMessage(message.getServerId());
      if (success) {
        this.removeMessage(message.id);
      }
      return success;
    },

>>>>>>> 8d77d6fd
    removeMessage(messageId) {
      const message = this.messageCollection.models.find(
        msg => msg.id === messageId
      );
      if (message) {
        message.trigger('unload');
        this.messageCollection.remove(messageId);
      }
    },

    deleteMessages() {
      Whisper.events.trigger('showConfirmationDialog', {
        message: i18n('deleteConversationConfirmation'),
        onOk: () => this.destroyMessages(),
      });
    },

    async destroyMessages() {
      await window.Signal.Data.removeAllMessagesInConversation(this.id, {
        MessageCollection: Whisper.MessageCollection,
      });

      this.messageCollection.reset([]);

      this.set({
        lastMessage: null,
        timestamp: null,
        active_at: null,
      });

      // Reset our friend status if we're not friends
      if (!this.isFriend()) {
        this.set({ friendRequestStatus: FriendRequestStatusEnum.none });
      }

      await window.Signal.Data.updateConversation(this.id, this.attributes, {
        Conversation: Whisper.Conversation,
      });
    },

    getName() {
      if (this.isPrivate()) {
        return this.get('name');
      }
      return this.get('name') || i18n('unknownGroup');
    },

    getTitle() {
      if (this.isPrivate()) {
        const profileName = this.getProfileName();
        const number = this.getNumber();
        const name = profileName ? `${profileName} (${number})` : number;
        return this.get('name') || name;
      }
      return this.get('name') || 'Unknown group';
    },

    getProfileName() {
      if (this.isPrivate() && !this.get('name')) {
        return this.get('profileName');
      }
      return null;
    },

    getDisplayName() {
      if (!this.isPrivate()) {
        return this.getTitle();
      }

      const name = this.get('name');
      if (name) {
        return name;
      }

      const profileName = this.get('profileName');
      if (profileName) {
        return `${this.getNumber()} ~${profileName}`;
      }

      return this.getNumber();
    },

    getNumber() {
      if (!this.isPrivate()) {
        return '';
      }
      return this.id;
    },

    getInitials(name) {
      if (!name) {
        return null;
      }

      const cleaned = name.replace(/[^A-Za-z\s]+/g, '').replace(/\s+/g, ' ');
      const parts = cleaned.split(' ');
      const initials = parts.map(part => part.trim()[0]);
      if (!initials.length) {
        return null;
      }

      return initials.slice(0, 2).join('');
    },

    isPrivate() {
      return this.get('type') === 'private';
    },

    getColor() {
      if (!this.isPrivate()) {
        return 'signal-blue';
      }

      const { migrateColor } = Util;
      return migrateColor(this.get('color'));
    },
    getAvatarPath() {
      const avatar = this.get('avatar') || this.get('profileAvatar');

      if (avatar) {
        if (avatar.path) return getAbsoluteAttachmentPath(avatar.path);
        return avatar;
      }

      return null;
    },
    getAvatar() {
      const title = this.get('name');
      const color = this.getColor();
      const avatar = this.get('avatar') || this.get('profileAvatar');

      const url =
        avatar && avatar.path ? getAbsoluteAttachmentPath(avatar.path) : avatar;

      if (url) {
        return { url, color };
      } else if (this.isPrivate()) {
        const symbol = this.isValid() ? '#' : '!';
        return {
          color,
          content: this.getInitials(title) || symbol,
        };
      }
      return { url: 'images/group_default.png', color };
    },

    getNotificationIcon() {
      return new Promise(resolve => {
        const avatar = this.getAvatar();
        if (avatar.url) {
          resolve(avatar.url);
        } else {
          resolve(new Whisper.IdenticonSVGView(avatar).getDataUrl());
        }
      });
    },

    notify(message) {
      if (message.isFriendRequest()) {
        if (this.hasSentFriendRequest()) {
          return this.notifyFriendRequest(message.get('source'), 'accepted');
        }
        return this.notifyFriendRequest(message.get('source'), 'requested');
      }
      if (!message.isIncoming()) return Promise.resolve();
      const conversationId = this.id;

      return ConversationController.getOrCreateAndWait(
        message.get('source'),
        'private'
      ).then(sender =>
        sender.getNotificationIcon().then(iconUrl => {
          const messageJSON = message.toJSON();
          const messageSentAt = messageJSON.sent_at;
          const messageId = message.id;
          const isExpiringMessage = Message.hasExpiration(messageJSON);

          window.log.info('Add notification', {
            conversationId: this.idForLogging(),
            isExpiringMessage,
            messageSentAt,
          });
          Whisper.Notifications.add({
            conversationId,
            iconUrl,
            isExpiringMessage,
            message: message.getNotificationText(),
            messageId,
            messageSentAt,
            title: sender.getTitle(),
          });
        })
      );
    },
    // Notification for friend request received
    async notifyFriendRequest(source, type) {
      // Data validation
      if (!source) throw new Error('Invalid source');
      if (!['accepted', 'requested'].includes(type)) {
        throw new Error('Type must be accepted or requested.');
      }

      // Call the notification on the right conversation
      let conversation = this;
      if (conversation.id !== source) {
        try {
          conversation = await ConversationController.getOrCreateAndWait(
            source,
            'private'
          );
          window.log.info(`Notify called on a different conversation.
                           Expected: ${this.id}. Actual: ${conversation.id}`);
        } catch (e) {
          throw new Error('Failed to fetch conversation.');
        }
      }

      const isTypeAccepted = type === 'accepted';
      const title = isTypeAccepted
        ? 'friendRequestAcceptedNotificationTitle'
        : 'friendRequestNotificationTitle';
      const message = isTypeAccepted
        ? 'friendRequestAcceptedNotificationMessage'
        : 'friendRequestNotificationMessage';

      const iconUrl = await conversation.getNotificationIcon();
      window.log.info('Add notification for friend request updated', {
        conversationId: conversation.idForLogging(),
      });
      Whisper.Notifications.add({
        conversationId: conversation.id,
        iconUrl,
        isExpiringMessage: false,
        message: i18n(message, conversation.getTitle()),
        messageSentAt: Date.now(),
        title: i18n(title),
        isFriendRequest: true,
        friendRequestType: type,
      });
    },

    notifyTyping(options = {}) {
      const { isTyping, sender, senderDevice } = options;

      // We don't do anything with typing messages from our other devices
      if (sender === this.ourNumber) {
        return;
      }

      const identifier = `${sender}.${senderDevice}`;

      this.contactTypingTimers = this.contactTypingTimers || {};
      const record = this.contactTypingTimers[identifier];

      if (record) {
        clearTimeout(record.timer);
      }

      // Note: We trigger two events because:
      //   'typing-update' is a surgical update ConversationView does for in-convo bubble
      //   'change' causes a re-render of this conversation's list item in the left pane

      if (isTyping) {
        this.contactTypingTimers[identifier] = this.contactTypingTimers[
          identifier
        ] || {
          timestamp: Date.now(),
          sender,
          senderDevice,
        };

        this.contactTypingTimers[identifier].timer = setTimeout(
          this.clearContactTypingTimer.bind(this, identifier),
          15 * 1000
        );
        if (!record) {
          // User was not previously typing before. State change!
          this.trigger('typing-update');
          this.trigger('change', this);
        }
      } else {
        delete this.contactTypingTimers[identifier];
        if (record) {
          // User was previously typing, and is no longer. State change!
          this.trigger('typing-update');
          this.trigger('change', this);
        }
      }
    },

    clearContactTypingTimer(identifier) {
      this.contactTypingTimers = this.contactTypingTimers || {};
      const record = this.contactTypingTimers[identifier];

      if (record) {
        clearTimeout(record.timer);
        delete this.contactTypingTimers[identifier];

        // User was previously typing, but timed out or we received message. State change!
        this.trigger('typing-update');
        this.trigger('change', this);
      }
    },
  });

  Whisper.ConversationCollection = Backbone.Collection.extend({
    model: Whisper.Conversation,

    comparator(m) {
      return -m.get('timestamp');
    },

    async destroyAll() {
      await Promise.all(
        this.models.map(conversation =>
          window.Signal.Data.removeConversation(conversation.id, {
            Conversation: Whisper.Conversation,
          })
        )
      );
      this.reset([]);
    },
  });

  Whisper.Conversation.COLORS = COLORS.concat(['grey', 'default']).join(' ');
})();<|MERGE_RESOLUTION|>--- conflicted
+++ resolved
@@ -2305,8 +2305,6 @@
       });
     },
 
-<<<<<<< HEAD
-=======
     async deletePublicMessage(message) {
       const serverAPI = lokiPublicChatAPI.findOrCreateServer(
         this.get('server')
@@ -2322,7 +2320,6 @@
       return success;
     },
 
->>>>>>> 8d77d6fd
     removeMessage(messageId) {
       const message = this.messageCollection.models.find(
         msg => msg.id === messageId
