{
    "mainMenuFile": {
        "message": "&File",
        "description": "The label that is used for the File menu in the program main menu. The '&' indicates that the following letter will be used as the keyboard 'shortcut letter' for accessing the menu with the Alt-<letter> combination."
    },
    "mainMenuEdit": {
        "message": "&Edit",
        "description": "The label that is used for the Edit menu in the program main menu. The '&' indicates that the following letter will be used as the keyboard 'shortcut letter' for accessing the menu with the Alt-<letter> combination."
    },
    "mainMenuView": {
        "message": "&View",
        "description": "The label that is used for the View menu in the program main menu. The '&' indicates that the following letter will be used as the keyboard 'shortcut letter' for accessing the menu with the Alt-<letter> combination."
    },
    "mainMenuWindow": {
        "message": "&Window",
        "description": "The label that is used for the Window menu in the program main menu. The '&' indicates that the following letter will be used as the keyboard 'shortcut letter' for accessing the menu with the Alt-<letter> combination."
    },
    "mainMenuHelp": {
        "message": "&Help",
        "description": "The label that is used for the Help menu in the program main menu. The '&' indicates that the following letter will be used as the keyboard 'shortcut letter' for accessing the menu with the Alt-<letter> combination."
    },
    "mainMenuSettings": {
        "message": "Preferences…",
        "description": "The label that is used for the Preferences menu in the program main menu. This should be consistent with the standard naming for ‘Preferences’ on the operating system."
    },
    "appMenuHide": {
        "message": "Hide",
        "description": "Application menu command to hide the window"
    },
    "appMenuHideOthers": {
        "message": "Hide Others",
        "description": "Application menu command to hide all other windows"
    },
    "appMenuUnhide": {
        "message": "Show All",
        "description": "Application menu command to show all application windows"
    },
    "appMenuQuit": {
        "message": "Quit Signal",
        "description": "Application menu command to close the application"
    },
    "editMenuUndo": {
        "message": "Undo",
        "description": "Edit menu command to remove recently-typed text"
    },
    "editMenuRedo": {
        "message": "Redo",
        "description": "Edit menu command to restore previously undone typed text"
    },
    "editMenuCut": {
        "message": "Cut",
        "description": "Edit menu command to remove selected text and add it to clipboard"
    },
    "editMenuCopy": {
        "message": "Copy",
        "description": "Edit menu command to add selected text to clipboard"
    },
    "editMenuPaste": {
        "message": "Paste",
        "description": "Edit menu command to insert text from clipboard at cursor location"
    },
    "editMenuPasteAndMatchStyle": {
        "message": "Paste and Match Style",
        "description": "Edit menu command to insert text from clipboard at cursor location, taking only text and not style information"
    },
    "editMenuDelete": {
        "message": "हटाना",
        "description": "Edit menu command to remove the selected text"
    },
    "editMenuSelectAll": {
        "message": "Select All",
        "description": "Edit menu comand to select all of the text in selected text box"
    },
    "editMenuStartSpeaking": {
        "message": "Start speaking",
        "description": "Edit menu item under 'speech' to start dictation"
    },
    "editMenuStopSpeaking": {
        "message": "Stop speaking",
        "description": "Edit menu item under 'speech' to stop dictation"
    },
    "windowMenuClose": {
        "message": "Close Window",
        "description": "Window menu command to close the current window"
    },
    "windowMenuMinimize": {
        "message": "Minimize",
        "description": "Window menu command to minimize the current window"
    },
    "windowMenuZoom": {
        "message": "Zoom",
        "description": "Window menu command to make the current window the size of the whole screen"
    },
    "windowMenuBringAllToFront": {
        "message": "Bring All to Front",
        "description": "Window menu command to bring all windows of current applicatinon to front"
    },
    "viewMenuResetZoom": {
        "message": "Actual Size",
        "description": "View menu command to go back to the default zoom"
    },
    "viewMenuZoomIn": {
        "message": "Zoom In",
        "description": "View menu command to make everything bigger"
    },
    "viewMenuZoomOut": {
        "message": "Zoom Out",
        "description": "View menu command to make everything smaller"
    },
    "viewMenuToggleFullScreen": {
        "message": "Toggle Full Screen",
        "description": "View menu command to enter or leave Full Screen mode"
    },
    "viewMenuToggleDevTools": {
        "message": "Toggle Developer Tools",
        "description": "View menu command to show or hide the developer tools"
    },
    "menuSetupWithImport": {
        "message": "Set Up with Import",
        "description": "When the application is not yet set up, menu option to start up the import sequence"
    },
    "menuSetupAsNewDevice": {
        "message": "Set Up as New Device",
        "description": "When the application is not yet set up, menu option to start up the set up as fresh device"
    },
    "menuSetupAsStandalone": {
        "message": "Set Up as Standalone Device",
        "description": "Only available on development modes, menu option to open up the standalone device setup sequence"
    },
    "loading": {
        "message": "लोड हो रहा है",
        "description": "Message shown on the loading screen before we've loaded any messages"
    },
    "optimizingApplication": {
        "message": "Optimizing application...",
        "description": "Message shown on the loading screen while we are doing application optimizations"
    },
    "migratingToSQLCipher": {
        "message": "Optimizing messages... $status$ complete.",
        "description": "Message shown on the loading screen while we are doing application optimizations",
        "placeholders": {
            "status": {
                "content": "$1",
                "example": "45/200"
            }
        }
    },
    "chooseDirectory": {
        "message": "फोल्डर को चुनो",
        "description": "Button to allow the user to find a folder on disk"
    },
    "loadDataHeader": {
        "message": "Load your data",
        "description": "Header shown on the first screen in the data import process"
    },
    "loadDataDescription": {
        "message": "You've just gone through the export process, and your contacts and messages are waiting patiently on your computer. Select the folder that contains your saved Signal data.",
        "description": "Introduction to the process of importing messages and contacts from disk"
    },
    "importChooserTitle": {
        "message": "डेटा के लिए लक्ष्य निर्देशिका चुनें",
        "description": "Title of the popup window used to select data previously exported"
    },
    "importErrorHeader": {
        "message": "कुछ गलत हो गया",
        "description": "Header of the error screen after a failed import"
    },
    "importingHeader": {
        "message": "Loading contacts and messages",
        "description": "Header of screen shown as data is import"
    },
    "importErrorFirst": {
        "message": "Make sure you have chosen the correct directory that contains your saved Signal data. Its name should begin with 'Signal Export.' You can also save a new copy of your data from the Chrome App.",
        "description": "Message shown if the import went wrong; first paragraph"
    },
    "importErrorSecond": {
        "message": "If these steps don't work for you, please submit a debug log (View -> Debug Log) so that we can help you get migrated!",
        "description": "Message shown if the import went wrong; second paragraph"
    },
    "importAgain": {
        "message": "फ़ोल्डर का चयन करें और पुनः प्रयास करें",
        "description": "Button shown if the user runs into an error during import, allowing them to start over"
    },
    "importCompleteHeader": {
        "message": "सफलता",
        "description": "Header shown on the screen at the end of a successful import process"
    },
    "importCompleteStartButton": {
        "message": "Start using Signal Desktop",
        "description": "Button shown at end of successful import process, nothing left but a restart"
    },
    "importCompleteLinkButton": {
        "message": "Link this device to your phone",
        "description": "Button shown at end of successful 'light' import process, so the standard linking process still needs to happen"
    },
    "selectedLocation": {
        "message": "आपके चयनित स्थान",
        "description": "Message shown as the export location if we didn't capture the target directory"
    },
    "upgradingDatabase": {
        "message": "डेटाबेस का उन्नयन इसमें कुछ समय लग सकता है...",
        "description": "Message shown on the loading screen when we're changing database structure on first run of a new version"
    },
    "loadingMessages": {
        "message": "संदेशों को लोड करना$count$अब तक...",
        "description": "Message shown on the loading screen when we're catching up on the backlog of messages",
        "placeholders": {
            "count": {
                "content": "$1",
                "example": "5"
            }
        }
    },
    "me": {
        "message": "मुझे",
        "description": "The label for yourself when shown in a group member list"
    },
    "view": {
        "message": "राय",
        "description": "Used as a label on a button allowing user to see more information"
    },
    "youLeftTheGroup": {
        "message": "आपने समूह छोड़ दिया",
        "description": "Displayed when a user can't send a message because they have left the group"
    },
    "scrollDown": {
        "message": "वार्तालाप के नीचे स्क्रॉल करें",
        "description": "Alt text for button to take user down to bottom of conversation, shown when user scrolls up"
    },
    "messageBelow": {
        "message": "नीचे नया संदेश",
        "description": "Alt text for button to take user down to bottom of conversation with a new message out of screen"
    },
    "messagesBelow": {
        "message": "नीचे नया संदेश",
        "description": "Alt text for button to take user down to bottom of conversation with more than one message out of screen"
    },
    "unreadMessage": {
        "message": "1 अपठित संदेश",
        "description": "Text for unread message separator, just one message"
    },
    "unreadMessages": {
        "message": "$count$ अपठित संदेश",
        "description": "Text for unread message separator, with count",
        "placeholders": {
            "count": {
                "content": "$1",
                "example": "5"
            }
        }
    },
    "youMarkedAsVerified": {
        "message": "You marked your Safety Number with $name$ as verified",
        "description": "Shown in the conversation history when the user marks a contact as verified.",
        "placeholders": {
            "name": {
                "content": "$1",
                "example": "Bob"
            }
        }
    },
    "youMarkedAsNotVerified": {
        "message": "You marked your Safety Number with $name$ as not verified",
        "description": "Shown in the conversation history when the user marks a contact as not verified, whether on the Safety Number screen or by dismissing a banner or dialog.",
        "placeholders": {
            "name": {
                "content": "$1",
                "example": "Bob"
            }
        }
    },
    "youMarkedAsVerifiedOtherDevice": {
        "message": "You marked your Safety Number with $name$ as verified from another device",
        "description": "Shown in the conversation history when we discover that the user marked a contact as verified on another device.",
        "placeholders": {
            "name": {
                "content": "$1",
                "example": "Bob"
            }
        }
    },
    "youMarkedAsNotVerifiedOtherDevice": {
        "message": "You marked your Safety Number with $name$ as not verified from another device",
        "description": "Shown in the conversation history when we discover that the user marked a contact as not verified on another device.",
        "placeholders": {
            "name": {
                "content": "$1",
                "example": "Bob"
            }
        }
    },
    "membersNeedingVerification": {
        "message": "आपके द्वारा अंतिम सत्यापित होने के बाद से इन समूह सदस्यों के साथ आपके सुरक्षा नंबर बदले गए हैं। उनके साथ अपने नए सुरक्षा नंबर देखने के लिए किसी समूह के सदस्य पर क्लिक करें।",
        "description": "When there are multiple previously-verified group members with safety number changes, a banner will be shown. The list of contacts with safety number changes is shown, and this text introduces that list."
    },
    "changedSinceVerifiedMultiple": {
        "message": "आपके द्वारा अंतिम सत्यापित होने के बाद से कई समूह सदस्यों के साथ आपकी सुरक्षा संख्या बदल गई हैं। इसका मतलब यह हो सकता है कि कोई आपके संचार को अवरुद्ध करने का प्रयास कर रहा है या उन्होंने सिग्नल को बस पुनः स्थापित किया है",
        "description": "Shown on confirmation dialog when user attempts to send a message"
    },
    "changedSinceVerified": {
        "message": "आपकी सुरक्षा संख्या के साथ$name$आपके अंतिम सत्यापन के बाद से बदल गया है। इसका मतलब यह हो सकता है कि कोई आपके संचार को रोकना चाहता है या$name$बस सिग्नल को पुनः स्थापित किया है",
        "description": "Shown on confirmation dialog when user attempts to send a message",
        "placeholders": {
            "name": {
                "content": "$1",
                "example": "Bob"
            }
        }
    },
    "changedRightAfterVerify": {
        "message": "आपके द्वारा सत्यापित करने की कोशिश कर रहे सुरक्षा नंबर बदल गया है कृपया अपने नए सुरक्षा नंबर के साथ की समीक्षा करें$name$|याद रखें, इस परिवर्तन का मतलब यह हो सकता है कि कोई आपकी संचार को रोकना चाहता है या$name$बस सिग्नल को पुनः स्थापित किया है",
        "description": "Shown on the safety number screen when the user has selected to verify/unverify a contact's safety number, and we immediately discover a safety number change",
        "placeholders": {
            "name": {
                "content": "$1",
                "example": "Bob"
            }
        }
    },
    "changedRecentlyMultiple": {
        "message": "कई समूह सदस्यों के साथ आपकी सुरक्षा संख्या हाल ही में बदल गई हैं इसका मतलब यह हो सकता है कि कोई आपके संचार को अवरुद्ध करने का प्रयास कर रहा है या उन्होंने सिग्नल को बस पुनः स्थापित किया है",
        "description": "Shown on confirmation dialog when user attempts to send a message"
    },
    "changedRecently": {
        "message": "आपकी सुरक्षा संख्या के साथ$name$हाल ही में बदल गया है|इसका मतलब यह हो सकता है कि कोई आपके संचार को रोकना चाहता है या$name$बस सिग्नल को पुनः स्थापित किया है",
        "description": "Shown on confirmation dialog when user attempts to send a message",
        "placeholders": {
            "name": {
                "content": "$1",
                "example": "Bob"
            }
        }
    },
    "identityKeyErrorOnSend": {
        "message": "आपकी सुरक्षा संख्या के साथ$name$बदल गया है।इसका मतलब यह हो सकता है कि कोई आपके संचार को रोकना चाहता है या $name$बस सिग्नल को पुनः स्थापित किया है आप इस संपर्क के साथ अपना सुरक्षा नंबर सत्यापित करना चाह सकते हैं।",
        "description": "Shown when user clicks on a failed recipient in the message detail view after an identity key change",
        "placeholders": {
            "name": {
                "content": "$1",
                "example": "Bob"
            }
        }
    },
    "sendAnyway": {
        "message": "वैसे भी भेजें",
        "description": "Used on a warning dialog to make it clear that it might be risky to send the message."
    },
    "noLongerVerified": {
        "message": "आपकी सुरक्षा संख्या के साथ$name$बदल गया है और अब सत्यापित नहीं है। दिखने के लिए क्लिक करें।",
        "description": "Shown in converation banner when user's safety number has changed, but they were previously verified.",
        "placeholders": {
            "name": {
                "content": "$1",
                "example": "Bob"
            }
        }
    },
    "multipleNoLongerVerified": {
        "message": "इस समूह के कई सदस्यों के साथ आपकी सुरक्षा संख्या बदल गई हैं और अब सत्यापित नहीं हैं। दिखने के लिए क्लिक करें।",
        "description": "Shown in conversation banner when more than one group member's safety number has changed, but they were previously verified."
    },
<<<<<<< HEAD
    "searchForPeopleOrGroups": {
        "message": "Enter name or public key",
        "description": "Placeholder text in the search input"
=======
    "debugLogExplanation": {
        "message": "यह अभिलेख ऑनलाइन भेजा जाएगा अन्या सहयोगियो के जाँच पड़ताल के लिए. भेजने से पहेले ठीक से सनपदान कर ले",
        "description": ""
>>>>>>> e8983ea4
    },
    "debugLogError": {
        "message": "Something went wrong with the upload! Please consider manually adding your log to the bug you file.",
        "description": ""
    },
    "reportIssue": {
        "message": "मामले की रिपोर्ट करें",
        "description": "Link to open the issue tracker"
    },
    "gotIt": {
        "message": "समझ गया!",
        "description": "Label for a button that dismisses a dialog. The user clicks it to confirm that they understand the message in the dialog."
    },
    "submit": {
        "message": "जमा करें",
        "description": ""
    },
    "acceptNewKey": {
        "message": "स्वीकार करें",
        "description": "Label for a button to accept a new safety number"
    },
    "verify": {
        "message": "साटिपिट होने का मुहर लगा दे",
        "description": ""
    },
    "unverify": {
        "message": "सत्यापित नहीं के रूप में चिह्नित करें",
        "description": ""
    },
    "isVerified": {
        "message": "आपने अपनी सुरक्षा संख्या को इसके साथ सत्यापित किया $name$",
        "description": "Summary state shown at top of the safety number screen if user has verified contact.",
        "placeholders": {
            "name": {
                "content": "$1",
                "example": "Bob"
            }
        }
    },
    "isNotVerified": {
        "message": "आपने अपनी सुरक्षा संख्या को इसके साथ सत्यापित नहीं किया $name$है",
        "description": "Summary state shown at top of the safety number screen if user has not verified contact.",
        "placeholders": {
            "name": {
                "content": "$1",
                "example": "Bob"
            }
        }
    },
    "verified": {
        "message": "सत्यापित",
        "description": ""
    },
    "newIdentity": {
        "message": "नया सुरक्षा नंबर",
        "description": "Header for a key change dialog"
    },
    "identityChanged": {
        "message": "इस संपर्क के साथ आपकी सुरक्षा संख्या बदल गई है इसका मतलब यह हो सकता है कि कोई आपके संचार को अवरुद्ध करने का प्रयास कर रहा है, या इस संपर्क को केवल सिग्नल को पुनः स्थापित किया गया है आप नीचे नई सुरक्षा संख्या को सत्यापित करना चाह सकते हैं।",
        "description": ""
    },
    "incomingError": {
        "message": "Error handling incoming message",
        "description": ""
    },
    "media": {
        "message": "Media",
        "description": "Header of the default pane in the media gallery, showing images and videos"
    },
    "mediaEmptyState": {
        "message": "You don’t have any media in this conversation",
        "description": "Message shown to user in the media gallery when there are no messages with media attachments (images or video)"
    },
    "documents": {
        "message": "Documents",
        "description": "Header of the secondary pane in the media gallery, showing every non-media attachment"
    },
    "documentsEmptyState": {
        "message": "You don’t have any documents in this conversation",
        "description": "Message shown to user in the media gallery when there are no messages with document attachments (anything other than images or video)"
    },
    "today": {
        "message": "Today",
        "description": "Section header in the media gallery"
    },
    "yesterday": {
        "message": "Yesterday",
        "description": "Section header in the media gallery"
    },
    "thisWeek": {
        "message": "This Week",
        "description": "Section header in the media gallery"
    },
    "thisMonth": {
        "message": "This Month",
        "description": "Section header in the media gallery"
    },
    "unsupportedAttachment": {
        "message": "असमर्थित अनुलग्नक प्रकार सहेजने के लिए क्लिक करें",
        "description": "Displayed for incoming unsupported attachment"
    },
    "clickToSave": {
        "message": "सहेजने के लिए क्लिक करें",
        "description": "Hover text for attachment filenames"
    },
    "unnamedFile": {
        "message": "अनाम फ़ाइल",
        "description": "Hover text for attachment filenames"
    },
    "voiceMessage": {
        "message": "ध्वनि संदेश",
        "description": "Name for a voice message attachment"
    },
    "unsupportedFileType": {
        "message": "असमर्थित फ़ाइल प्रकार",
        "description": "Displayed for outgoing unsupported attachment"
    },
    "fileSizeWarning": {
        "message": "क्षमा करें, चयनित दस्तावेज का आकार संदेश आकार प्रतिबंध से अधिक है।",
        "description": ""
    },
    "disconnected": {
        "message": "वियोजित",
        "description": "Displayed when the desktop client cannot connect to the server."
    },
    "connecting": {
        "message": "जोड़ने",
        "description": "Displayed when the desktop client is currently connecting to the server."
    },
    "offline": {
        "message": "ऑफ़लाइन",
        "description": "Displayed when the desktop client has no network connection."
    },
    "checkNetworkConnection": {
        "message": "अपने नेटवर्क कनेक्शन की जांच करें।",
        "description": "Obvious instructions for when a user's computer loses its network connection"
    },
    "attemptingReconnection": {
        "message": "फिर से कनेक्ट करने का प्रयास करना$reconnect_duration_in_seconds$सेकंड",
        "description": "",
        "placeholders": {
            "reconnect_duration_in_seconds": {
                "content": "$1",
                "example": "10"
            }
        }
    },
    "submitDebugLog": {
        "message": "Debug log",
        "description": "Menu item and header text for debug log modal (sentence case)"
    },
    "debugLog": {
        "message": "लॉग को डीबग करें",
        "description": "View menu item to open the debug log (title case)"
    },
    "goToReleaseNotes": {
        "message": "Go to Release Notes",
        "description": ""
    },
    "goToForums": {
        "message": "Go to Forums",
        "description": "Item under the Help menu, takes you to the forums"
    },
    "goToSupportPage": {
        "message": "Go to Support Page",
        "description": "Item under the Help menu, takes you to the support page"
    },
    "menuReportIssue": {
        "message": "Report an Issue",
        "description": "Item under the Help menu, takes you to GitHub new issue form (title case)"
    },
    "signalDesktopPreferences": {
        "message": "Signal Desktop Preferences",
        "description": "Title of the window that pops up with Signal Desktop preferences in it"
    },
    "aboutSignalDesktop": {
        "message": "सिग्नल डेस्कटॉप के बारे में",
        "description": "Item under the Help menu, which opens a small about window"
    },
    "speech": {
        "message": "भाषण",
        "description": "Item under the Edit menu, with 'start/stop speaking' items below it"
    },
    "show": {
        "message": "दिखाना",
        "description": "Command under Window menu, to show the window"
    },
    "hide": {
        "message": "Hide",
        "description": "Command in the tray icon menu, to hide the window"
    },
    "quit": {
        "message": "Quit",
        "description": "Command in the tray icon menu, to quit the application"
    },
    "trayTooltip": {
        "message": "Signal Desktop",
        "description": "Tooltip for the tray icon"
    },
    "searchForPeopleOrGroups": {
        "message": "Enter name or number",
        "description": "Placeholder text in the search input"
    },
    "welcomeToSignal": {
        "message": "सिग्‍नल में आपका स्वागत है ",
        "description": ""
    },
    "selectAContact": {
        "message": "लिखचित की शुरुवाद करने के लिए कॉंटॅक्ट या ग्रूप चुने ",
        "description": ""
    },
    "contactAvatarAlt": {
        "message": "Avatar for contact $name$",
        "description": "Used in the alt tag for the image avatar of a contact",
        "placeholders": {
            "name": {
                "content": "$1",
                "example": "John"
            }
        }
    },
    "sendMessageToContact": {
        "message": "Send Message",
        "description": "Shown when you are sent a contact and that contact has a signal account"
    },
    "home": {
        "message": "home",
        "description": "Shown on contact detail screen as a label for an address/phone/email"
    },
    "work": {
        "message": "work",
        "description": "Shown on contact detail screen as a label for an address/phone/email"
    },
    "mobile": {
        "message": "mobile",
        "description": "Shown on contact detail screen as a label for aa phone or email"
    },
    "email": {
        "message": "email",
        "description": "Generic label shown if contact email has custom type but no label"
    },
    "phone": {
        "message": "phone",
        "description": "Generic label shown if contact phone has custom type but no label"
    },
    "address": {
        "message": "address",
        "description": "Generic label shown if contact address has custom type but no label"
    },
    "poBox": {
        "message": "PO Box",
        "description": "When rendering an address, used to provide context to a post office box"
    },
    "downloadAttachment": {
        "message": "Download Attachment",
        "description": "Shown in a message's triple-dot menu if there isn't room for a dedicated download button"
    },
    "replyToMessage": {
        "message": "Reply to Message",
        "description": "Shown in triple-dot menu next to message to allow user to start crafting a message with a quotation"
    },
    "originalMessageNotFound": {
        "message": "Original message not found",
        "description": "Shown in quote if reference message was not found as message was initially downloaded and processed"
    },
    "originalMessageNotAvailable": {
        "message": "Original message no longer available",
        "description": "Shown in toast if user clicks on quote that references message no longer in database"
    },
    "messageFoundButNotLoaded": {
        "message": "Original message found, but not loaded. Scroll up to load it.",
        "description": "Shown in toast if user clicks on quote references messages not loaded in view, but in database"
    },
    "you": {
        "message": "You",
        "description": "In Android theme, shown in quote if you or someone else replies to you"
    },
    "replyingTo": {
        "message": "Replying to $name$",
        "description": "Shown in iOS theme when you or someone quotes to a message which is not from you",
        "placeholders": {
            "name": {
                "content": "$1",
                "example": "John"
            }
        }
    },
    "audioPermissionNeeded": {
        "message": "To send audio messages, allow Signal Desktop to access your microphone.",
        "description": "Shown if the user attempts to send an audio message without audio permssions turned on"
    },
    "allowAccess": {
        "message": "Allow Access",
        "description": "Button shown in popup asking to enable microphon/video permissions to send audio messages"
    },
    "showSettings": {
        "message": "Show Settings",
        "description": "A button shown in dialog requesting the user to turn on audio permissions"
    },
    "audio": {
        "message": "Audio",
        "description": "Shown in a quotation of a message containing an audio attachment if no text was originally provided with that attachment"
    },
    "video": {
        "message": "Video",
        "description": "Shown in a quotation of a message containing a video if no text was originally provided with that video"
    },
    "photo": {
        "message": "Photo",
        "description": "Shown in a quotation of a message containing a photo if no text was originally provided with that image"
    },
    "ok": {
        "message": "ठीक",
        "description": ""
    },
    "cancel": {
        "message": "रद्द करें",
        "description": ""
    },
    "failedToSend": {
        "message": "कुछ प्रप्टकर्ताओ को भेजना संभव नई हो पाया. कृपया अपने इंटरनेट कनेक्षन की जाँच कीजिए ",
        "description": ""
    },
    "error": {
        "message": " गलती",
        "description": ""
    },
    "messageDetail": {
        "message": "सन्देश विवरण",
        "description": ""
    },
    "delete": {
        "message": "हटाना",
        "description": ""
    },
    "deleteWarning": {
        "message": "Are you sure? Clicking 'delete' will permanently remove this message from this device only.",
        "description": ""
    },
    "deleteThisMessage": {
        "message": "यह संदेश हटाएं",
        "description": ""
    },
    "from": {
        "message": "किस से",
        "description": "Label for the sender of a message"
    },
    "to": {
        "message": "किस को",
        "description": "Label for the receiver of a message"
    },
    "sent": {
        "message": "भेज दिया",
        "description": "Label for the time a message was sent"
    },
    "received": {
        "message": "प्राप्त किया",
        "description": "Label for the time a message was received"
    },
    "sendMessage": {
        "message": "एक संदेश भेजें",
        "description": "Placeholder text in the message entry field"
    },
    "groupMembers": {
        "message": "समूह के सदस्य",
        "description": ""
    },
    "showMembers": {
        "message": "सदस्यों को दिखाएं",
        "description": ""
    },
    "resetSession": {
        "message": "सत्र दोबारा शुरू करे ",
        "description": "This is a menu item for resetting the session, using the imperative case, as in a command."
    },
    "showSafetyNumber": {
        "message": "View safety number",
        "description": ""
    },
    "viewAllMedia": {
        "message": "View all media",
        "description": "This is a menu item for viewing all media (images + video) in a conversation, using the imperative case, as in a command."
    },
    "verifyHelp": {
        "message": "यदि आप अपने एंड-टू-एंड एन्क्रिप्शन की सुरक्षा की पुष्टि करना चाहते हैं तो$name$ऊपर दिए गए नंबरों की संख्या उनके डिवाइस पर तुलना करें।",
        "description": "",
        "placeholders": {
            "name": {
                "content": "$1",
                "example": "John"
            }
        }
    },
    "theirIdentityUnknown": {
        "message": "आपने अभी तक इस संपर्क के साथ किसी भी संदेश का आदान-प्रदान नहीं किया है। उनके साथ आपका सुरक्षा नंबर पहले संदेश के बाद उपलब्ध होगा।",
        "description": ""
    },
    "moreInfo": {
        "message": "More Info...",
        "description": "Shown on the drop-down menu for an individual message, takes you to message detail screen"
    },
    "retrySend": {
        "message": "Retry Send",
        "description": "Shown on the drop-down menu for an indinvidaul message, but only if it is an outgoing message that failed to send"
    },
    "deleteMessage": {
        "message": "Delete Message",
        "description": "Shown on the drop-down menu for an individual message, deletes single message"
    },
    "deleteMessages": {
        "message": "संदेश हटाएँ",
        "description": "Menu item for deleting messages, title case."
    },
    "deleteConversationConfirmation": {
        "message": "इस वार्तालाप को स्थायी रूप से हटाएं?",
        "description": "Confirmation dialog text that asks the user if they really wish to delete the conversation. Answer buttons use the strings 'ok' and 'cancel'. The deletion is permanent, i.e. it cannot be undone."
    },
    "sessionEnded": {
        "message": "सुरक्षित सत्र पुनः स्थापित करे ",
        "description": "This is a past tense, informational message. In other words, your secure session has been reset."
    },
    "quoteThumbnailAlt": {
        "message": "Thumbnail of image from quoted message",
        "description": "Used in alt tag of thumbnail images inside of an embedded message quote"
    },
    "imageFailedToLoad": {
        "message": "Image failed to load",
        "description": "When an image attachment is missing, this message is shown"
    },
    "videoScreenshotFailedToLoad": {
        "message": "Video screenshot failed to load",
        "description": "When a attachment video screenshot is missing, this message is shown"
    },
    "imageAttachmentAlt": {
        "message": "Image attached to message",
        "description": "Used in alt tag of image attachment"
    },
    "videoAttachmentAlt": {
        "message": "Screenshot of video attached to message",
        "description": "Used in alt tag of video attachment preview"
    },
    "lightboxImageAlt": {
        "message": "Image sent in conversation",
        "description": "Used in the alt tag for the image shown in a full-screen lightbox view"
    },
    "fileIconAlt": {
        "message": "File icon",
        "description": "Used in the media gallery documents tab to visually represent a file"
    },
    "emojiAlt": {
        "message": "Emoji image of '$title$'",
        "description": "Used in the alt tag of all emoji images",
        "placeholders": {
            "title": {
                "content": "$1",
                "example": "grinning"
            }
        }
    },
    "installWelcome": {
        "message": "सिग्नल डेस्कटॉप में आपका स्वागत है",
        "description": "Welcome title on the install page"
    },
    "installTagline": {
        "message": "गोपनीयता संभव है. सिग्नल उसे आसान बनता है",
        "description": "Tagline displayed under 'installWelcome' string on the install page"
    },
    "linkYourPhone": {
        "message": "Link your phone to Signal Desktop",
        "description": "Shown on the front page when the application first starst, above the QR code"
    },
    "signalSettings": {
        "message": "Signal Settings",
        "description": "Used in the guidance to help people find the 'link new device' area of their Signal mobile app"
    },
    "linkedDevices": {
        "message": "Linked Devices",
        "description": "Used in the guidance to help people find the 'link new device' area of their Signal mobile app"
    },
    "plusButton": {
        "message": "'+' Button",
        "description": "The button used in Signal Android to add a new linked device"
    },
    "linkNewDevice": {
        "message": "Link New Device",
        "description": "The menu option shown in Signal iOS to add a new linked device"
    },
    "deviceName": {
        "message": "Device name",
        "description": "The label in settings panel shown for the user-provided name for this desktop instance"
    },
    "chooseDeviceName": {
        "message": "Choose this device's name",
        "description": "The header shown on the 'choose device name' screen in the device linking process"
    },
    "finishLinkingPhone": {
        "message": "Finish linking phone",
        "description": "The text on the button to finish the linking process, after choosing the device name"
    },
    "initialSync": {
        "message": "Syncing contacts and groups",
        "description": "Shown during initial link while contacts and groups are being pulled from mobile device"
    },
    "installConnectionFailed": {
        "message": "सर्वर से कनेक्ट करने में विफल",
        "description": "Displayed when we can't connect to the server."
    },
    "installTooManyDevices": {
        "message": "क्षमा करें, आपके पास बहुत से डिवाइस पहले ही लिंक किए गए हैं कुछ को निकालने का प्रयास करें",
        "description": ""
    },
    "settings": {
        "message": "सेटिंग्स",
        "description": "Menu item and header for global settings"
    },
    "theme": {
        "message": "विषय",
        "description": "Header for theme settings"
    },
    "permissions": {
        "message": "Permissions",
        "description": "Header for permissions section of settings"
    },
    "mediaPermissionsDescription": {
        "message": "Allow access to camera and microphone",
        "description": "Description of the media permission description"
    },
    "spellCheck": {
        "message": "Spell Check",
        "description": "Description of the media permission description"
    },
    "spellCheckDescription": {
        "message": "Enable spell check of text entered in message composition box",
        "description": "Description of the media permission description"
    },
    "clearDataHeader": {
        "message": "Clear Data",
        "description": "Header in the settings dialog for the section dealing with data deletion"
    },
    "clearDataExplanation": {
        "message": "This will clear all data in the application, removing all messages and saved account information.",
        "description": "Text describing what the clear data button will do."
    },
    "clearDataButton": {
        "message": "Clear data",
        "description": "Button in the settings dialog starting process to delete all data"
    },
    "deleteAllDataHeader": {
        "message": "Delete all data?",
        "description": "Header of the full-screen delete data confirmation screen"
    },
    "deleteAllDataBody": {
        "message": "You are about to delete all of this application's saved account information, including all contacts and all messages. You can always link with your mobile device again, but that will not restore deleted messages.",
        "description": "Text describing what exactly will happen if the user clicks the button to delete all data"
    },
    "deleteAllDataButton": {
        "message": "Delete all data",
        "description": "Text of the button that deletes all data"
    },
    "deleteAllDataProgress": {
        "message": "Disconnecting and deleting all data",
        "description": "Message shown to user when app is disconnected and data deleted"
    },
    "notifications": {
        "message": "सूचनाएं",
        "description": "Header for notification settings"
    },
    "notificationSettingsDialog": {
        "message": "जब संदेश आए, सूचना दिखाए जिस्से पता चले:",
        "description": "Explain the purpose of the notification settings"
    },
    "disableNotifications": {
        "message": "सूचनाए बंद करे ",
        "description": "Label for disabling notifications"
    },
    "nameAndMessage": {
        "message": "प्रेषक का नाम और संदेश दोनों",
        "description": "Label for setting notifications to display name and message text"
    },
    "noNameOrMessage": {
        "message": "न तो नाम और न ही संदेश",
        "description": "Label for setting notifications to display no name and no message text"
    },
    "nameOnly": {
        "message": "केवल प्रेषक का नाम",
        "description": "Label for setting notifications to display sender name only"
    },
    "newMessage": {
        "message": "नया संदेश",
        "description": "Displayed in notifications for only 1 message"
    },
    "newMessages": {
        "message": "नए संदेश",
        "description": "Displayed in notifications for multiple messages"
    },
    "notificationMostRecentFrom": {
        "message": "Most recent from:",
        "description": "Displayed in notifications when setting is 'name only' and more than one message is waiting"
    },
    "notificationFrom": {
        "message": "From:",
        "description": "Displayed in notifications when setting is 'name only' and one message is waiting"
    },
    "notificationMostRecent": {
        "message": "Most recent:",
        "description": "Displayed in notifications when setting is 'name and message' and more than one message is waiting"
    },
    "sendFailed": {
        "message": "Send failed",
        "description": "Shown on outgoing message if it fails to send"
    },
    "showMore": {
        "message": "विवरण",
        "description": "Displays the details of a key change"
    },
    "showLess": {
        "message": "विवरण छुपाए",
        "description": "Hides the details of a key change"
    },
    "learnMore": {
        "message": "सेफ्टी नंबर की सत्यता के बारे मई अधिक जानकारी प्राप्त करे ",
        "description": "Text that links to a support article on verifying safety numbers"
    },
    "expiredWarning": {
        "message": "सिग्नल डेस्कटॉप का यह संस्करण समाप्त हो गया है। संदेश जारी रखने के लिए कृपया नवीनतम संस्करण में नवीनीकृत करें।",
        "description": "Warning notification that this version of the app has expired"
    },
    "androidMessageLengthWarning": {
        "message": "एंड्रॉयड क्लाइंट केवल इस संदेश के पहले 2000 वर्ण प्राप्त करेंगे",
        "description": "Warning that long messages could not get received completely by Android clients."
    },
    "upgrade": {
        "message": "अपग्रेड",
        "description": "Label text for button to upgrade the app to the latest version"
    },
    "mediaMessage": {
        "message": "मीडिया संदेश",
        "description": "Description of a message that has an attachment and no text, displayed in the conversation list as a preview."
    },
    "unregisteredUser": {
        "message": "संख्या पंजीकृत नहीं है",
        "description": "Error message displayed when sending to an unregistered user."
    },
    "sync": {
        "message": "संपर्क",
        "description": "Label for contact and group sync settings"
    },
    "syncExplanation": {
        "message": "अपने मोबाइल डिवाइस से सभी सिग्नल समूहों और संपर्कों को आयात करें",
        "description": "Explanatory text for sync settings"
    },
    "lastSynced": {
        "message": "पिछले आयात पर",
        "description": "Label for date and time of last sync operation"
    },
    "syncNow": {
        "message": "अब आयात करें",
        "description": "Label for a button that syncs contacts and groups from your phone"
    },
    "syncing": {
        "message": "आयात करने",
        "description": "Label for a disabled sync button while sync is in progress."
    },
    "syncFailed": {
        "message": "आयात असफल रहा। सुनिश्चित करें कि आपका कंप्यूटर और आपका फ़ोन इंटरनेट से कनेक्ट है",
        "description": "Informational text displayed if a sync operation times out."
    },
    "timestamp_s": {
        "message": "अभी व",
        "description": "Brief timestamp for messages sent less than a minute ago. Displayed in the conversation list and message bubble."
    },
    "timestamp_m": {
        "message": "1 मिनट",
        "description": "Brief timestamp for messages sent about one minute ago. Displayed in the conversation list and message bubble."
    },
    "timestamp_h": {
        "message": "1 घंटा",
        "description": "Brief timestamp for messages sent about one hour ago. Displayed in the conversation list and message bubble."
    },
    "hoursAgoShort": {
        "message": "$hours$ hr",
        "description": "Even further contracted form of 'X hours ago' which works both for singular and plural, used in the left pane",
        "placeholders": {
            "hours": {
                "content": "$1",
                "example": "2"
            }
        }
    },
    "hoursAgo": {
        "message": "$hours$ hr ago",
        "description": "Contracted form of 'X hours ago' which works both for singular and plural",
        "placeholders": {
            "hours": {
                "content": "$1",
                "example": "2"
            }
        }
    },
    "minutesAgoShort": {
        "message": "$minutes$ min",
        "description": "Even further contracted form of 'X minutes ago' which works both for singular and plural, used in the left pane",
        "placeholders": {
            "minutes": {
                "content": "$1",
                "example": "10"
            }
        }
    },
    "minutesAgo": {
        "message": "$minutes$ min ago",
        "description": "Contracted form of 'X minutes ago' which works both for singular and plural",
        "placeholders": {
            "minutes": {
                "content": "$1",
                "example": "10"
            }
        }
    },
    "justNow": {
        "message": "अभी व",
        "description": "Shown if a message is very recent, less than 60 seconds old"
    },
    "timestampFormat_M": {
        "message": "एमएमएम  डीडी ",
        "description": "Timestamp format string for displaying month and day (but not the year) of a date within the current year, ex: use 'MMM D' for 'Aug 8', or 'D MMM' for '8 Aug'."
    },
    "unblockToSend": {
        "message": "कोई संदेश भेजने के लिए इस संपर्क को अनवरोधित करें",
        "description": "Brief message shown when trying to message a blocked number"
    },
    "youChangedTheTimer": {
        "message": "You set the disappearing message timer to $time$",
        "description": "Message displayed when you change the message expiration timer in a conversation.",
        "placeholders": {
            "time": {
                "content": "$1",
                "example": "10m"
            }
        }
    },
    "timerSetOnSync": {
        "message": "Updated disappearing message timer to $time$",
        "description": "Message displayed when timer is set on initial link of desktop device.",
        "placeholders": {
            "time": {
                "content": "$1",
                "example": "10m"
            }
        }
    },
    "theyChangedTheTimer": {
        "message": "$name$ set the disappearing message timer to $time$",
        "description": "Message displayed when someone else changes the message expiration timer in a conversation.",
        "placeholders": {
            "name": {
                "content": "$1",
                "example": "Bob"
            },
            "time": {
                "content": "$2",
                "example": "10m"
            }
        }
    },
    "timerOption_0_seconds": {
        "message": "बंद",
        "description": "Label for option to turn off message expiration in the timer menu"
    },
    "timerOption_5_seconds": {
        "message": "5 सेकंड",
        "description": "Label for a selectable option in the message expiration timer menu"
    },
    "timerOption_10_seconds": {
        "message": "10 सेकंड",
        "description": "Label for a selectable option in the message expiration timer menu"
    },
    "timerOption_30_seconds": {
        "message": "30 सेकंड",
        "description": "Label for a selectable option in the message expiration timer menu"
    },
    "timerOption_1_minute": {
        "message": "1 मिनट",
        "description": "Label for a selectable option in the message expiration timer menu"
    },
    "timerOption_5_minutes": {
        "message": "5 minutes",
        "description": "Label for a selectable option in the message expiration timer menu"
    },
    "timerOption_30_minutes": {
        "message": "30 minutes",
        "description": "Label for a selectable option in the message expiration timer menu"
    },
    "timerOption_1_hour": {
        "message": "1 घंटा",
        "description": "Label for a selectable option in the message expiration timer menu"
    },
    "timerOption_6_hours": {
        "message": "6 hours",
        "description": "Label for a selectable option in the message expiration timer menu"
    },
    "timerOption_12_hours": {
        "message": "12 hours",
        "description": "Label for a selectable option in the message expiration timer menu"
    },
    "timerOption_1_day": {
        "message": "1 दिन",
        "description": "Label for a selectable option in the message expiration timer menu"
    },
    "timerOption_1_week": {
        "message": "1 सप्ताह",
        "description": "Label for a selectable option in the message expiration timer menu"
    },
    "disappearingMessages": {
        "message": "गायब होने वाले संदेश",
        "description": "Conversation menu option to enable disappearing messages"
    },
    "timerOption_0_seconds_abbreviated": {
        "message": "बंद",
        "description": "Short format indicating current timer setting in the conversation list snippet"
    },
    "timerOption_5_seconds_abbreviated": {
        "message": "5 एस",
        "description": "Very short format indicating current timer setting in the conversation header"
    },
    "timerOption_10_seconds_abbreviated": {
        "message": "10 एस",
        "description": "Very short format indicating current timer setting in the conversation header"
    },
    "timerOption_30_seconds_abbreviated": {
        "message": "30 एस",
        "description": "Very short format indicating current timer setting in the conversation header"
    },
    "timerOption_1_minute_abbreviated": {
        "message": "1 मी",
        "description": "Very short format indicating current timer setting in the conversation header"
    },
    "timerOption_5_minutes_abbreviated": {
        "message": "5 मी",
        "description": "Very short format indicating current timer setting in the conversation header"
    },
    "timerOption_30_minutes_abbreviated": {
        "message": "30 मी",
        "description": "Very short format indicating current timer setting in the conversation header"
    },
    "timerOption_1_hour_abbreviated": {
        "message": "1 घंटे",
        "description": "Very short format indicating current timer setting in the conversation header"
    },
    "timerOption_6_hours_abbreviated": {
        "message": "6 घंटे",
        "description": "Very short format indicating current timer setting in the conversation header"
    },
    "timerOption_12_hours_abbreviated": {
        "message": "12 घंटे",
        "description": "Very short format indicating current timer setting in the conversation header"
    },
    "timerOption_1_day_abbreviated": {
        "message": "1 डी",
        "description": "Very short format indicating current timer setting in the conversation header"
    },
    "timerOption_1_week_abbreviated": {
        "message": "1 सप्ताह",
        "description": "Very short format indicating current timer setting in the conversation header"
    },
    "disappearingMessagesDisabled": {
        "message": "Disappearing messages disabled",
        "description": "Displayed in the left pane when the timer is turned off"
    },
    "disabledDisappearingMessages": {
        "message": "$name$ disabled disappearing messages",
        "description": "Displayed in the conversation list when the timer is turned off",
        "placeholders": {
            "name": {
                "content": "$1",
                "example": "John"
            }
        }
    },
    "youDisabledDisappearingMessages": {
        "message": "You disabled disappearing messages",
        "description": "Displayed in the conversation list when the timer is turned off"
    },
    "timerSetTo": {
        "message": "टाइमर पर सेट $time$",
        "description": "Displayed in the conversation list when the timer is updated by some automatic action, or in the left pane",
        "placeholders": {
            "time": {
                "content": "$1",
                "example": "1w"
            }
        }
    },
    "audioNotificationDescription": {
        "message": "ऑडियो सूचना चलाएं",
        "description": "Description for audio notification setting"
    },
    "safetyNumberChanged": {
        "message": "Safety Number has changed",
        "description": "A notification shown in the conversation when a contact reinstalls"
    },
    "safetyNumberChangedGroup": {
        "message": "Safety Number with $name$ has changed",
        "description": "A notification shown in a group conversation when a contact reinstalls, showing the contact name",
        "placeholders": {
            "name": {
                "content": "$1",
                "example": "John"
            }
        }
    },
    "verifyNewNumber": {
        "message": "Verify Safety Number",
        "description": "Label on button included with safety number change notification in the conversation"
    },
    "yourSafetyNumberWith": {
        "message": "आपकी सुरक्षा संख्या के साथ $name$",
        "description": "Heading for safety number view",
        "placeholders": {
            "name": {
                "content": "$1",
                "example": "John"
            }
        }
    },
    "themeLight": {
        "message": "Light",
        "description": "Label text for light theme (normal)"
    },
    "themeDark": {
        "message": "Dark",
        "description": "Label text for dark theme"
    },
    "hideMenuBar": {
        "message": "मेनू बार छुपाएं",
        "description": "Label text for menu bar visibility setting"
    },
    "startConversation": {
        "message": "Start conversation…",
        "description": "Label underneath number a user enters that is not an existing contact"
    },
    "newPhoneNumber": {
        "message": "कोई संपर्क जोड़ने के लिए एक फ़ोन नंबर दर्ज करें",
        "description": "Placeholder for adding a new number to a contact"
    },
    "invalidNumberError": {
        "message": "अमान्य संख्या",
        "description": "When a person inputs a number that is invalid"
    },
    "unlinkedWarning": {
        "message": "संदेश जारी रखने के लिए सिग्नल डेस्कटॉप को अपने मोबाइल डिवाइस पर लिंक करें।",
        "description": ""
    },
    "unlinked": {
        "message": "लिंक रद्द",
        "description": ""
    },
    "relink": {
        "message": "फिर से लिंक",
        "description": ""
    },
    "autoUpdateNewVersionTitle": {
        "message": "Signal update available",
        "description": ""
    },
    "autoUpdateNewVersionMessage": {
        "message": "There is a new version of Signal available.",
        "description": ""
    },
    "autoUpdateNewVersionInstructions": {
        "message": "Press Restart Signal to apply the updates.",
        "description": ""
    },
    "autoUpdateRestartButtonLabel": {
        "message": "Restart Signal",
        "description": ""
    },
    "autoUpdateLaterButtonLabel": {
        "message": "Later",
        "description": ""
    },
    "leftTheGroup": {
        "message": "$name$ left the group",
        "description": "Shown in the conversation history when a single person leaves the group",
        "placeholders": {
            "name": {
                "content": "$1",
                "example": "Bob"
            }
        }
    },
    "multipleLeftTheGroup": {
        "message": "$name$ left the group",
        "description": "Shown in the conversation history when multiple people leave the group",
        "placeholders": {
            "name": {
                "content": "$1",
                "example": "Alice, Bob"
            }
        }
    },
    "updatedTheGroup": {
        "message": "Group updated",
        "description": "Shown in the conversation history when someone updates the group"
    },
    "titleIsNow": {
        "message": "Title is now '$name$'",
        "description": "Shown in the conversation history when someone changes the title of the group",
        "placeholders": {
            "name": {
                "content": "$1",
                "example": "Book Club"
            }
        }
    },
    "joinedTheGroup": {
        "message": "$name$ joined the group",
        "description": "Shown in the conversation history when a single person joins the group",
        "placeholders": {
            "name": {
                "content": "$1",
                "example": "Alice"
            }
        }
    },
    "multipleJoinedTheGroup": {
        "message": "$names$ joined the group",
        "description": "Shown in the conversation history when more than one person joins the group",
        "placeholders": {
            "names": {
                "content": "$1",
                "example": "Alice, Bob"
            }
        }
    },
    "privacyPolicy": {
        "message": "Terms & Privacy Policy",
        "description": "Shown in the about box for the link to https://signal.org/legal"
    }
}<|MERGE_RESOLUTION|>--- conflicted
+++ resolved
@@ -359,15 +359,9 @@
         "message": "इस समूह के कई सदस्यों के साथ आपकी सुरक्षा संख्या बदल गई हैं और अब सत्यापित नहीं हैं। दिखने के लिए क्लिक करें।",
         "description": "Shown in conversation banner when more than one group member's safety number has changed, but they were previously verified."
     },
-<<<<<<< HEAD
-    "searchForPeopleOrGroups": {
-        "message": "Enter name or public key",
-        "description": "Placeholder text in the search input"
-=======
     "debugLogExplanation": {
         "message": "यह अभिलेख ऑनलाइन भेजा जाएगा अन्या सहयोगियो के जाँच पड़ताल के लिए. भेजने से पहेले ठीक से सनपदान कर ले",
         "description": ""
->>>>>>> e8983ea4
     },
     "debugLogError": {
         "message": "Something went wrong with the upload! Please consider manually adding your log to the bug you file.",
