{
    "mainMenuFile": {
        "message": "&קובץ",
        "description": "The label that is used for the File menu in the program main menu. The '&' indicates that the following letter will be used as the keyboard 'shortcut letter' for accessing the menu with the Alt-<letter> combination."
    },
    "mainMenuEdit": {
        "message": "&עריכה",
        "description": "The label that is used for the Edit menu in the program main menu. The '&' indicates that the following letter will be used as the keyboard 'shortcut letter' for accessing the menu with the Alt-<letter> combination."
    },
    "mainMenuView": {
        "message": "&תצוגה",
        "description": "The label that is used for the View menu in the program main menu. The '&' indicates that the following letter will be used as the keyboard 'shortcut letter' for accessing the menu with the Alt-<letter> combination."
    },
    "mainMenuWindow": {
        "message": "&חלון",
        "description": "The label that is used for the Window menu in the program main menu. The '&' indicates that the following letter will be used as the keyboard 'shortcut letter' for accessing the menu with the Alt-<letter> combination."
    },
    "mainMenuHelp": {
        "message": "&עזרה",
        "description": "The label that is used for the Help menu in the program main menu. The '&' indicates that the following letter will be used as the keyboard 'shortcut letter' for accessing the menu with the Alt-<letter> combination."
    },
    "mainMenuSettings": {
        "message": "העדפות...",
        "description": "The label that is used for the Preferences menu in the program main menu. This should be consistent with the standard naming for ‘Preferences’ on the operating system."
    },
    "appMenuHide": {
        "message": "הסתר",
        "description": "Application menu command to hide the window"
    },
    "appMenuHideOthers": {
        "message": "הסתר אחרים",
        "description": "Application menu command to hide all other windows"
    },
    "appMenuUnhide": {
        "message": "הראה הכל",
        "description": "Application menu command to show all application windows"
    },
    "appMenuQuit": {
        "message": "צא מ־Signal",
        "description": "Application menu command to close the application"
    },
    "editMenuUndo": {
        "message": "בטל עשייה",
        "description": "Edit menu command to remove recently-typed text"
    },
    "editMenuRedo": {
        "message": "עשה מחדש",
        "description": "Edit menu command to restore previously undone typed text"
    },
    "editMenuCut": {
        "message": "גזור",
        "description": "Edit menu command to remove selected text and add it to clipboard"
    },
    "editMenuCopy": {
        "message": "העתק",
        "description": "Edit menu command to add selected text to clipboard"
    },
    "editMenuPaste": {
        "message": "הדבק",
        "description": "Edit menu command to insert text from clipboard at cursor location"
    },
    "editMenuPasteAndMatchStyle": {
        "message": "הדבק והתאם סגנון",
        "description": "Edit menu command to insert text from clipboard at cursor location, taking only text and not style information"
    },
    "editMenuDelete": {
        "message": "מחק",
        "description": "Edit menu command to remove the selected text"
    },
    "editMenuSelectAll": {
        "message": "בחר הכל",
        "description": "Edit menu comand to select all of the text in selected text box"
    },
    "editMenuStartSpeaking": {
        "message": "התחלת דיבור",
        "description": "Edit menu item under 'speech' to start dictation"
    },
    "editMenuStopSpeaking": {
        "message": "הפסקת דיבור",
        "description": "Edit menu item under 'speech' to stop dictation"
    },
    "windowMenuClose": {
        "message": "סגור חלון",
        "description": "Window menu command to close the current window"
    },
    "windowMenuMinimize": {
        "message": "מזער",
        "description": "Window menu command to minimize the current window"
    },
    "windowMenuZoom": {
        "message": "ריחוק",
        "description": "Window menu command to make the current window the size of the whole screen"
    },
    "windowMenuBringAllToFront": {
        "message": "הבא הכל לקידמה",
        "description": "Window menu command to bring all windows of current applicatinon to front"
    },
    "viewMenuResetZoom": {
        "message": "גודל ממשי",
        "description": "View menu command to go back to the default zoom"
    },
    "viewMenuZoomIn": {
        "message": "התקרב",
        "description": "View menu command to make everything bigger"
    },
    "viewMenuZoomOut": {
        "message": "התרחק",
        "description": "View menu command to make everything smaller"
    },
    "viewMenuToggleFullScreen": {
        "message": "עורר מסך מלא",
        "description": "View menu command to enter or leave Full Screen mode"
    },
    "viewMenuToggleDevTools": {
        "message": "עורר כלי מפתחים",
        "description": "View menu command to show or hide the developer tools"
    },
    "menuSetupWithImport": {
        "message": "הגדר עם יבוא",
        "description": "When the application is not yet set up, menu option to start up the import sequence"
    },
    "menuSetupAsNewDevice": {
        "message": "הגדר מכשיר חדש",
        "description": "When the application is not yet set up, menu option to start up the set up as fresh device"
    },
    "menuSetupAsStandalone": {
        "message": "הגדר בתור מכשיר עצמאי",
        "description": "Only available on development modes, menu option to open up the standalone device setup sequence"
    },
    "loading": {
        "message": "טוען...",
        "description": "Message shown on the loading screen before we've loaded any messages"
    },
    "optimizingApplication": {
        "message": "ממטב יישום...",
        "description": "Message shown on the loading screen while we are doing application optimizations"
    },
    "migratingToSQLCipher": {
        "message": "ממטב הודעות... $status$ הושלמו.",
        "description": "Message shown on the loading screen while we are doing application optimizations",
        "placeholders": {
            "status": {
                "content": "$1",
                "example": "45/200"
            }
        }
    },
    "chooseDirectory": {
        "message": "בחר תיקייה",
        "description": "Button to allow the user to find a folder on disk"
    },
    "loadDataHeader": {
        "message": "טען את הנתונים שלך",
        "description": "Header shown on the first screen in the data import process"
    },
    "loadDataDescription": {
        "message": "הרגע עברת את תהליך היצוא, ואנשי הקשר וההודעות שלך ממתינים בסבלנות על המחשב שלך. בחר את התיקייה המכילה את נתוני Signal השמורים שלך.",
        "description": "Introduction to the process of importing messages and contacts from disk"
    },
    "importChooserTitle": {
        "message": "בחר תיקייה עם נתונים מיוצאים",
        "description": "Title of the popup window used to select data previously exported"
    },
    "importErrorHeader": {
        "message": "משהו השתבש!",
        "description": "Header of the error screen after a failed import"
    },
    "importingHeader": {
        "message": "טוען אנשי קשר והודעות",
        "description": "Header of screen shown as data is import"
    },
    "importErrorFirst": {
        "message": "וודא שבחרת את התיקייה הנכונה המכילה את נתוני Signal השמורים שלך. שמה אמור להתחיל ב'יבוא Signal'. אתה יכול גם לשמור עותק חדש של הנתונים שלך מתוך יישום Chrome.",
        "description": "Message shown if the import went wrong; first paragraph"
    },
    "importErrorSecond": {
        "message": "אם צעדים אלו לא עובדים עבורך, אנא הגש יומן תקלים (תצוגה -> יומן תקלים) כך שנוכל לעזור לך להיות מהוגר!",
        "description": "Message shown if the import went wrong; second paragraph"
    },
    "importAgain": {
        "message": "בחר תיקייה ונסה שוב",
        "description": "Button shown if the user runs into an error during import, allowing them to start over"
    },
    "importCompleteHeader": {
        "message": "הצלחה!",
        "description": "Header shown on the screen at the end of a successful import process"
    },
    "importCompleteStartButton": {
        "message": "התחל להשתמש ב־Signal שולחן עבודה",
        "description": "Button shown at end of successful import process, nothing left but a restart"
    },
    "importCompleteLinkButton": {
        "message": "קשר מכשיר זה לטלפוון שלך",
        "description": "Button shown at end of successful 'light' import process, so the standard linking process still needs to happen"
    },
    "selectedLocation": {
        "message": "המיקום הנבחר שלך",
        "description": "Message shown as the export location if we didn't capture the target directory"
    },
    "upgradingDatabase": {
        "message": "משדרג מסד נתונים. זה עשוי לקחת זמן מה...",
        "description": "Message shown on the loading screen when we're changing database structure on first run of a new version"
    },
    "loadingMessages": {
        "message": "טוען הודעות. $count$ עד כה...",
        "description": "Message shown on the loading screen when we're catching up on the backlog of messages",
        "placeholders": {
            "count": {
                "content": "$1",
                "example": "5"
            }
        }
    },
    "me": {
        "message": "אני",
        "description": "The label for yourself when shown in a group member list"
    },
    "view": {
        "message": "הצג",
        "description": "Used as a label on a button allowing user to see more information"
    },
    "youLeftTheGroup": {
        "message": "עזבת את הקבוצה",
        "description": "Displayed when a user can't send a message because they have left the group"
    },
    "scrollDown": {
        "message": "גלול לתחתית השיחה",
        "description": "Alt text for button to take user down to bottom of conversation, shown when user scrolls up"
    },
    "messageBelow": {
        "message": "הודעה חדשה מתחת",
        "description": "Alt text for button to take user down to bottom of conversation with a new message out of screen"
    },
    "messagesBelow": {
        "message": "הודעות חדשות מתחת",
        "description": "Alt text for button to take user down to bottom of conversation with more than one message out of screen"
    },
    "unreadMessage": {
        "message": "הודעה שלא נקראה 1",
        "description": "Text for unread message separator, just one message"
    },
    "unreadMessages": {
        "message": "$count$ הודעות שלא נקראו",
        "description": "Text for unread message separator, with count",
        "placeholders": {
            "count": {
                "content": "$1",
                "example": "5"
            }
        }
    },
    "youMarkedAsVerified": {
        "message": "סימנת את מספר הבטיחות שלך עם $name$ כמוֻדא",
        "description": "Shown in the conversation history when the user marks a contact as verified.",
        "placeholders": {
            "name": {
                "content": "$1",
                "example": "Bob"
            }
        }
    },
    "youMarkedAsNotVerified": {
        "message": "סימנת את מספר הבטיחות שלך עם $name$כבלתי מוֻדא ",
        "description": "Shown in the conversation history when the user marks a contact as not verified, whether on the Safety Number screen or by dismissing a banner or dialog.",
        "placeholders": {
            "name": {
                "content": "$1",
                "example": "Bob"
            }
        }
    },
    "youMarkedAsVerifiedOtherDevice": {
        "message": "סימנת את מספר הבטיחות שלך עם $name$ כמוֻדא ממכשיר נוסף",
        "description": "Shown in the conversation history when we discover that the user marked a contact as verified on another device.",
        "placeholders": {
            "name": {
                "content": "$1",
                "example": "Bob"
            }
        }
    },
    "youMarkedAsNotVerifiedOtherDevice": {
        "message": "סימנת את מספר הבטיחות שלך עם $name$כבלתי מוֻדא ממכשיר נוסף ",
        "description": "Shown in the conversation history when we discover that the user marked a contact as not verified on another device.",
        "placeholders": {
            "name": {
                "content": "$1",
                "example": "Bob"
            }
        }
    },
    "membersNeedingVerification": {
        "message": "מספרי הבטיחות שלך עם חברי קבוצה אלו השתנו מאז שוידאת בפעם האחרונה. לחץ על חבר קבוצה כדי לראות את מספר הבטיחות החדש שלך איתו.",
        "description": "When there are multiple previously-verified group members with safety number changes, a banner will be shown. The list of contacts with safety number changes is shown, and this text introduces that list."
    },
    "changedSinceVerifiedMultiple": {
        "message": "מספרי הבטיחות שלך עם חברי קבוצה אלו השתנו מאז שוידאת בפעם האחרונה. זה יכול להעיד שמישהו מנסה ליירט את התקשורת שלך או שהוא פשוט התקין מחדש את Signal.",
        "description": "Shown on confirmation dialog when user attempts to send a message"
    },
    "changedSinceVerified": {
        "message": "מספר הבטיחות שלך עם $name$ השתנה מאז הפעם שוידאת בפעם האחרונה. זה יכול להעיד שמישהו מנסה ליירט את התקשורת שלך או $name$ פשוט התקין מחדש את Signal.",
        "description": "Shown on confirmation dialog when user attempts to send a message",
        "placeholders": {
            "name": {
                "content": "$1",
                "example": "Bob"
            }
        }
    },
    "changedRightAfterVerify": {
        "message": "מספר הבטיחות שאתה מנסה לוודא השתנה. אנא סקור את מספר הבטיחות החדש שלך עם $name$. זכור, שינוי זה יכול להעיד שמישהו מנסה ליירט את התקשורת שלך או $name$ פשוט התקין מחדש את Signal.",
        "description": "Shown on the safety number screen when the user has selected to verify/unverify a contact's safety number, and we immediately discover a safety number change",
        "placeholders": {
            "name": {
                "content": "$1",
                "example": "Bob"
            }
        }
    },
    "changedRecentlyMultiple": {
        "message": "מספרי הבטיחות שלך עם חברי קבוצה רבים השתנו לאחרונה. זה יכול להעיד שמישהו מנסה ליירט את התקשורת שלך או שהוא פשוט התקין מחדש את Signal.",
        "description": "Shown on confirmation dialog when user attempts to send a message"
    },
    "changedRecently": {
        "message": "מספר הבטיחות שלך עם $name$ השתנה לאחרונה. זה יכול להעיד שמישהו מנסה ליירט את התקשורת שלך או $name$פשוט התקין מחדש את Signal.",
        "description": "Shown on confirmation dialog when user attempts to send a message",
        "placeholders": {
            "name": {
                "content": "$1",
                "example": "Bob"
            }
        }
    },
    "identityKeyErrorOnSend": {
        "message": "מספר הבטיחות שלך עם $name$ השתנה. זה יכול להעיד שמישהו מנסה ליירט את התקשורת שלך או $name$פשוט התקין מחדש את Signal. ייתכן שתרצה לוודא את מספר הבטיחות שלך עם איש קשה זה.",
        "description": "Shown when user clicks on a failed recipient in the message detail view after an identity key change",
        "placeholders": {
            "name": {
                "content": "$1",
                "example": "Bob"
            }
        }
    },
    "sendAnyway": {
        "message": "שלח בכל זאת",
        "description": "Used on a warning dialog to make it clear that it might be risky to send the message."
    },
    "noLongerVerified": {
        "message": "מספר הבטיחות שלך עם $name$ השתנה ואינו מוֻדא יותר. לחץ כדי לראות.",
        "description": "Shown in converation banner when user's safety number has changed, but they were previously verified.",
        "placeholders": {
            "name": {
                "content": "$1",
                "example": "Bob"
            }
        }
    },
    "multipleNoLongerVerified": {
        "message": "מספרי הבטיחות שלך עם חברי קבוצה רבים של קבוצה זו השתנו ואינם מוֻדאים יותר. לחץ כדי לראות.",
        "description": "Shown in conversation banner when more than one group member's safety number has changed, but they were previously verified."
    },
    "debugLogExplanation": {
        "message": "יומן זה יפורסם באופן ציבורי ומקוון לתורמים עבור צפייה, אתה יכול לבחון ולערוך אותו לפני הגשה.",
        "description": ""
    },
    "debugLogError": {
        "message": "משהו השתבש עם ההעלאה! אנא שקול להוסיף באופן ידני את יומן התקלים שלך לתקל שאתה מגיש.",
        "description": ""
    },
    "reportIssue": {
        "message": "דווח על סוגייה",
        "description": "Link to open the issue tracker"
    },
    "gotIt": {
        "message": "הבנתי!",
        "description": "Label for a button that dismisses a dialog. The user clicks it to confirm that they understand the message in the dialog."
    },
    "submit": {
        "message": "שלח",
        "description": ""
    },
    "acceptNewKey": {
        "message": "קבל",
        "description": "Label for a button to accept a new safety number"
    },
    "verify": {
        "message": "סמן כמודא",
        "description": ""
    },
    "unverify": {
        "message": "סמן כבלתי מודא",
        "description": ""
    },
    "isVerified": {
        "message": "וידאת את מספר הבטיחות שלך עם $name$.",
        "description": "Summary state shown at top of the safety number screen if user has verified contact.",
        "placeholders": {
            "name": {
                "content": "$1",
                "example": "Bob"
            }
        }
    },
    "isNotVerified": {
        "message": "לא וידאת את מספר הבטיחות שלך עם $name$.",
        "description": "Summary state shown at top of the safety number screen if user has not verified contact.",
        "placeholders": {
            "name": {
                "content": "$1",
                "example": "Bob"
            }
        }
    },
    "verified": {
        "message": "מודא",
        "description": ""
    },
    "newIdentity": {
        "message": "מספר בטיחות חדש",
        "description": "Header for a key change dialog"
    },
    "identityChanged": {
        "message": "מספר הבטיחות שלך עם איש קשר זה השתנה. זה יכול לעיד שמישהו מנסה ליירט את התקשורת שלך, או שאיש קשר זה פשוט התקין מחדש את Signal. ייתכן שתרצה לוודא את מספר הבטיחות החדש למטה.",
        "description": ""
    },
<<<<<<< HEAD
    "searchForPeopleOrGroups": {
        "message": "Enter name or public key",
        "description": "Placeholder text in the search input"
=======
    "incomingError": {
        "message": "שגיאה בטיפול בהודעה נכנסת",
        "description": ""
>>>>>>> e8983ea4
    },
    "media": {
        "message": "מדיה",
        "description": "Header of the default pane in the media gallery, showing images and videos"
    },
    "mediaEmptyState": {
        "message": "אין לך מדיה כלשהי בשיחה זו",
        "description": "Message shown to user in the media gallery when there are no messages with media attachments (images or video)"
    },
    "documents": {
        "message": "מסמכים",
        "description": "Header of the secondary pane in the media gallery, showing every non-media attachment"
    },
    "documentsEmptyState": {
        "message": "אין לך מסמכים כלשהם בשיחה זו",
        "description": "Message shown to user in the media gallery when there are no messages with document attachments (anything other than images or video)"
    },
    "today": {
        "message": "היום",
        "description": "Section header in the media gallery"
    },
    "yesterday": {
        "message": "אתמול",
        "description": "Section header in the media gallery"
    },
    "thisWeek": {
        "message": "השבוע",
        "description": "Section header in the media gallery"
    },
    "thisMonth": {
        "message": "החודש",
        "description": "Section header in the media gallery"
    },
    "unsupportedAttachment": {
        "message": "קובץ לא נתמך. לחץ כדי לשמור.",
        "description": "Displayed for incoming unsupported attachment"
    },
    "clickToSave": {
        "message": "לחץ כדי לשמור",
        "description": "Hover text for attachment filenames"
    },
    "unnamedFile": {
        "message": "קובץ ללא שם",
        "description": "Hover text for attachment filenames"
    },
    "voiceMessage": {
        "message": "הודעה קולית",
        "description": "Name for a voice message attachment"
    },
    "unsupportedFileType": {
        "message": "סוג הקובץ אינו נתמך",
        "description": "Displayed for outgoing unsupported attachment"
    },
    "fileSizeWarning": {
        "message": "הקובץ עובר את מגבלת הגודל המקסימלי.",
        "description": ""
    },
    "disconnected": {
        "message": "מנותק",
        "description": "Displayed when the desktop client cannot connect to the server."
    },
    "connecting": {
        "message": "מתחבר",
        "description": "Displayed when the desktop client is currently connecting to the server."
    },
    "offline": {
        "message": "מנותק",
        "description": "Displayed when the desktop client has no network connection."
    },
    "checkNetworkConnection": {
        "message": "בדוק את חיבור הרשת שלך.",
        "description": "Obvious instructions for when a user's computer loses its network connection"
    },
    "attemptingReconnection": {
        "message": "מנסה להתחבר מחדש תוך $reconnect_duration_in_seconds$ שניות",
        "description": "",
        "placeholders": {
            "reconnect_duration_in_seconds": {
                "content": "$1",
                "example": "10"
            }
        }
    },
    "submitDebugLog": {
        "message": "יומן תקלים",
        "description": "Menu item and header text for debug log modal (sentence case)"
    },
    "debugLog": {
        "message": "יומן תקלים",
        "description": "View menu item to open the debug log (title case)"
    },
    "goToReleaseNotes": {
        "message": "לך אל הערות שחרור",
        "description": ""
    },
    "goToForums": {
        "message": "לך אל פורומים",
        "description": "Item under the Help menu, takes you to the forums"
    },
    "goToSupportPage": {
        "message": "לך אל דף התמיכה",
        "description": "Item under the Help menu, takes you to the support page"
    },
    "menuReportIssue": {
        "message": "דווח על סוגייה",
        "description": "Item under the Help menu, takes you to GitHub new issue form (title case)"
    },
    "signalDesktopPreferences": {
        "message": "העדפות Signal שולחן עבודה",
        "description": "Title of the window that pops up with Signal Desktop preferences in it"
    },
    "aboutSignalDesktop": {
        "message": "אודות Signal שולחן עבודה",
        "description": "Item under the Help menu, which opens a small about window"
    },
    "speech": {
        "message": "דיבור",
        "description": "Item under the Edit menu, with 'start/stop speaking' items below it"
    },
    "show": {
        "message": "הראה",
        "description": "Command under Window menu, to show the window"
    },
    "hide": {
        "message": "הסתר",
        "description": "Command in the tray icon menu, to hide the window"
    },
    "quit": {
        "message": "צא",
        "description": "Command in the tray icon menu, to quit the application"
    },
    "trayTooltip": {
        "message": "Signal שולחן עבודה",
        "description": "Tooltip for the tray icon"
    },
    "searchForPeopleOrGroups": {
        "message": "הכנס שם או מספר",
        "description": "Placeholder text in the search input"
    },
    "welcomeToSignal": {
        "message": "ברוכים הבאים לסיגנל",
        "description": ""
    },
    "selectAContact": {
        "message": "בחר איש קשר או קבוצה כדי להתחיל שיחה.",
        "description": ""
    },
    "contactAvatarAlt": {
        "message": "יצגן עבור איש קשר $name$",
        "description": "Used in the alt tag for the image avatar of a contact",
        "placeholders": {
            "name": {
                "content": "$1",
                "example": "John"
            }
        }
    },
    "sendMessageToContact": {
        "message": "שלח הודעה",
        "description": "Shown when you are sent a contact and that contact has a signal account"
    },
    "home": {
        "message": "בית",
        "description": "Shown on contact detail screen as a label for an address/phone/email"
    },
    "work": {
        "message": "עבודה",
        "description": "Shown on contact detail screen as a label for an address/phone/email"
    },
    "mobile": {
        "message": "נייד",
        "description": "Shown on contact detail screen as a label for aa phone or email"
    },
    "email": {
        "message": "דוא\"ל",
        "description": "Generic label shown if contact email has custom type but no label"
    },
    "phone": {
        "message": "טלפון",
        "description": "Generic label shown if contact phone has custom type but no label"
    },
    "address": {
        "message": "כתובת",
        "description": "Generic label shown if contact address has custom type but no label"
    },
    "poBox": {
        "message": "תא דואר",
        "description": "When rendering an address, used to provide context to a post office box"
    },
    "downloadAttachment": {
        "message": "הורד צרופה",
        "description": "Shown in a message's triple-dot menu if there isn't room for a dedicated download button"
    },
    "replyToMessage": {
        "message": "השב להודעה",
        "description": "Shown in triple-dot menu next to message to allow user to start crafting a message with a quotation"
    },
    "originalMessageNotFound": {
        "message": "הודעה מקורית לא נמצאה",
        "description": "Shown in quote if reference message was not found as message was initially downloaded and processed"
    },
    "originalMessageNotAvailable": {
        "message": "הודעה מקורית אינה זמינה יותר",
        "description": "Shown in toast if user clicks on quote that references message no longer in database"
    },
    "messageFoundButNotLoaded": {
        "message": "הודעה מקורית נמצאה, אבל לא נטענה. גלול למעלה כדי לטעון אותה.",
        "description": "Shown in toast if user clicks on quote references messages not loaded in view, but in database"
    },
    "you": {
        "message": "אתה",
        "description": "In Android theme, shown in quote if you or someone else replies to you"
    },
    "replyingTo": {
        "message": "משיב אל $name$",
        "description": "Shown in iOS theme when you or someone quotes to a message which is not from you",
        "placeholders": {
            "name": {
                "content": "$1",
                "example": "John"
            }
        }
    },
    "audioPermissionNeeded": {
        "message": "כדי לשלוח הודעות קוליות, התר אל Signal שולחן עבודה לקבל גישה אל המיקרופון שלך.",
        "description": "Shown if the user attempts to send an audio message without audio permssions turned on"
    },
    "allowAccess": {
        "message": "התר גישה",
        "description": "Button shown in popup asking to enable microphon/video permissions to send audio messages"
    },
    "showSettings": {
        "message": "הראה הגדרות",
        "description": "A button shown in dialog requesting the user to turn on audio permissions"
    },
    "audio": {
        "message": "שמע",
        "description": "Shown in a quotation of a message containing an audio attachment if no text was originally provided with that attachment"
    },
    "video": {
        "message": "וידיאו",
        "description": "Shown in a quotation of a message containing a video if no text was originally provided with that video"
    },
    "photo": {
        "message": "תצלום",
        "description": "Shown in a quotation of a message containing a photo if no text was originally provided with that image"
    },
    "ok": {
        "message": "אישור",
        "description": ""
    },
    "cancel": {
        "message": "ביטול",
        "description": ""
    },
    "failedToSend": {
        "message": "נכשל בשליחה אל מספר נמענים. בדוק את חיבור הרשת שלך.",
        "description": ""
    },
    "error": {
        "message": "שגיאה",
        "description": ""
    },
    "messageDetail": {
        "message": "פרטי הודעה",
        "description": ""
    },
    "delete": {
        "message": "מחק",
        "description": ""
    },
    "deleteWarning": {
        "message": "האם אתה בטוח? לחיצה על 'מחק' תסיר לצמיתות הודעה זו ממכשיר זה בלבד.",
        "description": ""
    },
    "deleteThisMessage": {
        "message": "מחק הודעה זו",
        "description": ""
    },
    "from": {
        "message": "מאת",
        "description": "Label for the sender of a message"
    },
    "to": {
        "message": "אל",
        "description": "Label for the receiver of a message"
    },
    "sent": {
        "message": "נשלח",
        "description": "Label for the time a message was sent"
    },
    "received": {
        "message": "התקבל",
        "description": "Label for the time a message was received"
    },
    "sendMessage": {
        "message": "שלח הודעה",
        "description": "Placeholder text in the message entry field"
    },
    "groupMembers": {
        "message": "חברי קבוצה",
        "description": ""
    },
    "showMembers": {
        "message": "הראה חברי קבוצה",
        "description": ""
    },
    "resetSession": {
        "message": "אפס שיח",
        "description": "This is a menu item for resetting the session, using the imperative case, as in a command."
    },
    "showSafetyNumber": {
        "message": "הצג מספר בטיחות",
        "description": ""
    },
    "viewAllMedia": {
        "message": "הצג את כל המדיה",
        "description": "This is a menu item for viewing all media (images + video) in a conversation, using the imperative case, as in a command."
    },
    "verifyHelp": {
        "message": "אם אתה רוצה לוודא את הביטחון של הצפנת הקצה־אל־קצה שלך עם $name$, השווה את המספרים למעלה עם המספרים במכשיר שלו.",
        "description": "",
        "placeholders": {
            "name": {
                "content": "$1",
                "example": "John"
            }
        }
    },
    "theirIdentityUnknown": {
        "message": "לא החלפת עדין הודעות כלשהן עם איש קשר זה. מספר הבטיחות שלך איתו יהיה זמין לאחר ההודעה הראשונה.",
        "description": ""
    },
    "moreInfo": {
        "message": "עוד מידע...",
        "description": "Shown on the drop-down menu for an individual message, takes you to message detail screen"
    },
    "retrySend": {
        "message": "נסה מחדש שליחה",
        "description": "Shown on the drop-down menu for an indinvidaul message, but only if it is an outgoing message that failed to send"
    },
    "deleteMessage": {
        "message": "מחק הודעה",
        "description": "Shown on the drop-down menu for an individual message, deletes single message"
    },
    "deleteMessages": {
        "message": "מחק הודעות",
        "description": "Menu item for deleting messages, title case."
    },
    "deleteConversationConfirmation": {
        "message": "האם למחוק לצמיתות שיחה זו?",
        "description": "Confirmation dialog text that asks the user if they really wish to delete the conversation. Answer buttons use the strings 'ok' and 'cancel'. The deletion is permanent, i.e. it cannot be undone."
    },
    "sessionEnded": {
        "message": "שיח מאובטח אופס",
        "description": "This is a past tense, informational message. In other words, your secure session has been reset."
    },
    "quoteThumbnailAlt": {
        "message": "תמונה ממוזערת מהודעה מצוטטת",
        "description": "Used in alt tag of thumbnail images inside of an embedded message quote"
    },
    "imageFailedToLoad": {
        "message": "תמונה נכשלה להיטען",
        "description": "When an image attachment is missing, this message is shown"
    },
    "videoScreenshotFailedToLoad": {
        "message": "צילום מסך של וידיאו נכשל להיטען",
        "description": "When a attachment video screenshot is missing, this message is shown"
    },
    "imageAttachmentAlt": {
        "message": "תמונה צורפה אל הודעה",
        "description": "Used in alt tag of image attachment"
    },
    "videoAttachmentAlt": {
        "message": "צילום מסך של וידיאו צורף אל הודעה",
        "description": "Used in alt tag of video attachment preview"
    },
    "lightboxImageAlt": {
        "message": "תמונה נשלחה בשיחה",
        "description": "Used in the alt tag for the image shown in a full-screen lightbox view"
    },
    "fileIconAlt": {
        "message": "צלמית קובץ",
        "description": "Used in the media gallery documents tab to visually represent a file"
    },
    "emojiAlt": {
        "message": "תמונת אימוג'י של '$title$'",
        "description": "Used in the alt tag of all emoji images",
        "placeholders": {
            "title": {
                "content": "$1",
                "example": "grinning"
            }
        }
    },
    "installWelcome": {
        "message": "ברוך הבא אל Signal שולחן עבודה",
        "description": "Welcome title on the install page"
    },
    "installTagline": {
        "message": "פרטיות היא אפשרית. Signal הופך את זה לקל.",
        "description": "Tagline displayed under 'installWelcome' string on the install page"
    },
    "linkYourPhone": {
        "message": "קשר את הטלפון של אל Signal שולחן עבודה",
        "description": "Shown on the front page when the application first starst, above the QR code"
    },
    "signalSettings": {
        "message": "הגדרות Signal",
        "description": "Used in the guidance to help people find the 'link new device' area of their Signal mobile app"
    },
    "linkedDevices": {
        "message": "מכשירים מקושרים",
        "description": "Used in the guidance to help people find the 'link new device' area of their Signal mobile app"
    },
    "plusButton": {
        "message": "כפתור '+'",
        "description": "The button used in Signal Android to add a new linked device"
    },
    "linkNewDevice": {
        "message": "קשר מכשיר חדש",
        "description": "The menu option shown in Signal iOS to add a new linked device"
    },
    "deviceName": {
        "message": "שם מכשיר",
        "description": "The label in settings panel shown for the user-provided name for this desktop instance"
    },
    "chooseDeviceName": {
        "message": "בחר שם של מכשיר זה",
        "description": "The header shown on the 'choose device name' screen in the device linking process"
    },
    "finishLinkingPhone": {
        "message": "סיים קישור טלפון",
        "description": "The text on the button to finish the linking process, after choosing the device name"
    },
    "initialSync": {
        "message": "מסנכרן אנשי קשר וקבוצות",
        "description": "Shown during initial link while contacts and groups are being pulled from mobile device"
    },
    "installConnectionFailed": {
        "message": "נכשל בחיבור לשרת.",
        "description": "Displayed when we can't connect to the server."
    },
    "installTooManyDevices": {
        "message": "סליחה, יש לך כבר יותר מדי מכשירים מקושרים. נסה להסיר קצת.",
        "description": ""
    },
    "settings": {
        "message": "הגדרות",
        "description": "Menu item and header for global settings"
    },
    "theme": {
        "message": "ערכת נושא",
        "description": "Header for theme settings"
    },
    "permissions": {
        "message": "הרשאות",
        "description": "Header for permissions section of settings"
    },
    "mediaPermissionsDescription": {
        "message": "התר גישה אל מצלמה ומיקרופון",
        "description": "Description of the media permission description"
    },
    "spellCheck": {
        "message": "בדיקת איות",
        "description": "Description of the media permission description"
    },
    "spellCheckDescription": {
        "message": "אפשר בדיקת איות של מלל המוכנס בתיבת חיבור הודעה",
        "description": "Description of the media permission description"
    },
    "clearDataHeader": {
        "message": "נקה נתונים",
        "description": "Header in the settings dialog for the section dealing with data deletion"
    },
    "clearDataExplanation": {
        "message": "זה ינקה את כל הנתונים ביישום, יסיר את כל ההודעות ומידע שמור של חשבון.",
        "description": "Text describing what the clear data button will do."
    },
    "clearDataButton": {
        "message": "נקה נתונים",
        "description": "Button in the settings dialog starting process to delete all data"
    },
    "deleteAllDataHeader": {
        "message": "למחוק את כל הנתונים?",
        "description": "Header of the full-screen delete data confirmation screen"
    },
    "deleteAllDataBody": {
        "message": "אתה עומד למחוק את כל המידע השמור של חשבון של יישום זה, כולל כל אנשי הקשר וההודעות. אתה תמיד יכול לקשר עם המכשיר הנייד שלך שוב, אבל לא תוכל לשחזר הודעות מחוקות.",
        "description": "Text describing what exactly will happen if the user clicks the button to delete all data"
    },
    "deleteAllDataButton": {
        "message": "מחק את כל הנתונים",
        "description": "Text of the button that deletes all data"
    },
    "deleteAllDataProgress": {
        "message": "מתנתק ומוחק את כל הנתונים",
        "description": "Message shown to user when app is disconnected and data deleted"
    },
    "notifications": {
        "message": "התראות",
        "description": "Header for notification settings"
    },
    "notificationSettingsDialog": {
        "message": "כאשר הודעות מגיעות, הצג התראות אשר חושפות:",
        "description": "Explain the purpose of the notification settings"
    },
    "disableNotifications": {
        "message": "השבת התראות",
        "description": "Label for disabling notifications"
    },
    "nameAndMessage": {
        "message": "שם השולח והודעה",
        "description": "Label for setting notifications to display name and message text"
    },
    "noNameOrMessage": {
        "message": "לא שם ולא הודעה",
        "description": "Label for setting notifications to display no name and no message text"
    },
    "nameOnly": {
        "message": "רק את שם השולח",
        "description": "Label for setting notifications to display sender name only"
    },
    "newMessage": {
        "message": "הודעה חדשה",
        "description": "Displayed in notifications for only 1 message"
    },
    "newMessages": {
        "message": "הודעות חדשות",
        "description": "Displayed in notifications for multiple messages"
    },
    "notificationMostRecentFrom": {
        "message": "הודעה אחרונה מאת:",
        "description": "Displayed in notifications when setting is 'name only' and more than one message is waiting"
    },
    "notificationFrom": {
        "message": "מאת:",
        "description": "Displayed in notifications when setting is 'name only' and one message is waiting"
    },
    "notificationMostRecent": {
        "message": "הודעה אחרונה:",
        "description": "Displayed in notifications when setting is 'name and message' and more than one message is waiting"
    },
    "sendFailed": {
        "message": "שליחה נכשלה",
        "description": "Shown on outgoing message if it fails to send"
    },
    "showMore": {
        "message": "פרטים",
        "description": "Displays the details of a key change"
    },
    "showLess": {
        "message": "הסתר פרטים",
        "description": "Hides the details of a key change"
    },
    "learnMore": {
        "message": "למד עוד על וידוא מספרי בטיחות",
        "description": "Text that links to a support article on verifying safety numbers"
    },
    "expiredWarning": {
        "message": "גרסה זו של Signal שולחן עבודה פגה. אנא שדרג אל הגרסה האחרונה כדי להמשיך בשליחת הודעות.",
        "description": "Warning notification that this version of the app has expired"
    },
    "androidMessageLengthWarning": {
        "message": "לקוחות Android יקבלו רק את 2000 התווים הראשונים של הודעה זו.",
        "description": "Warning that long messages could not get received completely by Android clients."
    },
    "upgrade": {
        "message": "שדרג",
        "description": "Label text for button to upgrade the app to the latest version"
    },
    "mediaMessage": {
        "message": "הודעת מדיה",
        "description": "Description of a message that has an attachment and no text, displayed in the conversation list as a preview."
    },
    "unregisteredUser": {
        "message": "המספר אינו רשום",
        "description": "Error message displayed when sending to an unregistered user."
    },
    "sync": {
        "message": "אנשי קשר",
        "description": "Label for contact and group sync settings"
    },
    "syncExplanation": {
        "message": "ייבא את כל הקבוצות ואנשי הקשר של Signal מהמכשיר הנייד שלך.",
        "description": "Explanatory text for sync settings"
    },
    "lastSynced": {
        "message": "יבוא אחרון בתאריך",
        "description": "Label for date and time of last sync operation"
    },
    "syncNow": {
        "message": "ייבא כעת",
        "description": "Label for a button that syncs contacts and groups from your phone"
    },
    "syncing": {
        "message": "מייבא...",
        "description": "Label for a disabled sync button while sync is in progress."
    },
    "syncFailed": {
        "message": "יבוא נכשל. וודא שהמחשב והטלפון שלך מחוברים לאינטרנט.",
        "description": "Informational text displayed if a sync operation times out."
    },
    "timestamp_s": {
        "message": "כעת",
        "description": "Brief timestamp for messages sent less than a minute ago. Displayed in the conversation list and message bubble."
    },
    "timestamp_m": {
        "message": "דקה 1",
        "description": "Brief timestamp for messages sent about one minute ago. Displayed in the conversation list and message bubble."
    },
    "timestamp_h": {
        "message": "שעה 1",
        "description": "Brief timestamp for messages sent about one hour ago. Displayed in the conversation list and message bubble."
    },
    "hoursAgoShort": {
        "message": "$hours$ שע'",
        "description": "Even further contracted form of 'X hours ago' which works both for singular and plural, used in the left pane",
        "placeholders": {
            "hours": {
                "content": "$1",
                "example": "2"
            }
        }
    },
    "hoursAgo": {
        "message": "לפני $hours$ שע'",
        "description": "Contracted form of 'X hours ago' which works both for singular and plural",
        "placeholders": {
            "hours": {
                "content": "$1",
                "example": "2"
            }
        }
    },
    "minutesAgoShort": {
        "message": "$minutes$ דק'",
        "description": "Even further contracted form of 'X minutes ago' which works both for singular and plural, used in the left pane",
        "placeholders": {
            "minutes": {
                "content": "$1",
                "example": "10"
            }
        }
    },
    "minutesAgo": {
        "message": "לפני $minutes$ דק'",
        "description": "Contracted form of 'X minutes ago' which works both for singular and plural",
        "placeholders": {
            "minutes": {
                "content": "$1",
                "example": "10"
            }
        }
    },
    "justNow": {
        "message": "כעת",
        "description": "Shown if a message is very recent, less than 60 seconds old"
    },
    "timestampFormat_M": {
        "message": "MMM D",
        "description": "Timestamp format string for displaying month and day (but not the year) of a date within the current year, ex: use 'MMM D' for 'Aug 8', or 'D MMM' for '8 Aug'."
    },
    "unblockToSend": {
        "message": "בטל חסימה של איש קשר זה כדי לשלוח הודעה.",
        "description": "Brief message shown when trying to message a blocked number"
    },
    "youChangedTheTimer": {
        "message": "הגדרת את קוצב הזמן של ההודעות הנעלמות אל $time$",
        "description": "Message displayed when you change the message expiration timer in a conversation.",
        "placeholders": {
            "time": {
                "content": "$1",
                "example": "10m"
            }
        }
    },
    "timerSetOnSync": {
        "message": "עודכן קוצב הזמן של ההודעות הנעלמות אל $time$",
        "description": "Message displayed when timer is set on initial link of desktop device.",
        "placeholders": {
            "time": {
                "content": "$1",
                "example": "10m"
            }
        }
    },
    "theyChangedTheTimer": {
        "message": "$name$ הגדיר את קוצב הזמן של ההודעות הנעלמות אל $time$",
        "description": "Message displayed when someone else changes the message expiration timer in a conversation.",
        "placeholders": {
            "name": {
                "content": "$1",
                "example": "Bob"
            },
            "time": {
                "content": "$2",
                "example": "10m"
            }
        }
    },
    "timerOption_0_seconds": {
        "message": "כבוי",
        "description": "Label for option to turn off message expiration in the timer menu"
    },
    "timerOption_5_seconds": {
        "message": "5 שניות",
        "description": "Label for a selectable option in the message expiration timer menu"
    },
    "timerOption_10_seconds": {
        "message": "10 שניות",
        "description": "Label for a selectable option in the message expiration timer menu"
    },
    "timerOption_30_seconds": {
        "message": "30 שניות",
        "description": "Label for a selectable option in the message expiration timer menu"
    },
    "timerOption_1_minute": {
        "message": "דקה 1",
        "description": "Label for a selectable option in the message expiration timer menu"
    },
    "timerOption_5_minutes": {
        "message": "5 דקות",
        "description": "Label for a selectable option in the message expiration timer menu"
    },
    "timerOption_30_minutes": {
        "message": "30 דקות",
        "description": "Label for a selectable option in the message expiration timer menu"
    },
    "timerOption_1_hour": {
        "message": "שעה 1",
        "description": "Label for a selectable option in the message expiration timer menu"
    },
    "timerOption_6_hours": {
        "message": "6 שעות",
        "description": "Label for a selectable option in the message expiration timer menu"
    },
    "timerOption_12_hours": {
        "message": "12 שעות",
        "description": "Label for a selectable option in the message expiration timer menu"
    },
    "timerOption_1_day": {
        "message": "יום 1",
        "description": "Label for a selectable option in the message expiration timer menu"
    },
    "timerOption_1_week": {
        "message": "שבוע 1",
        "description": "Label for a selectable option in the message expiration timer menu"
    },
    "disappearingMessages": {
        "message": "הודעות נעלמות",
        "description": "Conversation menu option to enable disappearing messages"
    },
    "timerOption_0_seconds_abbreviated": {
        "message": "כבוי",
        "description": "Short format indicating current timer setting in the conversation list snippet"
    },
    "timerOption_5_seconds_abbreviated": {
        "message": "5 ש'",
        "description": "Very short format indicating current timer setting in the conversation header"
    },
    "timerOption_10_seconds_abbreviated": {
        "message": "10 ש'",
        "description": "Very short format indicating current timer setting in the conversation header"
    },
    "timerOption_30_seconds_abbreviated": {
        "message": "30 ש'",
        "description": "Very short format indicating current timer setting in the conversation header"
    },
    "timerOption_1_minute_abbreviated": {
        "message": "1 ד'",
        "description": "Very short format indicating current timer setting in the conversation header"
    },
    "timerOption_5_minutes_abbreviated": {
        "message": "5 ד'",
        "description": "Very short format indicating current timer setting in the conversation header"
    },
    "timerOption_30_minutes_abbreviated": {
        "message": "30 ד'",
        "description": "Very short format indicating current timer setting in the conversation header"
    },
    "timerOption_1_hour_abbreviated": {
        "message": "1 שע'",
        "description": "Very short format indicating current timer setting in the conversation header"
    },
    "timerOption_6_hours_abbreviated": {
        "message": "6 שע'",
        "description": "Very short format indicating current timer setting in the conversation header"
    },
    "timerOption_12_hours_abbreviated": {
        "message": "12 שע'",
        "description": "Very short format indicating current timer setting in the conversation header"
    },
    "timerOption_1_day_abbreviated": {
        "message": "1 י'",
        "description": "Very short format indicating current timer setting in the conversation header"
    },
    "timerOption_1_week_abbreviated": {
        "message": "1 שב'",
        "description": "Very short format indicating current timer setting in the conversation header"
    },
    "disappearingMessagesDisabled": {
        "message": "הודעות נעלמות מושבתות",
        "description": "Displayed in the left pane when the timer is turned off"
    },
    "disabledDisappearingMessages": {
        "message": "$name$ השבית הודעות נעלמות",
        "description": "Displayed in the conversation list when the timer is turned off",
        "placeholders": {
            "name": {
                "content": "$1",
                "example": "John"
            }
        }
    },
    "youDisabledDisappearingMessages": {
        "message": "הִשְׁבַּת הודעות נעלמות",
        "description": "Displayed in the conversation list when the timer is turned off"
    },
    "timerSetTo": {
        "message": "קוצב הזמן הוגדר אל $time$",
        "description": "Displayed in the conversation list when the timer is updated by some automatic action, or in the left pane",
        "placeholders": {
            "time": {
                "content": "$1",
                "example": "1w"
            }
        }
    },
    "audioNotificationDescription": {
        "message": "נגן התראת שמע",
        "description": "Description for audio notification setting"
    },
    "safetyNumberChanged": {
        "message": "מספר בטיחות השתנה",
        "description": "A notification shown in the conversation when a contact reinstalls"
    },
    "safetyNumberChangedGroup": {
        "message": "מספר בטיחות עם $name$ השתנה",
        "description": "A notification shown in a group conversation when a contact reinstalls, showing the contact name",
        "placeholders": {
            "name": {
                "content": "$1",
                "example": "John"
            }
        }
    },
    "verifyNewNumber": {
        "message": "וודא מספר בטיחות",
        "description": "Label on button included with safety number change notification in the conversation"
    },
    "yourSafetyNumberWith": {
        "message": "מספר הבטיחות שלך עם $name$:",
        "description": "Heading for safety number view",
        "placeholders": {
            "name": {
                "content": "$1",
                "example": "John"
            }
        }
    },
    "themeLight": {
        "message": "בהיר",
        "description": "Label text for light theme (normal)"
    },
    "themeDark": {
        "message": "כהה",
        "description": "Label text for dark theme"
    },
    "hideMenuBar": {
        "message": "הסתר שורת תפריט",
        "description": "Label text for menu bar visibility setting"
    },
    "startConversation": {
        "message": "התחל שיחה...",
        "description": "Label underneath number a user enters that is not an existing contact"
    },
    "newPhoneNumber": {
        "message": "הכנס מספר טלפון כדי להוסיף איש קשר.",
        "description": "Placeholder for adding a new number to a contact"
    },
    "invalidNumberError": {
        "message": "מספר בלתי תקף",
        "description": "When a person inputs a number that is invalid"
    },
    "unlinkedWarning": {
        "message": "קשר מחדש את Signal שולחן עבודה אל המכשיר הנייד שלך כדי להמשיך בשליחת הודעות.",
        "description": ""
    },
    "unlinked": {
        "message": "לא מקושר",
        "description": ""
    },
    "relink": {
        "message": "קשר מחדש",
        "description": ""
    },
    "autoUpdateNewVersionTitle": {
        "message": "עדכון Signal זמין",
        "description": ""
    },
    "autoUpdateNewVersionMessage": {
        "message": "יש גרסה חדשה של Signal זמינה.",
        "description": ""
    },
    "autoUpdateNewVersionInstructions": {
        "message": "לחץ על הפעל מחדש את Signal כדי להחיל את העדכונים.",
        "description": ""
    },
    "autoUpdateRestartButtonLabel": {
        "message": "הפעל מחדש את Signal",
        "description": ""
    },
    "autoUpdateLaterButtonLabel": {
        "message": "מאוחר יותר",
        "description": ""
    },
    "leftTheGroup": {
        "message": "$name$ עזב את הקבוצה",
        "description": "Shown in the conversation history when a single person leaves the group",
        "placeholders": {
            "name": {
                "content": "$1",
                "example": "Bob"
            }
        }
    },
    "multipleLeftTheGroup": {
        "message": "$name$ עזבו את הקבוצה",
        "description": "Shown in the conversation history when multiple people leave the group",
        "placeholders": {
            "name": {
                "content": "$1",
                "example": "Alice, Bob"
            }
        }
    },
    "updatedTheGroup": {
        "message": "קבוצה עודכנה",
        "description": "Shown in the conversation history when someone updates the group"
    },
    "titleIsNow": {
        "message": "הכותרת כעת היא '$name$'",
        "description": "Shown in the conversation history when someone changes the title of the group",
        "placeholders": {
            "name": {
                "content": "$1",
                "example": "Book Club"
            }
        }
    },
    "joinedTheGroup": {
        "message": "$name$ הצטרף אל הקבוצה",
        "description": "Shown in the conversation history when a single person joins the group",
        "placeholders": {
            "name": {
                "content": "$1",
                "example": "Alice"
            }
        }
    },
    "multipleJoinedTheGroup": {
        "message": "$names$ הצטרפו אל הקבוצה",
        "description": "Shown in the conversation history when more than one person joins the group",
        "placeholders": {
            "names": {
                "content": "$1",
                "example": "Alice, Bob"
            }
        }
    },
    "privacyPolicy": {
        "message": "תנאים ומדיניות פרטיות",
        "description": "Shown in the about box for the link to https://signal.org/legal"
    }
}<|MERGE_RESOLUTION|>--- conflicted
+++ resolved
@@ -423,15 +423,9 @@
         "message": "מספר הבטיחות שלך עם איש קשר זה השתנה. זה יכול לעיד שמישהו מנסה ליירט את התקשורת שלך, או שאיש קשר זה פשוט התקין מחדש את Signal. ייתכן שתרצה לוודא את מספר הבטיחות החדש למטה.",
         "description": ""
     },
-<<<<<<< HEAD
-    "searchForPeopleOrGroups": {
-        "message": "Enter name or public key",
-        "description": "Placeholder text in the search input"
-=======
     "incomingError": {
         "message": "שגיאה בטיפול בהודעה נכנסת",
         "description": ""
->>>>>>> e8983ea4
     },
     "media": {
         "message": "מדיה",
