{
  "privacyPolicy": {
    "message": "Terms & Privacy Policy",
    "description": "Shown in the about box for the link to https://getsession.org/privacy-policy/"
  },
  "copyErrorAndQuit": {
    "message": "Copy error and quit",
    "description": "Shown in the top-level error popup, allowing user to copy the error text and close the app"
  },
  "unknownGroup": {
    "message": "Unknown group",
    "description": "Shown as the name of a group if we don't have any information about it"
  },
  "databaseError": {
    "message": "Database Error",
    "description": "Shown in a popup if the database cannot start up properly"
  },
  "deleteAndRestart": {
    "message": "Delete all data and restart",
    "description": "Shown in a popup if the database cannot start up properly; allows user to dalete database and restart"
  },
  "mainMenuFile": {
    "message": "&File",
    "description": "The label that is used for the File menu in the program main menu. The '&' indicates that the following letter will be used as the keyboard 'shortcut letter' for accessing the menu with the Alt-<letter> combination."
  },
  "mainMenuEdit": {
    "message": "&Edit",
    "description": "The label that is used for the Edit menu in the program main menu. The '&' indicates that the following letter will be used as the keyboard 'shortcut letter' for accessing the menu with the Alt-<letter> combination."
  },
  "mainMenuView": {
    "message": "&View",
    "description": "The label that is used for the View menu in the program main menu. The '&' indicates that the following letter will be used as the keyboard 'shortcut letter' for accessing the menu with the Alt-<letter> combination."
  },
  "mainMenuWindow": {
    "message": "&Window",
    "description": "The label that is used for the Window menu in the program main menu. The '&' indicates that the following letter will be used as the keyboard 'shortcut letter' for accessing the menu with the Alt-<letter> combination."
  },
  "mainMenuHelp": {
    "message": "&Help",
    "description": "The label that is used for the Help menu in the program main menu. The '&' indicates that the following letter will be used as the keyboard 'shortcut letter' for accessing the menu with the Alt-<letter> combination."
  },
  "appMenuHide": {
    "message": "Hide",
    "description": "Application menu command to hide the window"
  },
  "appMenuHideOthers": {
    "message": "Hide Others",
    "description": "Application menu command to hide all other windows"
  },
  "appMenuUnhide": {
    "message": "Show All",
    "description": "Application menu command to show all application windows"
  },
  "appMenuQuit": {
    "message": "Quit Session",
    "description": "Application menu command to close the application"
  },
  "editMenuUndo": {
    "message": "Undo",
    "description": "Edit menu command to remove recently-typed text"
  },
  "editMenuRedo": {
    "message": "Redo",
    "description": "Edit menu command to restore previously undone typed text"
  },
  "editMenuCut": {
    "message": "Cut",
    "description": "Edit menu command to remove selected text and add it to clipboard"
  },
  "editMenuCopy": {
    "message": "Copy",
    "description": "Edit menu command to add selected text to clipboard"
  },
  "editMenuPaste": {
    "message": "Paste",
    "description": "Edit menu command to insert text from clipboard at cursor location"
  },
  "editMenuPasteAndMatchStyle": {
    "message": "Paste and Match Style",
    "description": "Edit menu command to insert text from clipboard at cursor location, taking only text and not style information"
  },
  "editMenuDelete": {
    "message": "Delete",
    "description": "Edit menu command to remove the selected text"
  },
  "editMenuSelectAll": {
    "message": "Select All",
    "description": "Edit menu comand to select all of the text in selected text box"
  },
  "editMenuStartSpeaking": {
    "message": "Start speaking",
    "description": "Edit menu item under 'speech' to start dictation"
  },
  "editMenuStopSpeaking": {
    "message": "Stop speaking",
    "description": "Edit menu item under 'speech' to stop dictation"
  },
  "windowMenuClose": {
    "message": "Close Window",
    "description": "Window menu command to close the current window"
  },
  "windowMenuMinimize": {
    "message": "Minimize",
    "description": "Window menu command to minimize the current window"
  },
  "windowMenuZoom": {
    "message": "Zoom",
    "description": "Window menu command to make the current window the size of the whole screen"
  },
  "windowMenuBringAllToFront": {
    "message": "Bring All to Front",
    "description": "Window menu command to bring all windows of current applicatinon to front"
  },
  "viewMenuResetZoom": {
    "message": "Actual Size",
    "description": "View menu command to go back to the default zoom"
  },
  "viewMenuZoomIn": {
    "message": "Zoom In",
    "description": "View menu command to make everything bigger"
  },
  "viewMenuZoomOut": {
    "message": "Zoom Out",
    "description": "View menu command to make everything smaller"
  },
  "viewMenuToggleFullScreen": {
    "message": "Toggle Full Screen",
    "description": "View menu command to enter or leave Full Screen mode"
  },
  "viewMenuToggleDevTools": {
    "message": "Toggle Developer Tools",
    "description": "View menu command to show or hide the developer tools"
  },
  "menuSetupWithImport": {
    "message": "Set Up with Import",
    "description": "When the application is not yet set up, menu option to start up the import sequence"
  },
  "menuSetupAsNewDevice": {
    "message": "Set Up as New Device",
    "description": "When the application is not yet set up, menu option to start up the set up as fresh device"
  },
  "menuSetupAsStandalone": {
    "message": "Set Up as Standalone Device",
    "description": "Only available on development modes, menu option to open up the standalone device setup sequence"
  },
  "contextMenuNoSuggestions": {
    "message": "No Suggestions",
    "description": "Shown in the context menu for a misspelled word to indicate that there are no suggestions to replace the misspelled word"
  },
  "loading": {
    "message": "Loading...",
    "description": "Message shown on the loading screen before we've loaded any messages"
  },
  "optimizingApplication": {
    "message": "Optimizing application...",
    "description": "Message shown on the loading screen while we are doing application optimizations"
  },
  "migratingToSQLCipher": {
    "message": "Optimizing messages... $status$ complete.",
    "description": "Message shown on the loading screen while we are doing application optimizations",
    "placeholders": {
      "status": {
        "content": "$1",
        "example": "45/200"
      }
    }
  },
  "chooseDirectory": {
    "message": "Choose folder",
    "description": "Button to allow the user to find a folder on disk"
  },
  "loadDataHeader": {
    "message": "Load your data",
    "description": "Header shown on the first screen in the data import process"
  },
  "loadDataDescription": {
    "message": "You've just gone through the export process, and your contacts and messages are waiting patiently on your computer. Select the folder that contains your saved Session data.",
    "description": "Introduction to the process of importing messages and contacts from disk"
  },
  "importChooserTitle": {
    "message": "Choose directory with exported data",
    "description": "Title of the popup window used to select data previously exported"
  },
  "importErrorHeader": {
    "message": "Something went wrong!",
    "description": "Header of the error screen after a failed import"
  },
  "importingHeader": {
    "message": "Loading contacts and messages",
    "description": "Header of screen shown as data is import"
  },
  "importErrorFirst": {
    "message": "Make sure you have chosen the correct directory that contains your saved Session data. Its name should begin with 'Session Export.' You can also save a new copy of your data from the Chrome App.",
    "description": "Message shown if the import went wrong; first paragraph"
  },
  "importErrorSecond": {
    "message": "If these steps don't work for you, please submit a debug log (View -> Debug Log) so that we can help you get migrated!",
    "description": "Message shown if the import went wrong; second paragraph"
  },
  "importAgain": {
    "message": "Choose folder and try again",
    "description": "Button shown if the user runs into an error during import, allowing them to start over"
  },
  "importCompleteHeader": {
    "message": "Success!",
    "description": "Header shown on the screen at the end of a successful import process"
  },
  "importCompleteStartButton": {
    "message": "Start using Session",
    "description": "Button shown at end of successful import process, nothing left but a restart"
  },
  "importCompleteLinkButton": {
    "message": "Link this device to your phone",
    "description": "Button shown at end of successful 'light' import process, so the standard linking process still needs to happen"
  },
  "me": {
    "message": "Me",
    "description": "The label for yourself when shown in a group member list"
  },
  "view": {
    "message": "View",
    "description": "Used as a label on a button allowing user to see more information"
  },
  "youLeftTheGroup": {
    "message": "You left the group",
    "description": "Displayed when a user can't send a message because they have left the group"
  },
  "youGotKickedFromGroup": {
    "message": "You were removed from the group",
    "description": "Displayed when a user can't send a message because they have left the group"
  },
  "unreadMessage": {
    "message": "1 Unread Message",
    "description": "Text for unread message separator, just one message"
  },
  "unreadMessages": {
    "message": "$count$ Unread Messages",
    "description": "Text for unread message separator, with count",
    "placeholders": {
      "count": {
        "content": "$1",
        "example": "5"
      }
    }
  },
  "youMarkedAsVerified": {
    "message": "You marked your Safety Number with $name$ as verified",
    "description": "Shown in the conversation history when the user marks a contact as verified.",
    "placeholders": {
      "name": {
        "content": "$1",
        "example": "Bob"
      }
    }
  },
  "youMarkedAsNotVerified": {
    "message": "You marked your Safety Number with $name$ as not verified",
    "description": "Shown in the conversation history when the user marks a contact as not verified, whether on the Safety Number screen or by dismissing a banner or dialog.",
    "placeholders": {
      "name": {
        "content": "$1",
        "example": "Bob"
      }
    }
  },
  "youMarkedAsVerifiedOtherDevice": {
    "message": "You marked your Safety Number with $name$ as verified from another device",
    "description": "Shown in the conversation history when we discover that the user marked a contact as verified on another device.",
    "placeholders": {
      "name": {
        "content": "$1",
        "example": "Bob"
      }
    }
  },
  "youMarkedAsNotVerifiedOtherDevice": {
    "message": "You marked your Safety Number with $name$ as not verified from another device",
    "description": "Shown in the conversation history when we discover that the user marked a contact as not verified on another device.",
    "placeholders": {
      "name": {
        "content": "$1",
        "example": "Bob"
      }
    }
  },
  "membersNeedingVerification": {
    "message": "Your safety numbers with these group members have changed since you last verified. Click a group member to see your new safety number with them.",
    "description": "When there are multiple previously-verified group members with safety number changes, a banner will be shown. The list of contacts with safety number changes is shown, and this text introduces that list."
  },
  "changedSinceVerifiedTitle": {
    "message": "Safety Number Changed"
  },
  "changedSinceVerifiedMultiple": {
    "message": "Your safety numbers with multiple group members have changed since you last verified. This could mean that someone is trying to intercept your communication or that they have simply reinstalled Session.",
    "description": "Shown on confirmation dialog when user attempts to send a message"
  },
  "changedSinceVerified": {
    "message": "Your safety number with $name$ has changed since you last verified. This could mean that someone is trying to intercept your communication or that $name$ has simply reinstalled Session.",
    "description": "Shown on confirmation dialog when user attempts to send a message",
    "placeholders": {
      "name": {
        "content": "$1",
        "example": "Bob"
      }
    }
  },
  "changedRightAfterVerify": {
    "message": "The safety number you are trying to verify has changed. Please review your new safety number with $name$. Remember, this change could mean that someone is trying to intercept your communication or that $name$ has simply reinstalled Session.",
    "description": "Shown on the safety number screen when the user has selected to verify/unverify a contact's safety number, and we immediately discover a safety number change",
    "placeholders": {
      "name": {
        "content": "$1",
        "example": "Bob"
      }
    }
  },
  "changedRecentlyMultiple": {
    "message": "Your safety numbers with multiple group members have changed recently. This could mean that someone is trying to intercept your communication or that they have simply reinstalled Session.",
    "description": "Shown on confirmation dialog when user attempts to send a message"
  },
  "changedRecently": {
    "message": "Your safety number with $name$ has changed recently. This could mean that someone is trying to intercept your communication or that $name$ has simply reinstalled Session.",
    "description": "Shown on confirmation dialog when user attempts to send a message",
    "placeholders": {
      "name": {
        "content": "$1",
        "example": "Bob"
      }
    }
  },
  "identityKeyErrorOnSend": {
    "message": "Your safety number with $name$ has changed. This could either mean that someone is trying to intercept your communication or that $name$ has simply reinstalled Session. You may wish to verify your saftey number with this contact.",
    "description": "Shown when user clicks on a failed recipient in the message detail view after an identity key change",
    "placeholders": {
      "name": {
        "content": "$1",
        "example": "Bob"
      }
    }
  },
  "sendAnyway": {
    "message": "Send Anyway",
    "description": "Used on a warning dialog to make it clear that it might be risky to send the message."
  },
  "noLongerVerified": {
    "message": "Your safety number with $name$ has changed and is no longer verified. Click to show.",
    "description": "Shown in converation banner when user's safety number has changed, but they were previously verified.",
    "placeholders": {
      "name": {
        "content": "$1",
        "example": "Bob"
      }
    }
  },
  "multipleNoLongerVerified": {
    "message": "Your safety numbers with multiple members of this group have changed and are no longer verified. Click to show.",
    "description": "Shown in conversation banner when more than one group member's safety number has changed, but they were previously verified."
  },
  "debugLogExplanation": {
    "message": "This log will be posted publicly online for contributors to view. You may examine and edit it before submitting."
  },
  "debugLogError": {
    "message": "Something went wrong with the upload! Please consider manually adding your log to the bug you file."
  },
  "reportIssue": {
    "message": "Report an issue",
    "description": "Link to open the issue tracker"
  },
  "gotIt": {
    "message": "Got it!",
    "description": "Label for a button that dismisses a dialog. The user clicks it to confirm that they understand the message in the dialog."
  },
  "submit": {
    "message": "Submit"
  },
  "verify": {
    "message": "Mark as verified"
  },
  "unverify": {
    "message": "Mark as not verified"
  },
  "isVerified": {
    "message": "You have verified your safety number with $name$.",
    "description": "Summary state shown at top of the safety number screen if user has verified contact.",
    "placeholders": {
      "name": {
        "content": "$1",
        "example": "Bob"
      }
    }
  },
  "isNotVerified": {
    "message": "You have not verified your safety number with $name$.",
    "description": "Summary state shown at top of the safety number screen if user has not verified contact.",
    "placeholders": {
      "name": {
        "content": "$1",
        "example": "Bob"
      }
    }
  },
  "verified": {
    "message": "Verified"
  },
  "newIdentity": {
    "message": "New safety number",
    "description": "Header for a key change dialog"
  },
  "incomingError": {
    "message": "Error handling incoming message"
  },
  "media": {
    "message": "Media",
    "description": "Header of the default pane in the media gallery, showing images and videos"
  },
  "mediaEmptyState": {
    "message": "You don’t have any media in this conversation",
    "description": "Message shown to user in the media gallery when there are no messages with media attachments (images or video)"
  },
  "documents": {
    "message": "Documents",
    "description": "Header of the secondary pane in the media gallery, showing every non-media attachment"
  },
  "documentsEmptyState": {
    "message": "You don’t have any documents in this conversation",
    "description": "Message shown to user in the media gallery when there are no messages with document attachments (anything other than images or video)"
  },
  "today": {
    "message": "Today",
    "description": "Section header in the media gallery"
  },
  "yesterday": {
    "message": "Yesterday",
    "description": "Section header in the media gallery"
  },
  "thisWeek": {
    "message": "This Week",
    "description": "Section header in the media gallery"
  },
  "thisMonth": {
    "message": "This Month",
    "description": "Section header in the media gallery"
  },
  "voiceMessage": {
    "message": "Voice Message",
    "description": "Name for a voice message attachment"
  },
  "dangerousFileType": {
    "message": "For security reasons, this file type cannot be sent",
    "description": "Shown in toast when user attempts to send .exe file, for example"
  },
  "loadingPreview": {
    "message": "Loading Preview...",
    "description": "Shown while Session Desktop is fetching metadata for a url in composition area"
  },
  "stagedPreviewThumbnail": {
    "message": "Draft thumbnail link preview for $domain$",
    "description": "Shown while Session Desktop is fetching metadata for a url in composition area",
    "placeholders": {
      "path": {
        "content": "$1",
        "example": "instagram.com"
      }
    }
  },
  "previewThumbnail": {
    "message": "Thumbnail link preview for $domain$",
    "description": "Shown while Session Desktop is fetching metadata for a url in composition area",
    "placeholders": {
      "path": {
        "content": "$1",
        "example": "instagram.com"
      }
    }
  },
  "stagedImageAttachment": {
    "message": "Draft image attachment: $path$",
    "description": "Alt text for staged attachments",
    "placeholders": {
      "path": {
        "content": "$1",
        "example": "dog.jpg"
      }
    }
  },
  "oneNonImageAtATimeToast": {
    "message": "Sorry, there is a limit of one non-image attachment per message",
    "description": "An error popup when the user has attempted to add an attachment"
  },
  "cannotMixImageAndNonImageAttachments": {
    "message": "Sorry, you cannot mix images with other file types in one message",
    "description": "An error popup when the user has attempted to add an attachment"
  },
  "maximumAttachments": {
    "message": "Maximum number of attachments reached. Please send remaining attachments in a separate message.",
    "description": "An error popup when the user has attempted to add an attachment"
  },
  "fileSizeWarning": {
    "message": "Sorry, the selected attachment is too large"
  },
  "unableToLoadAttachment": {
    "message": "Unable to load attachment."
  },
  "disconnected": {
    "message": "Disconnected",
    "description": "Displayed when the desktop client cannot connect to the server."
  },
  "connecting": {
    "message": "Connecting",
    "description": "Displayed when the desktop client is currently connecting to the server."
  },
  "offline": {
    "message": "Offline",
    "description": "Displayed when the desktop client has no network connection."
  },
  "checkNetworkConnection": {
    "message": "Check your network connection.",
    "description": "Obvious instructions for when a user's computer loses its network connection"
  },
  "attemptingReconnection": {
    "message": "Attempting reconnect in $reconnect_duration_in_seconds$ seconds",
    "placeholders": {
      "reconnect_duration_in_seconds": {
        "content": "$1",
        "example": "10"
      }
    }
  },
  "submitDebugLog": {
    "message": "Debug log",
    "description": "Menu item and header text for debug log modal (sentence case)"
  },
  "debugLog": {
    "message": "Debug Log",
    "description": "View menu item to open the debug log (title case)"
  },
  "goToReleaseNotes": {
    "message": "Go to Release Notes",
    "description": ""
  },
  "goToSupportPage": {
    "message": "Go to Support Page",
    "description": "Item under the Help menu, takes you to the support page"
  },
  "menuReportIssue": {
    "message": "Report an Issue",
    "description": "Item under the Help menu, takes you to GitHub new issue form (title case)"
  },
  "signalDesktopPreferences": {
    "message": "Session Preferences",
    "description": "Title of the window that pops up with Session Desktop preferences in it"
  },
  "aboutSignalDesktop": {
    "message": "About Session",
    "description": "Item under the Help menu, which opens a small about window"
  },
  "speech": {
    "message": "Speech",
    "description": "Item under the Edit menu, with 'start/stop speaking' items below it"
  },
  "show": {
    "message": "Show",
    "description": "Command under Window menu, to show the window"
  },
  "quit": {
    "message": "Quit",
    "description": "Command in the tray icon menu, to quit the application"
  },
  "lokiMessenger": {
    "message": "Session"
  },
  "search": {
    "message": "Search",
    "description": "Placeholder text in the search input"
  },
  "noSearchResults": {
    "message": "No results for \"$searchTerm$\"",
    "description": "Shown in the search left pane when no results were found",
    "placeholders": {
      "searchTerm": {
        "content": "$1",
        "example": "dog"
      }
    }
  },
  "conversationsHeader": {
    "message": "Conversations",
    "description": "Shown to separate the types of search results"
  },
  "contactsHeader": {
    "message": "Contacts",
    "description": "Shown to separate the types of search results"
  },
  "messagesHeader": {
    "message": "Conversations",
    "description": "Shown to separate the types of search results"
  },
  "settingsHeader": {
    "message": "Settings"
  },
  "welcomeToSession": {
    "message": "Welcome to Session"
  },
  "selectAContact": {
    "message": "Select a contact or group to start chatting."
  },
  "typingAlt": {
    "message": "Typing animation for this conversation",
    "description": "Used as the 'title' attibute for the typing animation"
  },
  "contactAvatarAlt": {
    "message": "Avatar for contact $name$",
    "description": "Used in the alt tag for the image avatar of a contact",
    "placeholders": {
      "name": {
        "content": "$1",
        "example": "John"
      }
    }
  },
  "sendMessageToContact": {
    "message": "Send Message",
    "description": "Shown when you are sent a contact and that contact has a session"
  },
  "home": {
    "message": "home",
    "description": "Shown on contact detail screen as a label for an address/phone/email"
  },
  "work": {
    "message": "work",
    "description": "Shown on contact detail screen as a label for an address/phone/email"
  },
  "mobile": {
    "message": "mobile",
    "description": "Shown on contact detail screen as a label for aa phone or email"
  },
  "email": {
    "message": "email",
    "description": "Generic label shown if contact email has custom type but no label"
  },
  "phone": {
    "message": "phone",
    "description": "Generic label shown if contact phone has custom type but no label"
  },
  "address": {
    "message": "address",
    "description": "Generic label shown if contact address has custom type but no label"
  },
  "poBox": {
    "message": "PO Box",
    "description": "When rendering an address, used to provide context to a post office box"
  },
  "downloading": {
    "message": "Downloading",
    "description": "Shown in the message bubble while a long message attachment is being downloaded"
  },
  "downloadAttachment": {
    "message": "Download Attachment",
    "description": "Shown in a message's triple-dot menu if there isn't room for a dedicated download button"
  },
  "replyToMessage": {
    "message": "Reply to Message",
    "description": "Shown in triple-dot menu next to message to allow user to start crafting a message with a quotation"
  },
  "originalMessageNotFound": {
    "message": "Original message not found",
    "description": "Shown in quote if reference message was not found as message was initially downloaded and processed"
  },
  "originalMessageNotAvailable": {
    "message": "Original message no longer available",
    "description": "Shown in toast if user clicks on quote that references message no longer in database"
  },
  "messageFoundButNotLoaded": {
    "message": "Original message found, but not loaded. Scroll up to load it.",
    "description": "Shown in toast if user clicks on quote references messages not loaded in view, but in database"
  },
  "voiceNoteMustBeOnlyAttachment": {
    "message": "A voice note must be the only attachment included in a message.",
    "description": "Shown in toast if tries to record a voice note with any staged attachments"
  },
  "you": {
    "message": "You",
    "description": "In Android theme, shown in quote if you or someone else replies to you"
  },
  "audioPermissionNeeded": {
    "message": "To send audio messages, allow Session to access your microphone.",
    "description": "Shown if the user attempts to send an audio message without audio permssions turned on"
  },
  "allowAccess": {
    "message": "Allow Access",
    "description": "Button shown in popup asking to enable microphon/video permissions to send audio messages"
  },
  "audio": {
    "message": "Audio",
    "description": "Shown in a quotation of a message containing an audio attachment if no text was originally provided with that attachment"
  },
  "video": {
    "message": "Video",
    "description": "Shown in a quotation of a message containing a video if no text was originally provided with that video"
  },
  "photo": {
    "message": "Photo",
    "description": "Shown in a quotation of a message containing a photo if no text was originally provided with that image"
  },
  "cannotUpdate": {
    "message": "Cannot Update",
    "description": "Shown as the title of our update error dialogs on windows"
  },
  "cannotUpdateDetail": {
    "message": "Session Desktop failed to update, but there is a new version available. Please go to https://getsession.org/ and install the new version manually, then either contact support or file a bug about this problem.",
    "description": "Shown if a general error happened while trying to install update package"
  },
  "ok": {
    "message": "OK"
  },
  "enter": {
    "message": "Enter"
  },
  "yes": {
    "message": "Yes"
  },
  "cancel": {
    "message": "Cancel"
  },
  "close": {
    "message": "Close"
  },
  "continue": {
    "message": "Continue"
  },
  "devicePairingRequestReceivedLimitTitle": {
    "message": "Device linking limit reached."
  },
  "devicePairingRequestReceivedLimitDescription": {
    "message": "To change your linked devices, please unlink a device first."
  },
  "devicePairingRequestReceivedNoListenerTitle": {
    "message": "Device linking request received."
  },
  "devicePairingRequestReceivedNoListenerDescription": {
    "message": "Device linking request received but you are not on the device linking screen. \nGo to Settings > Device > Link New Device."
  },
  "waitingForDeviceToRegister": {
    "message": "Waiting for device to register..."
  },
  "pairNewDevicePrompt": {
    "message": "Scan the QR Code on your other device"
  },
  "noPairedDevices": {
    "message": "No linked devices"
  },
  "deviceIsSecondaryNoPairing": {
    "message": "This device is a secondary device and so cannot be linked."
  },
  "pairingOngoing": {
    "message": "A pairing request is already ongoing. Restart the app if it takes too long."
  },
  "allowPairing": {
    "message": "Allow Linking"
  },
  "allowPairingWithDevice": {
    "message": "Allow linking with this device?"
  },
  "provideDeviceAlias": {
    "message": "Please provide an alias for this linked device"
  },
  "showPairingWordsTitle": {
    "message": "Linking Secret Words"
  },
  "confirmUnpairingTitle": {
    "message": "Please confirm you want to unlink the following device:"
  },
  "unpairDevice": {
    "message": "Unlink Device"
  },
  "unpairDeviceWarning": {
    "message": "Are you sure you want to unlink this device?",
    "description": "Warning for device unlinking in settings view"
  },
  "unpairDeviceWarningSub": {
    "message": "Unlinking this device will delete all history, including all messages, sessions, and contacts from this device.",
    "description": "Warning description for device unlinking in settings view"
  },
  "deviceUnpaired": {
    "message": "Device Unlinked"
  },
  "clear": {
    "message": "Clear"
  },
  "copySeed": {
    "message": "Copy Seed"
  },
  "confirm": {
    "message": "Confirm"
  },
  "error": {
    "message": "Error"
  },
  "delete": {
    "message": "Delete"
  },
  "unsend": {
    "message": "Unsend"
  },
  "deletePublicWarning": {
    "message": "Are you sure? Clicking 'unsend' will permanently remove this message for everyone in this channel."
  },
  "deleteMultiplePublicWarning": {
    "message": "Are you sure? Clicking 'unsend' will permanently remove these messages for everyone in this channel."
  },
  "deleteWarning": {
    "message": "Are you sure? Clicking 'delete' will permanently remove this message from this device only."
  },
  "deleteMultipleWarning": {
    "message": "Are you sure? Clicking 'delete' will permanently remove these messages from this device only."
  },
  "messageDeletionForbidden": {
    "message": "You don’t have permission to delete others’ messages",
    "description": "Toast message explaining that the user doens't have the rights to delete other people's messages."
  },
  "deleteThisMessage": {
    "message": "Delete this message"
  },
  "from": {
    "message": "From",
    "description": "Label for the sender of a message"
  },
  "to": {
    "message": "to",
    "description": "Label for the receiver of a message"
  },
  "sent": {
    "message": "Sent",
    "description": "Label for the time a message was sent"
  },
  "received": {
    "message": "Received",
    "description": "Label for the time a message was received"
  },
  "sendMessage": {
    "message": " Type your message",
    "description": "Placeholder text in the message entry field"
  },
  "sendMessageLeftGroup": {
    "message": "You left this group"
  },
  "sendMessageBlockedUser": {
    "message": "You have blocked the user"
  },
  "groupMembers": {
    "message": "Group members"
  },
  "showMembers": {
    "message": "Show members"
  },
  "resetSession": {
    "message": "Reset Session",
    "description": "This is a menu item for resetting the session, using the imperative case, as in a command."
  },
  "showSafetyNumber": {
    "message": "View Safety Number"
  },
  "verifyHelp": {
    "message": "If you wish to verify the security of your end-to-end encryption with $name$, compare the numbers above with the numbers on their device.",
    "placeholders": {
      "name": {
        "content": "$1",
        "example": "John"
      }
    }
  },
  "theirIdentityUnknown": {
    "message": "You haven't exchanged any messages with this contact yet. Your safety number with them will be available after the first message."
  },
  "moreInfo": {
    "message": "More Info...",
    "description": "Shown on the drop-down menu for an individual message, takes you to message detail screen"
  },
  "retrySend": {
    "message": "Retry Send",
    "description": "Shown on the drop-down menu for an indinvidaul message, but only if it is an outgoing message that failed to send"
  },
  "deleteMessage": {
    "message": "Delete Message",
    "description": "Shown on the drop-down menu for an individual message, deletes single message"
  },
  "unsendMessage": {
    "message": "Unsend Message",
    "description": "Shown on the drop-down menu for an individual message being removed from the server"
  },
  "unsendMessages": {
    "message": "Unsend Messages",
    "description": "Tiitle for prompt and header button for messages being removed from the server"
  },
  "messages": {
    "message": "Messages",
    "description": "Message search result"
  },
  "deleteMessages": {
    "message": "Delete Messages",
    "description": "Menu item for deleting messages, title case."
  },

  "deletePublicConversationConfirmation": {
    "message": "Permanently delete the messages locally from this public channel?",
    "description": "Confirmation dialog text that asks the user if they really wish to delete the public channel messages locally. Answer buttons use the strings 'ok' and 'cancel'. The deletion is permanent, i.e. it cannot be undone."
  },
  "deleteConversationConfirmation": {
    "message": "Permanently delete the messages in this conversation?",
    "description": "Confirmation dialog text that asks the user if they really wish to delete the conversation. Answer buttons use the strings 'ok' and 'cancel'. The deletion is permanent, i.e. it cannot be undone."
  },
  "leaveOpenGroupConfirmation": {
    "message": "Leave this Open Group?",
    "description": "Confirmation dialog text that tells the user what will happen if they leave the public channel."
  },
  "deleteAccount": {
    "message": "Delete Account",
    "description": "Text for button in settings view to delete account"
  },
  "deleteAccountWarning": {
    "message": "Are you sure you want to delete your account?",
    "description": "Warning for account deletion in settings view"
  },
  "deleteAccountWarningSub": {
    "message": "Delete all history, including all messages, sessions, and contacts. Once deleted, these cannot be restored.",
    "description": "Warning for account deletion in settings view"
  },
  "deleteContact": {
    "message": "Delete Contact",
    "description": "Confirmation dialog title that asks the user if they really wish to delete the contact. Answer buttons use the strings 'ok' and 'cancel'. The deletion is permanent, i.e. it cannot be undone."
  },
  "deleteContactConfirmation": {
    "message": "Permanently delete this contact and destroy all sessions?",
    "description": "Confirmation dialog text that tells the user what will happen if they delete the contact."
  },
  "sessionResetFailed": {
    "message": "Secure session reset failed",
    "description": "your secure session could not been transmitted to the other participant."
  },
  "sessionResetOngoing": {
    "message": "Secure session reset in progress",
    "description": "your secure session is currently being reset, waiting for the reset acknowledgment."
  },
  "sessionEnded": {
    "message": "Secure session reset succeeded",
    "description": "This is a past tense, informational message. In other words, your secure session has been reset."
  },
  "betaDisclaimerTitle": {
    "message": "Thanks for using Session!",
    "description": "Title for beta disclaimer modal"
  },
  "betaDisclaimerSubtitle": {
    "message": "This software is still in its beta phase.",
    "description": "Subtitle for beta disclaimer modal"
  },
  "betaDisclaimerDescription": {
    "message": "While your messages are secured with end-to-end encryption, third parties like your ISP can see who you're talking to while in the beta version. It is also possible that third parties could correlate your public key to your IP address and real identity if they learn your public key.",
    "description": "Description for beta disclaimer modal"
  },
  "quoteThumbnailAlt": {
    "message": "Thumbnail of image from quoted message",
    "description": "Used in alt tag of thumbnail images inside of an embedded message quote"
  },
  "imageAttachmentAlt": {
    "message": "Image attached to message",
    "description": "Used in alt tag of image attachment"
  },
  "videoAttachmentAlt": {
    "message": "Screenshot of video attached to message",
    "description": "Used in alt tag of video attachment preview"
  },
  "lightboxImageAlt": {
    "message": "Image sent in conversation",
    "description": "Used in the alt tag for the image shown in a full-screen lightbox view"
  },
  "imageCaptionIconAlt": {
    "message": "Icon showing that this image has a caption",
    "description": "Used for the icon layered on top of an image in message bubbles"
  },
  "addACaption": {
    "message": "Add a caption...",
    "descripton": "Used as the placeholder text in the caption editor text field"
  },
  "save": {
    "message": "Save",
    "descripton": "Used as a 'commit changes' button in the Caption Editor for outgoing image attachments"
  },
  "emojiAlt": {
    "message": "Emoji image of '$title$'",
    "description": "Used in the alt tag of all emoji images",
    "placeholders": {
      "title": {
        "content": "$1",
        "example": "grinning"
      }
    }
  },
  "linkYourPhone": {
    "message": "Link your phone to Session",
    "description": "Shown on the front page when the application first starst, above the QR code"
  },
  "signalSettings": {
    "message": "Session Settings",
    "description": "Used in the guidance to help people find the 'link new device' area of their Signal mobile app"
  },
  "linkedDevices": {
    "message": "Linked Devices",
    "description": "Used in the guidance to help people find the 'link new device' area of their Signal mobile app"
  },
  "plusButton": {
    "message": "'+' Button",
    "description": "The button used in Signal Android to add a new linked device"
  },
  "linkNewDevice": {
    "message": "Link New Device",
    "description": "The menu option shown in Signal iOS to add a new linked device"
  },
  "chooseDeviceName": {
    "message": "Choose this device's name",
    "description": "The header shown on the 'choose device name' screen in the device linking process"
  },
  "finishLinkingPhone": {
    "message": "Finish linking phone",
    "description": "The text on the button to finish the linking process, after choosing the device name"
  },
  "initialSync": {
    "message": "Syncing contacts and groups",
    "description": "Shown during initial link while contacts and groups are being pulled from mobile device"
  },
  "installConnectionFailed": {
    "message": "Failed to connect to server.",
    "description": "Displayed when we can't connect to the server."
  },
  "installTooManyDevices": {
    "message": "Sorry, you have too many devices linked already. Try removing some."
  },
  "permissions": {
    "message": "Permissions",
    "description": "Header for permissions section of settings"
  },
  "general": {
    "message": "General",
    "description": "Header for general options on the settings screen"
  },
  "linkPreviewsTitle": {
    "message": "Send Link Previews",
    "description": "Option to control creation and send of link previews in setting screen"
  },
  "linkPreviewDescription": {
    "message": "Link previews supported for Imgur, Instagram, Pinterest, Reddit, and YouTube.",
    "description": "Description shown for the Link Preview option "
  },
  "linkPreviewsConfirmTitle": {
    "message": "Warning"
  },
  "linkPreviewsConfirmMessage": {
    "message": "You will not have full metadata protection when sending or receiving link previews."
  },

  "mediaPermissionsTitle": {
    "message": "Microphone and Camera"
  },
  "mediaPermissionsDescription": {
    "message": "Allow access to camera and microphone",
    "description": "Description of the media permission description"
  },
  "spellCheckTitle": {
    "message": "Spell Check",
    "description": "Description of the media permission description"
  },
  "spellCheckDescription": {
    "message": "Enable spell check of text entered in message composition box",
    "description": "Description of the media permission description"
  },
  "spellCheckDirty": {
    "message": "You must restart Session to apply your new settings",
    "description": "Shown when the user changes their spellcheck setting to indicate that they must restart Signal."
  },
  "clearDataHeader": {
    "message": "Clear All Local Data",
    "description": "Header in the settings dialog for the section dealing with data deletion"
  },
  "clearDataExplanation": {
    "message": "This will clear all data in the application, removing all messages and saved account information.",
    "description": "Text describing what the clear data button will do."
  },
  "deleteAllDataButton": {
    "message": "Delete all data",
    "description": "Text of the button that deletes all data"
  },
  "notifications": {
    "message": "Notifications",
    "description": "Header for notification settings"
  },
  "readReceiptSettingDescription": {
    "message": "See and share when messages have been read (enables read receipts in all sessions).",
    "description": "Description of the read receipts setting"
  },
  "readReceiptSettingTitle": {
    "message": "Read Receipts",
    "description": "Title of the read receipts setting"
  },
  "typingIndicatorsSettingDescription": {
    "message": "See and share when messages are being typed (applies to all sessions).",
    "description": "Description of the typing indicators setting"
  },
  "typingIndicatorsSettingTitle": {
    "message": "Typing Indicators",
    "description": "Title of the typing indicators setting"
  },
  "messageTTL": {
    "message": "Message TTL",
    "description": "Title of the Message TTL setting"
  },
  "messageTTLSettingDescription": {
    "message": "Time to live (how long the recipient will have to collect their messages)",
    "description": "Description of the time to live setting"
  },
  "zoomFactorSettingTitle": {
    "message": "Zoom Factor",
    "description": "Title of the Zoom Factor setting"
  },
  "notificationSettingsDialog": {
    "message": "When messages arrive, display notifications that reveal...",
    "description": "Explain the purpose of the notification settings"
  },
  "disableNotifications": {
    "message": "Disable notifications",
    "description": "Label for disabling notifications"
  },
  "nameAndMessage": {
    "message": "Name and content",
    "description": "Label for setting notifications to display name and message text"
  },
  "noNameOrMessage": {
    "message": "No name or content",
    "description": "Label for setting notifications to display no name and no message text"
  },
  "nameOnly": {
    "message": "Name Only",
    "description": "Label for setting notifications to display sender name only"
  },
  "newMessage": {
    "message": "New Message",
    "description": "Displayed in notifications for only 1 message"
  },
  "newMessages": {
    "message": "New Messages",
    "description": "Displayed in notifications for multiple messages"
  },
  "notificationMostRecentFrom": {
    "message": "Most recent from:",
    "description": "Displayed in notifications when setting is 'name only' and more than one message is waiting"
  },
  "notificationFrom": {
    "message": "From:",
    "description": "Displayed in notifications when setting is 'name only' and one message is waiting"
  },
  "notificationMostRecent": {
    "message": "Most recent:",
    "description": "Displayed in notifications when setting is 'name and message' and more than one message is waiting"
  },
  "sendFailed": {
    "message": "Send failed",
    "description": "Shown on outgoing message if it fails to send"
  },
  "learnMore": {
    "message": "Learn more about verifying safety numbers",
    "description": "Text that links to a support article on verifying safety numbers"
  },
  "expiredWarning": {
    "message": "This version of Session has expired. Please upgrade to the latest version to continue messaging.",
    "description": "Warning notification that this version of the app has expired"
  },
  "clockOutOfSync": {
    "message": "Your clock is out of sync. Please update your clock and try again.",
    "description": "Notifcation that user's clock is out of sync with Loki's servers."
  },
  "upgrade": {
    "message": "Upgrade",
    "description": "Label text for button to upgrade the app to the latest version"
  },
  "mediaMessage": {
    "message": "Media message",
    "description": "Description of a message that has an attachment and no text, displayed in the conversation list as a preview."
  },
  "sync": {
    "message": "Contacts",
    "description": "Label for contact and group sync settings"
  },
  "timestamp_s": {
    "message": "now",
    "description": "Brief timestamp for messages sent less than a minute ago. Displayed in the conversation list and message bubble."
  },
  "timestamp_m": {
    "message": "1 minute",
    "description": "Brief timestamp for messages sent about one minute ago. Displayed in the conversation list and message bubble."
  },
  "timestamp_h": {
    "message": "1 hour",
    "description": "Brief timestamp for messages sent about one hour ago. Displayed in the conversation list and message bubble."
  },
  "timestampFormat_M": {
    "message": "MMM D",
    "description": "Timestamp format string for displaying month and day (but not the year) of a date within the current year, ex: use 'MMM D' for 'Aug 8', or 'D MMM' for '8 Aug'."
  },
  "messageBodyTooLong": {
    "message": "Message body is too long.",
    "description": "Shown if the user tries to send more than 64kb of text"
  },
  "unblockToSend": {
    "message": "Unblock this contact to send a message.",
    "description": "Brief message shown when trying to message a blocked number"
  },
  "unblockGroupToSend": {
    "message": "This group is blocked. Unlock it if you would like to send a message.",
    "description": "Brief message shown when trying to message a blocked group"
  },
  "youChangedTheTimer": {
    "message": "You set the disappearing message timer to $time$",
    "description": "Message displayed when you change the message expiration timer in a conversation.",
    "placeholders": {
      "time": {
        "content": "$1",
        "example": "10m"
      }
    }
  },
  "timerSetOnSync": {
    "message": "Updated disappearing message timer to $time$",
    "description": "Message displayed when timer is set on initial link of desktop device.",
    "placeholders": {
      "time": {
        "content": "$1",
        "example": "10m"
      }
    }
  },
  "theyChangedTheTimer": {
    "message": "$name$ set the disappearing message timer to $time$",
    "description": "Message displayed when someone else changes the message expiration timer in a conversation.",
    "placeholders": {
      "name": {
        "content": "$1",
        "example": "Bob"
      },
      "time": {
        "content": "$2",
        "example": "10m"
      }
    }
  },
  "timerOption_0_seconds": {
    "message": "Off",
    "description": "Label for option to turn off message expiration in the timer menu"
  },
  "timerOption_5_seconds": {
    "message": "5 seconds",
    "description": "Label for a selectable option in the message expiration timer menu"
  },
  "timerOption_10_seconds": {
    "message": "10 seconds",
    "description": "Label for a selectable option in the message expiration timer menu"
  },
  "timerOption_30_seconds": {
    "message": "30 seconds",
    "description": "Label for a selectable option in the message expiration timer menu"
  },
  "timerOption_1_minute": {
    "message": "1 minute",
    "description": "Label for a selectable option in the message expiration timer menu"
  },
  "timerOption_5_minutes": {
    "message": "5 minutes",
    "description": "Label for a selectable option in the message expiration timer menu"
  },
  "timerOption_30_minutes": {
    "message": "30 minutes",
    "description": "Label for a selectable option in the message expiration timer menu"
  },
  "timerOption_1_hour": {
    "message": "1 hour",
    "description": "Label for a selectable option in the message expiration timer menu"
  },
  "timerOption_6_hours": {
    "message": "6 hours",
    "description": "Label for a selectable option in the message expiration timer menu"
  },
  "timerOption_12_hours": {
    "message": "12 hours",
    "description": "Label for a selectable option in the message expiration timer menu"
  },
  "timerOption_1_day": {
    "message": "1 day",
    "description": "Label for a selectable option in the message expiration timer menu"
  },
  "timerOption_1_week": {
    "message": "1 week",
    "description": "Label for a selectable option in the message expiration timer menu"
  },
  "disappearingMessages": {
    "message": "Disappearing messages",
    "description": "Conversation menu option to enable disappearing messages"
  },
  "changeNickname": {
    "message": "Change Nickname",
    "description": "Conversation menu option to change user nickname"
  },
  "clearNickname": {
    "message": "Clear nickname",
    "description": "Conversation menu option to clear user nickname"
  },
  "timerOption_0_seconds_abbreviated": {
    "message": "off",
    "description": "Short format indicating current timer setting in the conversation list snippet"
  },
  "timerOption_5_seconds_abbreviated": {
    "message": "5s",
    "description": "Very short format indicating current timer setting in the conversation header"
  },
  "timerOption_10_seconds_abbreviated": {
    "message": "10s",
    "description": "Very short format indicating current timer setting in the conversation header"
  },
  "timerOption_30_seconds_abbreviated": {
    "message": "30s",
    "description": "Very short format indicating current timer setting in the conversation header"
  },
  "timerOption_1_minute_abbreviated": {
    "message": "1m",
    "description": "Very short format indicating current timer setting in the conversation header"
  },
  "timerOption_5_minutes_abbreviated": {
    "message": "5m",
    "description": "Very short format indicating current timer setting in the conversation header"
  },
  "timerOption_30_minutes_abbreviated": {
    "message": "30m",
    "description": "Very short format indicating current timer setting in the conversation header"
  },
  "timerOption_1_hour_abbreviated": {
    "message": "1h",
    "description": "Very short format indicating current timer setting in the conversation header"
  },
  "timerOption_6_hours_abbreviated": {
    "message": "6h",
    "description": "Very short format indicating current timer setting in the conversation header"
  },
  "timerOption_12_hours_abbreviated": {
    "message": "12h",
    "description": "Very short format indicating current timer setting in the conversation header"
  },
  "timerOption_1_day_abbreviated": {
    "message": "1d",
    "description": "Very short format indicating current timer setting in the conversation header"
  },
  "timerOption_1_week_abbreviated": {
    "message": "1w",
    "description": "Very short format indicating current timer setting in the conversation header"
  },
  "disappearingMessagesDisabled": {
    "message": "Disappearing messages disabled",
    "description": "Displayed in the left pane when the timer is turned off"
  },
  "disabledDisappearingMessages": {
    "message": "$name$ disabled disappearing messages",
    "description": "Displayed in the conversation list when the timer is turned off",
    "placeholders": {
      "name": {
        "content": "$1",
        "example": "John"
      }
    }
  },
  "youDisabledDisappearingMessages": {
    "message": "You disabled disappearing messages",
    "description": "Displayed in the conversation list when the timer is turned off"
  },
  "timerSetTo": {
    "message": "Timer set to $time$",
    "description": "Displayed in the conversation list when the timer is updated by some automatic action, or in the left pane",
    "placeholders": {
      "time": {
        "content": "$1",
        "example": "1w"
      }
    }
  },
  "safetyNumberChanged": {
    "message": "Safety Number has changed",
    "description": "A notification shown in the conversation when a contact reinstalls"
  },
  "safetyNumberChangedGroup": {
    "message": "Safety Number with $name$ has changed",
    "description": "A notification shown in a group conversation when a contact reinstalls, showing the contact name",
    "placeholders": {
      "name": {
        "content": "$1",
        "example": "John"
      }
    }
  },
  "verifyNewNumber": {
    "message": "Verify Safety Number",
    "description": "Label on button included with safety number change notification in the conversation"
  },
  "yourSafetyNumberWith": {
    "message": "Your safety number with $name$:",
    "description": "Heading for safety number view",
    "placeholders": {
      "name": {
        "content": "$1",
        "example": "John"
      }
    }
  },
  "themeToggleTitle": {
    "message": "Light Mode"
  },
  "themeToggleDescription": {
    "message": "Choose the theme best suited to you"
  },
  "noteToSelf": {
    "message": "Note to Self",
    "description": "Name for the conversation with your own phone number"
  },
  "hideMenuBarTitle": {
    "message": "Hide Menu Bar",
    "description": "Label text for menu bar visibility setting"
  },
  "hideMenuBarDescription": {
    "message": "Toggle system menu bar visibility",
    "description": "Label text for menu bar visibility setting"
  },
  "startConversation": {
    "message": "Start New Conversation",
    "description": "Label underneath number a user enters that is not an existing contact"
  },
  "invalidNumberError": {
    "message": "Invalid public key",
    "description": "When a person inputs a public key that is invalid"
  },
  "unlinkedWarning": {
    "message": "Relink Session Desktop to your mobile device to continue messaging."
  },
  "unlinked": {
    "message": "Unlinked"
  },
  "successUnlinked": {
    "message": "Your device was unlinked successfully"
  },
  "relink": {
    "message": "Relink"
  },
  "autoUpdateSettingTitle": {
    "message": "Auto Update"
  },
  "autoUpdateSettingDescription": {
    "message": "Automatically check for updates on launch"
  },
  "autoUpdateNewVersionTitle": {
    "message": "Session update available"
  },
  "autoUpdateNewVersionMessage": {
    "message": "There is a new version of Session available."
  },
  "autoUpdateNewVersionInstructions": {
    "message": "Press Restart Session to apply the updates."
  },
  "autoUpdateRestartButtonLabel": {
    "message": "Restart Session"
  },
  "autoUpdateLaterButtonLabel": {
    "message": "Later"
  },
  "autoUpdateDownloadButtonLabel": {
    "message": "Download"
  },
  "autoUpdateDownloadedMessage": {
    "message": "The new update has been downloaded."
  },
  "autoUpdateDownloadInstructions": {
    "message": "Would you like to download the update?"
  },
  "leftTheGroup": {
    "message": "$name$ left the group",
    "description": "Shown in the conversation history when a single person leaves the group",
    "placeholders": {
      "name": {
        "content": "$1",
        "example": "Bob"
      }
    }
  },
  "multipleLeftTheGroup": {
    "message": "$name$ left the group",
    "description": "Shown in the conversation history when multiple people leave the group",
    "placeholders": {
      "name": {
        "content": "$1",
        "example": "Alice, Bob"
      }
    }
  },
  "updatedTheGroup": {
    "message": "Group updated",
    "description": "Shown in the conversation history when someone updates the group"
  },
  "titleIsNow": {
    "comment": "Do not add a period here, used as a fragment and will break unit test",
    "message": "Group name has been set to '$name$'",
    "description": "Shown in the conversation history when someone changes the title of the group",
    "placeholders": {
      "name": {
        "content": "$1",
        "example": "Book Club"
      }
    }
  },
  "joinedTheGroup": {
    "message": "$name$ joined the group",
    "description": "Shown in the conversation history when a single person joins the group",
    "placeholders": {
      "name": {
        "content": "$1",
        "example": "Alice"
      }
    }
  },
  "multipleJoinedTheGroup": {
    "message": "$names$ joined the group",
    "description": "Shown in the conversation history when more than one person joins the group",
    "placeholders": {
      "names": {
        "content": "$1",
        "example": "Alice, Bob"
      }
    }
  },
  "kickedFromTheGroup": {
    "message": "$name$ was removed from the group",
    "description": "Shown in the conversation history when a single person is removed from the group",
    "placeholders": {
      "name": {
        "content": "$1",
        "example": "Alice"
      }
    }
  },
  "multipleKickedFromTheGroup": {
    "message": "$names$ were removed from the group",
    "description": "Shown in the conversation history when more than one person is removed from the group",
    "placeholders": {
      "names": {
        "content": "$1",
        "example": "Alice, Bob"
      }
    }
  },
  "blockUser": {
    "message": "Block User"
  },
  "unblockUser": {
    "message": "Unblock User"
  },
<<<<<<< HEAD
  "blockedSettingsTitle": {
    "message": "Blocked Users",
    "description": "Shown in the settings page as the heading for the blocked user settings"
  },
  "editProfileTitle": {
    "message": "Change your own display name",
    "description": "The title shown when user edits their own profile"
  },
  "editProfileDisplayNameWarning": {
    "message": "Note: Your display name will be visible to your contacts",
    "description": "Shown to the user as a warning about setting display name"
  },
=======
>>>>>>> ec2274d5
  "copyPublicKey": {
    "message": "Copy Public Key",
    "description": "Button action that the user can click to copy their public keys"
  },
  "banUser": {
    "message": "Ban User",
    "description": "Ban user from open group by public key."
  },
  "banUserConfirm": {
    "message": "Are you sure you want to ban user?",
    "description": "Message shown when confirming user ban."
  },
  "userBanned": {
    "message": "User banned successfully",
    "description": "Toast on succesful user ban."
  },
  "userBanFailed": {
    "message": "Ban failed!",
    "description": "Toast on unsuccesful user ban."
  },
  "copyChatId": {
    "message": "Copy Chat ID"
  },
  "leaveOpenGroup": {
    "message": "Leave Open Group",
    "description": "Button action that the user can click to leave the group"
  },
  "leaveClosedGroup": {
    "message": "Leave Closed Group",
    "description": "Button action that the user can click to leave the group"
  },
  "leaveClosedGroupConfirmation": {
    "message": "Leave this Closed Group?",
    "description": "Confirmation dialog text that tells the user what will happen if they leave the closed group."
  },
  "noContactsForGroup": {
    "message": "You don't have any contacts to start a group with."
  },
  "copiedPublicKey": {
    "message": "Session ID copied",
    "description": "A toast message telling the user that the key was copied"
  },
  "copiedChatId": {
    "message": "Copied chat ID",
    "description": "A toast message telling the user that the key was copied"
  },
  "copyMessage": {
    "message": "Copy message text",
    "description": "Button action that the user can click to copy their public keys"
  },
  "selectMessage": {
    "message": "Select message",
    "description": "Button action that the user can click to select the message"
  },
  "copiedMessage": {
    "message": "Message text copied",
    "description": "A toast message telling the user that the message text was copied"
  },
  "editGroupNameOrPicture": {
    "message": "Edit group name or picture",
    "description": "Button action that the user can click to edit a group name (open)"
  },
  "editGroupName": {
    "message": "Edit group name",
    "description": "Button action that the user can click to edit a group name (closed)"
  },
  "updateGroupDialogTitle": {
    "message": "Updating a Closed Group",
    "description": "Title for the dialog box used to update an existing private group"
  },
  "updatePublicGroupDialogTitle": {
    "message": "Updating a open group Channel",
    "description": "Title for the dialog box used to update an existing open group channel"
  },
  "showSeed": {
    "message": "Show Seed",
    "description": "Button action that the user can click to view their unique seed"
  },
  "yourSessionID": {
    "message": "Your Session ID"
  },
  "setStatus": {
    "message": "Set a status..."
  },
  "setAccountPasswordTitle": {
    "message": "Set Account Password",
    "description": "Prompt for user to set account password in settings view"
  },
  "setAccountPasswordDescription": {
    "message": "Require password to unlock Session’s screen. You can still receive message notifications while Screen Lock is enabled. Session’s notification settings allow you to customize information that is displayed",
    "description": "Description for set account password setting view"
  },
  "changeAccountPasswordTitle": {
    "message": "Change Account Password",
    "description": "Prompt for user to change account password in settings view"
  },
  "changeAccountPasswordDescription": {
    "message": "Change your password",
    "description": "Description for change account password setting view"
  },
  "removeAccountPasswordTitle": {
    "message": "Remove Account Password",
    "description": "Prompt for user to remove account password in settings view"
  },
  "removeAccountPasswordDescription": {
    "message": "Remove the password associated with your account",
    "description": "Description for remove account password setting view"
  },
  "enterPassword": {
    "message": "Please enter your password"
  },
  "confirmPassword": {
    "message": "Confirm password"
  },
  "pasteLongPasswordToastTitle": {
    "message": "The clipboard content exceeds the maximum password length of $max_pwd_len$ characters.",
    "description": "Shown when user pastes a password which is longer than MAX_PASSWORD_LEN"
  },
  "showSeedPasswordRequest": {
    "message": "Please enter your password",
    "description": "Request for user to enter password to show seed."
  },
  "seedSavePromptMain": {
    "message": "Please save the seed below in a safe location.",
    "description": "Prompt on seed modal requesting user to save their seed. Line one"
  },
  "seedSavePromptAlt": {
    "message": "They can be used to restore your account if you lose access or migrate to a new device.",
    "description": "Prompt on seed modal requesting user to save their seed. Line two"
  },
  "QRCodeTitle": {
    "message": "View My QR Code",
    "description": "Title given to QR Code modal"
  },
  "QRCodeDescription": {
    "message": "This is <strong>your unique public QR Code.</strong><br/>Other users may scan this in order to begin a conversation with you.",
    "description": "Description given to QRCode modal"
  },
  "noServerURL": {
    "message": "Please enter a server URL",
    "description": "Error message when no server url entered"
  },
  "copiedMnemonic": {
    "message": "Recovery phrase copied successfully",
    "description": "A toast message telling the user that the mnemonic seed was copied"
  },
  "copiedSessionID": {
    "message": "Copied Session ID to clipboard",
    "description": "A toast message telling the user that their Session ID was copied"
  },
  "passwordViewTitle": {
    "message": "Type In Your Password",
    "description": "The title shown when user needs to type in a password to unlock the messenger"
  },
  "unlock": {
    "message": "Unlock"
  },
  "password": {
    "message": "Password",
    "description": "Placeholder for password input"
  },
  "setPassword": {
    "message": "Set Password",
    "description": "Button action that the user can click to set a password"
  },
  "changePassword": {
    "message": "Change Password",
    "description": "Button action that the user can click to change a password"
  },
  "removePassword": {
    "message": "Remove Password",
    "description": "Button action that the user can click to remove a password"
  },
  "maxPasswordAttempts": {
    "message": "Invalid Password. Would you like to reset the database?"
  },
  "typeInOldPassword": {
    "message": "Please type in your old password"
  },
  "invalidOldPassword": {
    "message": "Old password is invalid"
  },
  "invalidPassword": {
    "message": "Invalid password"
  },
  "noGivenPassword": {
    "message": "Please enter your password"
  },
  "passwordsDoNotMatch": {
    "message": "Passwords do not match"
  },
  "setPasswordInvalid": {
    "message": "Passwords do not match"
  },
  "changePasswordInvalid": {
    "message": "The old password you entered is incorrect"
  },
  "removePasswordInvalid": {
    "message": "Incorrect password"
  },
  "setPasswordTitle": {
    "message": "Set Password"
  },
  "changePasswordTitle": {
    "message": "Changed Password"
  },
  "removePasswordTitle": {
    "message": "Removed Password"
  },
  "setPasswordToastDescription": {
    "message": "Your password has been set. Please keep it safe."
  },
  "changePasswordToastDescription": {
    "message": "Your password has been changed. Please keep it safe."
  },
  "removePasswordToastDescription": {
    "message": "You have removed your password."
  },
  "publicChatExists": {
    "message": "You are already connected to this open group"
  },
  "connectToServerFail": {
    "message": "Failed to connect to server. Check URL"
  },
  "connectingToServer": {
    "message": "Connecting to server..."
  },
  "connectToServerSuccess": {
    "message": "Successfully connected to open group"
  },
  "setPasswordFail": {
    "message": "Failed to set password"
  },
  "passwordLengthError": {
    "message": "Password must be between 6 and 50 characters long",
    "description": "Error string shown to the user when password doesn't meet length criteria"
  },
  "passwordTypeError": {
    "message": "Password must be a string",
    "description": "Error string shown to the user when password is not a string"
  },
  "passwordCharacterError": {
    "message": "Password must only contain letters, numbers and symbols",
    "description": "Error string shown to the user when password contains an invalid character"
  },
  "change": {
    "message": "Change"
  },
  "set": {
    "message": "Set"
  },
  "remove": {
    "message": "Remove"
  },
  "invalidHexId": {
    "message": "Invalid Session ID",
    "description": "Error string shown when user types an invalid pubkey hex string"
  },
  "invalidPubkeyFormat": {
    "message": "Invalid Pubkey Format",
    "description": "Error string shown when user types an invalid pubkey format"
  },
  "lnsMappingNotFound": {
    "message": "There is no LNS mapping associated with this name",
    "description": "Shown in toast if user enters an unknown LNS name"
  },
  "lnsLookupTimeout": {
    "message": "LNS lookup timed out",
    "description": "Shown in toast if user enters an unknown LNS name"
  },
  "lnsTooFewNodes": {
    "message": "Not enough nodes currently active for LNS lookup"
  },
  "emptyGroupNameError": {
    "message": "Group Name cannot be empty",
    "description": "Error message displayed on empty group name"
  },
  "nonAdminDeleteMember": {
    "message": "Only group admin can remove members!"
  },

  "editProfileModalTitle": {
    "message": "Profile",
    "description": "Title for the Edit Profile modal"
  },
  "groupNamePlaceholder": {
    "message": "Group Name"
  },
  "inviteContacts": {
    "message": "Invite Contacts"
  },
  "addModerators": {
    "message": "Add Moderators"
  },
  "removeModerators": {
    "message": "Remove Moderators"
  },
  "add": {
    "message": "Add"
  },
  "groupInvitation": {
    "message": "Group Invitation"
  },
  "addingContacts": {
    "message": "Adding contacts to"
  },
  "noContactsToAdd": {
    "message": "No contacts to add"
  },
  "noMembersInThisGroup": {
    "message": "No other members in this group"
  },
  "noModeratorsToRemove": {
    "message": "no moderators to remove"
  },
  "couldNotDecryptMessage": {
    "message": "Couldn't decrypt a message"
  },
  "confirmSessionRestore": {
    "message": "Would you like to start a new session with $pubkey$? Only do so if you know this pubkey.",
    "placeholders": {
      "pubkey": {
        "content": "$1",
        "example": ""
      }
    }
  },
  "createAccount": {
    "message": "Create Account"
  },
  "signIn": {
    "message": "Sign In"
  },
  "yourUniqueSessionID": {
    "message": "Say hello to your Session ID"
  },
  "allUsersAreRandomly...": {
    "message": "Your Session ID is the unique address people can use to contact you on Session. With no connection to your real identity, your Session ID is totally anonymous and private by design."
  },
  "getStarted": {
    "message": "Get started"
  },
  "generateSessionID": {
    "message": "Create Session ID"
  },
  "mnemonicSeed": {
    "message": "Mnemonic Seed"
  },
  "enterSeed": {
    "message": "Enter Recovery Phrase"
  },
  "displayName": {
    "message": "Display Name"
  },
  "anonymous": {
    "message": "Anonymous",
    "description": "The name of currently unidentified users"
  },
  "enterDisplayName": {
    "message": "Enter a display name"
  },
  "optionalPassword": {
    "message": "Verify Password"
  },
  "enterOptionalPassword": {
    "message": "Enter password (optional)"
  },
  "verifyPassword": {
    "message": "Verify Password"
  },
  "devicePairingHeaderReassure": {
    "message": "Linking may take up to one minute to register on your primary device. Please be patient."
  },
  "devicePairingHeader_Step1": {
    "message": "Open Session on your other device."
  },
  "devicePairingHeader_Step2": {
    "message": "Navigate to the <strong>Devices</strong> section in your user account screen."
  },
  "devicePairingHeader_Step3": {
    "message": "Select <strong>Link New Device</strong> to prepare your other device for pairing."
  },
  "devicePairingHeader_Step4": {
    "message": "Enter your <strong>Session ID</strong> below to link this device to your <strong>Session ID</strong>."
  },
  "enterSessionIDHere": {
    "message": "Enter your Session ID"
  },
  "continueYourSession": {
    "message": "Continue Your Session"
  },
  "linkDevice": {
    "message": "Link Device"
  },
  "restoreUsingSeed": {
    "message": "Restore From Recovery Phrase"
  },
  "linkDeviceToExistingAccount": {
    "message": "Link Device to Existing Session ID"
  },
  "or": {
    "message": "or"
  },
  "ByUsingThisService...": {
    "message": "By using this service, you agree to our <a href=\"https://getsession.org/legal/#tos\">Terms of Service</a> and <a href=\"https://getsession.org/privacy-policy/\" target=\"_blank\">Privacy Policy</a>"
  },
  "beginYourSession": {
    "message": "Begin<br />your<br />Session."
  },
  "welcomeToYourSession": {
    "message": "Welcome to your Session"
  },
  "newSession": {
    "message": "New Session"
  },
  "searchForAKeyPhrase": {
    "message": "Search for a key phrase or contact"
  },
  "enterSessionID": {
    "message": "Enter Session ID"
  },
  "usersCanShareTheir...": {
    "message": "Users can share their Session ID from their account settings, or by sharing their QR code."
  },
  "message": {
    "message": "Message"
  },
  "edit": {
    "message": "Edit"
  },
  "addContact": {
    "message": "Add Contact"
  },
  "createGroup": {
    "message": "Create Group"
  },
  "appearanceSettingsTitle": {
    "message": "Appearance"
  },
  "permissionSettingsTitle": {
    "message": "Permissions"
  },
  "privacySettingsTitle": {
    "message": "Privacy"
  },
  "notificationsSettingsTitle": {
    "message": "Notifications"
  },
  "devicesSettingsTitle": {
    "message": "Devices"
  },
  "mnemonicEmpty": {
    "message": "Seed is mandatory"
  },
  "displayNameEmpty": {
    "message": "Display Name Is Mandatory"
  },
  "members": {
    "message": "$count$ members",
    "placeholders": {
      "count": {
        "content": "$1",
        "example": "26"
      }
    }
  },
  "joinOpenGroup": {
    "message": "Join Open Group"
  },
  "newClosedGroup": {
    "message": "New Closed Group"
  },
  "createClosedGroup": {
    "message": "Create Closed Group"
  },
  "createClosedGroupDescription": {
    "message": "Closed groups are end-to-end encrypted group chats for up to 10 members. They provide the same privacy protections as one-on-one sessions."
  },
  "createClosedGroupNamePrompt": {
    "message": "Group Name"
  },
  "createClosedGroupPlaceholder": {
    "message": "Enter a group name"
  },
  "closedGroupCreatedToastTitle": {
    "message": "Group created successfully"
  },
  "enterOpenGroupURL": {
    "message": "Enter Open Group URL"
  },
  "channelUrlPlaceholder": {
    "message": "chat.getsession.org"
  },
  "addChannelDescription": {
    "message": "Enter an open group URL."
  },
  "joinChannel": {
    "message": "Join Open Group"
  },
  "next": {
    "message": "Next"
  },
  "description": {
    "message": "Description"
  },
  "secretWords": {
    "message": "Secret words"
  },
  "pairingDevice": {
    "message": "Linking Device"
  },
  "devicePairedSuccessfully": {
    "message": "Device linked successfully"
  },
  "invalidGroupName": {
    "message": "Group Name length must be between 1 to $maxSize$",
    "description": "Error message displayed on invalid group name",
    "placeholders": {
      "maxSize": {
        "content": "$1",
        "example": "125"
      }
    }
  },
  "invalidGroupSize": {
    "message": "Closed Group size must be between 1 to $maxSize$",
    "description": "Error message displayed on invalid closed group size",
    "placeholders": {
      "maxSize": {
        "content": "$1",
        "example": "10"
      }
    }
  },
  "maxGroupMembersError": {
    "message": "Max number of members for small group chats is $maxSize$",
    "placeholders": {
      "maxSize": {
        "content": "$1",
        "example": "10"
      }
    }
  },
  "useSenderKeys": {
    "message": "Use Sender Keys"
  }
}<|MERGE_RESOLUTION|>--- conflicted
+++ resolved
@@ -1563,7 +1563,6 @@
   "unblockUser": {
     "message": "Unblock User"
   },
-<<<<<<< HEAD
   "blockedSettingsTitle": {
     "message": "Blocked Users",
     "description": "Shown in the settings page as the heading for the blocked user settings"
@@ -1576,8 +1575,6 @@
     "message": "Note: Your display name will be visible to your contacts",
     "description": "Shown to the user as a warning about setting display name"
   },
-=======
->>>>>>> ec2274d5
   "copyPublicKey": {
     "message": "Copy Public Key",
     "description": "Button action that the user can click to copy their public keys"
