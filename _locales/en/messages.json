{
  "privacyPolicy": {
    "message": "Terms & Privacy Policy",
    "description":
      "Shown in the about box for the link to https://signal.org/legal"
  },
  "copyErrorAndQuit": {
    "message": "Copy error and quit",
    "description":
      "Shown in the top-level error popup, allowing user to copy the error text and close the app"
  },
  "unknownGroup": {
    "message": "Unknown group",
    "description":
      "Shown as the name of a group if we don't have any information about it"
  },
  "databaseError": {
    "message": "Database Error",
    "description": "Shown in a popup if the database cannot start up properly"
  },
  "deleteAndRestart": {
    "message": "Delete all data and restart",
    "description":
      "Shown in a popup if the database cannot start up properly; allows user to dalete database and restart"
  },
  "mainMenuFile": {
    "message": "&File",
    "description":
      "The label that is used for the File menu in the program main menu. The '&' indicates that the following letter will be used as the keyboard 'shortcut letter' for accessing the menu with the Alt-<letter> combination."
  },
  "mainMenuEdit": {
    "message": "&Edit",
    "description":
      "The label that is used for the Edit menu in the program main menu. The '&' indicates that the following letter will be used as the keyboard 'shortcut letter' for accessing the menu with the Alt-<letter> combination."
  },
  "mainMenuView": {
    "message": "&View",
    "description":
      "The label that is used for the View menu in the program main menu. The '&' indicates that the following letter will be used as the keyboard 'shortcut letter' for accessing the menu with the Alt-<letter> combination."
  },
  "mainMenuWindow": {
    "message": "&Window",
    "description":
      "The label that is used for the Window menu in the program main menu. The '&' indicates that the following letter will be used as the keyboard 'shortcut letter' for accessing the menu with the Alt-<letter> combination."
  },
  "mainMenuHelp": {
    "message": "&Help",
    "description":
      "The label that is used for the Help menu in the program main menu. The '&' indicates that the following letter will be used as the keyboard 'shortcut letter' for accessing the menu with the Alt-<letter> combination."
  },
  "mainMenuSettings": {
    "message": "Preferences…",
    "description":
      "The label that is used for the Preferences menu in the program main menu. This should be consistent with the standard naming for ‘Preferences’ on the operating system."
  },
  "appMenuHide": {
    "message": "Hide",
    "description": "Application menu command to hide the window"
  },
  "appMenuHideOthers": {
    "message": "Hide Others",
    "description": "Application menu command to hide all other windows"
  },
  "appMenuUnhide": {
    "message": "Show All",
    "description": "Application menu command to show all application windows"
  },
  "appMenuQuit": {
    "message": "Quit Loki Messenger",
    "description": "Application menu command to close the application"
  },
  "editMenuUndo": {
    "message": "Undo",
    "description": "Edit menu command to remove recently-typed text"
  },
  "editMenuRedo": {
    "message": "Redo",
    "description": "Edit menu command to restore previously undone typed text"
  },
  "editMenuCut": {
    "message": "Cut",
    "description":
      "Edit menu command to remove selected text and add it to clipboard"
  },
  "editMenuCopy": {
    "message": "Copy",
    "description": "Edit menu command to add selected text to clipboard"
  },
  "editMenuPaste": {
    "message": "Paste",
    "description":
      "Edit menu command to insert text from clipboard at cursor location"
  },
  "editMenuPasteAndMatchStyle": {
    "message": "Paste and Match Style",
    "description":
      "Edit menu command to insert text from clipboard at cursor location, taking only text and not style information"
  },
  "editMenuDelete": {
    "message": "Delete",
    "description": "Edit menu command to remove the selected text"
  },
  "editMenuSelectAll": {
    "message": "Select All",
    "description":
      "Edit menu comand to select all of the text in selected text box"
  },
  "editMenuStartSpeaking": {
    "message": "Start speaking",
    "description": "Edit menu item under 'speech' to start dictation"
  },
  "editMenuStopSpeaking": {
    "message": "Stop speaking",
    "description": "Edit menu item under 'speech' to stop dictation"
  },
  "windowMenuClose": {
    "message": "Close Window",
    "description": "Window menu command to close the current window"
  },
  "windowMenuMinimize": {
    "message": "Minimize",
    "description": "Window menu command to minimize the current window"
  },
  "windowMenuZoom": {
    "message": "Zoom",
    "description":
      "Window menu command to make the current window the size of the whole screen"
  },
  "windowMenuBringAllToFront": {
    "message": "Bring All to Front",
    "description":
      "Window menu command to bring all windows of current applicatinon to front"
  },
  "viewMenuResetZoom": {
    "message": "Actual Size",
    "description": "View menu command to go back to the default zoom"
  },
  "viewMenuZoomIn": {
    "message": "Zoom In",
    "description": "View menu command to make everything bigger"
  },
  "viewMenuZoomOut": {
    "message": "Zoom Out",
    "description": "View menu command to make everything smaller"
  },
  "viewMenuToggleFullScreen": {
    "message": "Toggle Full Screen",
    "description": "View menu command to enter or leave Full Screen mode"
  },
  "viewMenuToggleDevTools": {
    "message": "Toggle Developer Tools",
    "description": "View menu command to show or hide the developer tools"
  },
  "menuSetupWithImport": {
    "message": "Set Up with Import",
    "description":
      "When the application is not yet set up, menu option to start up the import sequence"
  },
  "menuSetupAsNewDevice": {
    "message": "Set Up as New Device",
    "description":
      "When the application is not yet set up, menu option to start up the set up as fresh device"
  },
  "menuSetupAsStandalone": {
    "message": "Set Up as Standalone Device",
    "description":
      "Only available on development modes, menu option to open up the standalone device setup sequence"
  },
  "connectingLoad": {
    "message": "Connecting...",
    "description":
      "Message shown on the as a loading screen while we are connecting to something"
  },
  "loading": {
    "message": "Loading...",
    "description":
      "Message shown on the loading screen before we've loaded any messages"
  },
  "optimizingApplication": {
    "message": "Optimizing application...",
    "description":
      "Message shown on the loading screen while we are doing application optimizations"
  },
  "migratingToSQLCipher": {
    "message": "Optimizing messages... $status$ complete.",
    "description":
      "Message shown on the loading screen while we are doing application optimizations",
    "placeholders": {
      "status": {
        "content": "$1",
        "example": "45/200"
      }
    }
  },
  "archivedConversations": {
    "message": "Archived Conversations",
    "description":
      "Shown in place of the search box when showing archived conversation list"
  },
  "archiveHelperText": {
    "message":
      "These conversations are archived and will only appear in the Inbox if new messages are received.",
    "description":
      "Shown at the top of the archived converations list in the left pane"
  },
  "archiveConversation": {
    "message": "Archive Conversation",
    "description":
      "Shown in menu for conversation, and moves conversation out of main conversation list"
  },
  "moveConversationToInbox": {
    "message": "Move Conversation to Inbox",
    "description":
      "Undoes Archive Conversation action, and moves archived conversation back to the main conversation list"
  },
  "chooseDirectory": {
    "message": "Choose folder",
    "description": "Button to allow the user to find a folder on disk"
  },
  "chooseFile": {
    "message": "Choose file",
    "description": "Button to allow the user to find a file on disk"
  },
  "loadDataHeader": {
    "message": "Load your data",
    "description": "Header shown on the first screen in the data import process"
  },
  "loadDataDescription": {
    "message":
      "You've just gone through the export process, and your contacts and messages are waiting patiently on your computer. Select the folder that contains your saved Signal data.",
    "description":
      "Introduction to the process of importing messages and contacts from disk"
  },
  "importChooserTitle": {
    "message": "Choose directory with exported data",
    "description":
      "Title of the popup window used to select data previously exported"
  },
  "importErrorHeader": {
    "message": "Something went wrong!",
    "description": "Header of the error screen after a failed import"
  },
  "importingHeader": {
    "message": "Loading contacts and messages",
    "description": "Header of screen shown as data is import"
  },
  "importErrorFirst": {
    "message":
      "Make sure you have chosen the correct directory that contains your saved Signal data. Its name should begin with 'Signal Export.' You can also save a new copy of your data from the Chrome App.",
    "description": "Message shown if the import went wrong; first paragraph"
  },
  "importErrorSecond": {
    "message":
      "If these steps don't work for you, please submit a debug log (View -> Debug Log) so that we can help you get migrated!",
    "description": "Message shown if the import went wrong; second paragraph"
  },
  "importAgain": {
    "message": "Choose folder and try again",
    "description":
      "Button shown if the user runs into an error during import, allowing them to start over"
  },
  "importCompleteHeader": {
    "message": "Success!",
    "description":
      "Header shown on the screen at the end of a successful import process"
  },
  "importCompleteStartButton": {
    "message": "Start using Loki Messenger",
    "description":
      "Button shown at end of successful import process, nothing left but a restart"
  },
  "importCompleteLinkButton": {
    "message": "Link this device to your phone",
    "description":
      "Button shown at end of successful 'light' import process, so the standard linking process still needs to happen"
  },
  "selectedLocation": {
    "message": "your selected location",
    "description":
      "Message shown as the export location if we didn't capture the target directory"
  },
  "upgradingDatabase": {
    "message": "Upgrading database. This may take some time...",
    "description":
      "Message shown on the loading screen when we're changing database structure on first run of a new version"
  },
  "loadingMessages": {
    "message": "Loading messages. $count$ so far...",
    "description":
      "Message shown on the loading screen when we're catching up on the backlog of messages",
    "placeholders": {
      "count": {
        "content": "$1",
        "example": "5"
      }
    }
  },
  "me": {
    "message": "Me",
    "description": "The label for yourself when shown in a group member list"
  },
  "view": {
    "message": "View",
    "description":
      "Used as a label on a button allowing user to see more information"
  },
  "youLeftTheGroup": {
    "message": "You left the group",
    "description":
      "Displayed when a user can't send a message because they have left the group"
  },
  "scrollDown": {
    "message": "Scroll to bottom of conversation",
    "description":
      "Alt text for button to take user down to bottom of conversation, shown when user scrolls up"
  },
  "messageBelow": {
    "message": "New message below",
    "description":
      "Alt text for button to take user down to bottom of conversation with a new message out of screen"
  },
  "messagesBelow": {
    "message": "New messages below",
    "description":
      "Alt text for button to take user down to bottom of conversation with more than one message out of screen"
  },
  "unreadMessage": {
    "message": "1 Unread Message",
    "description": "Text for unread message separator, just one message"
  },
  "unreadMessages": {
    "message": "$count$ Unread Messages",
    "description": "Text for unread message separator, with count",
    "placeholders": {
      "count": {
        "content": "$1",
        "example": "5"
      }
    }
  },
  "youMarkedAsVerified": {
    "message": "You marked your Safety Number with $name$ as verified",
    "description":
      "Shown in the conversation history when the user marks a contact as verified.",
    "placeholders": {
      "name": {
        "content": "$1",
        "example": "Bob"
      }
    }
  },
  "youMarkedAsNotVerified": {
    "message": "You marked your Safety Number with $name$ as not verified",
    "description":
      "Shown in the conversation history when the user marks a contact as not verified, whether on the Safety Number screen or by dismissing a banner or dialog.",
    "placeholders": {
      "name": {
        "content": "$1",
        "example": "Bob"
      }
    }
  },
  "youMarkedAsVerifiedOtherDevice": {
    "message":
      "You marked your Safety Number with $name$ as verified from another device",
    "description":
      "Shown in the conversation history when we discover that the user marked a contact as verified on another device.",
    "placeholders": {
      "name": {
        "content": "$1",
        "example": "Bob"
      }
    }
  },
  "youMarkedAsNotVerifiedOtherDevice": {
    "message":
      "You marked your Safety Number with $name$ as not verified from another device",
    "description":
      "Shown in the conversation history when we discover that the user marked a contact as not verified on another device.",
    "placeholders": {
      "name": {
        "content": "$1",
        "example": "Bob"
      }
    }
  },
  "membersNeedingVerification": {
    "message":
      "Your safety numbers with these group members have changed since you last verified. Click a group member to see your new safety number with them.",
    "description":
      "When there are multiple previously-verified group members with safety number changes, a banner will be shown. The list of contacts with safety number changes is shown, and this text introduces that list."
  },
  "changedSinceVerifiedMultiple": {
    "message":
      "Your safety numbers with multiple group members have changed since you last verified. This could mean that someone is trying to intercept your communication or that they have simply reinstalled Signal.",
    "description":
      "Shown on confirmation dialog when user attempts to send a message"
  },
  "changedSinceVerified": {
    "message":
      "Your safety number with $name$ has changed since you last verified. This could mean that someone is trying to intercept your communication or that $name$ has simply reinstalled Signal.",
    "description":
      "Shown on confirmation dialog when user attempts to send a message",
    "placeholders": {
      "name": {
        "content": "$1",
        "example": "Bob"
      }
    }
  },
  "changedRightAfterVerify": {
    "message":
      "The safety number you are trying to verify has changed. Please review your new safety number with $name$. Remember, this change could mean that someone is trying to intercept your communication or that $name$ has simply reinstalled Signal.",
    "description":
      "Shown on the safety number screen when the user has selected to verify/unverify a contact's safety number, and we immediately discover a safety number change",
    "placeholders": {
      "name": {
        "content": "$1",
        "example": "Bob"
      }
    }
  },
  "changedRecentlyMultiple": {
    "message":
      "Your safety numbers with multiple group members have changed recently. This could mean that someone is trying to intercept your communication or that they have simply reinstalled Signal.",
    "description":
      "Shown on confirmation dialog when user attempts to send a message"
  },
  "changedRecently": {
    "message":
      "Your safety number with $name$ has changed recently. This could mean that someone is trying to intercept your communication or that $name$ has simply reinstalled Signal.",
    "description":
      "Shown on confirmation dialog when user attempts to send a message",
    "placeholders": {
      "name": {
        "content": "$1",
        "example": "Bob"
      }
    }
  },
  "identityKeyErrorOnSend": {
    "message":
      "Your safety number with $name$ has changed. This could either mean that someone is trying to intercept your communication or that $name$ has simply reinstalled Signal. You may wish to verify your saftey number with this contact.",
    "description":
      "Shown when user clicks on a failed recipient in the message detail view after an identity key change",
    "placeholders": {
      "name": {
        "content": "$1",
        "example": "Bob"
      }
    }
  },
  "sendAnyway": {
    "message": "Send Anyway",
    "description":
      "Used on a warning dialog to make it clear that it might be risky to send the message."
  },
  "noLongerVerified": {
    "message":
      "Your safety number with $name$ has changed and is no longer verified. Click to show.",
    "description":
      "Shown in converation banner when user's safety number has changed, but they were previously verified.",
    "placeholders": {
      "name": {
        "content": "$1",
        "example": "Bob"
      }
    }
  },
  "multipleNoLongerVerified": {
    "message":
      "Your safety numbers with multiple members of this group have changed and are no longer verified. Click to show.",
    "description":
      "Shown in conversation banner when more than one group member's safety number has changed, but they were previously verified."
  },
  "debugLogExplanation": {
    "message":
      "This log will be posted publicly online for contributors to view. You may examine and edit it before submitting."
  },
  "debugLogError": {
    "message":
      "Something went wrong with the upload! Please consider manually adding your log to the bug you file."
  },
  "reportIssue": {
    "message": "Report an issue",
    "description": "Link to open the issue tracker"
  },
  "gotIt": {
    "message": "Got it!",
    "description":
      "Label for a button that dismisses a dialog. The user clicks it to confirm that they understand the message in the dialog."
  },
  "submit": {
    "message": "Submit"
  },
  "acceptNewKey": {
    "message": "Accept",
    "description": "Label for a button to accept a new safety number"
  },
  "verify": {
    "message": "Mark as verified"
  },
  "unverify": {
    "message": "Mark as not verified"
  },
  "isVerified": {
    "message": "You have verified your safety number with $name$.",
    "description":
      "Summary state shown at top of the safety number screen if user has verified contact.",
    "placeholders": {
      "name": {
        "content": "$1",
        "example": "Bob"
      }
    }
  },
  "isNotVerified": {
    "message": "You have not verified your safety number with $name$.",
    "description":
      "Summary state shown at top of the safety number screen if user has not verified contact.",
    "placeholders": {
      "name": {
        "content": "$1",
        "example": "Bob"
      }
    }
  },
  "verified": {
    "message": "Verified"
  },
  "newIdentity": {
    "message": "New safety number",
    "description": "Header for a key change dialog"
  },
  "identityChanged": {
    "message":
      "Your safety number with this contact has changed. This could either mean that someone is trying to intercept your communication, or this contact simply reinstalled Signal. You may wish to verify the new safety number below."
  },
  "incomingError": {
    "message": "Error handling incoming message"
  },
  "media": {
    "message": "Media",
    "description":
      "Header of the default pane in the media gallery, showing images and videos"
  },
  "mediaEmptyState": {
    "message": "You don’t have any media in this conversation",
    "description":
      "Message shown to user in the media gallery when there are no messages with media attachments (images or video)"
  },
  "documents": {
    "message": "Documents",
    "description":
      "Header of the secondary pane in the media gallery, showing every non-media attachment"
  },
  "documentsEmptyState": {
    "message": "You don’t have any documents in this conversation",
    "description":
      "Message shown to user in the media gallery when there are no messages with document attachments (anything other than images or video)"
  },
  "today": {
    "message": "Today",
    "description": "Section header in the media gallery"
  },
  "yesterday": {
    "message": "Yesterday",
    "description": "Section header in the media gallery"
  },
  "thisWeek": {
    "message": "This Week",
    "description": "Section header in the media gallery"
  },
  "thisMonth": {
    "message": "This Month",
    "description": "Section header in the media gallery"
  },
  "unsupportedAttachment": {
    "message": "Unsupported attachment type. Click to save.",
    "description": "Displayed for incoming unsupported attachment"
  },
  "clickToSave": {
    "message": "Click to save",
    "description": "Hover text for attachment filenames"
  },
  "unnamedFile": {
    "message": "Unnamed File",
    "description": "Hover text for attachment filenames"
  },
  "voiceMessage": {
    "message": "Voice Message",
    "description": "Name for a voice message attachment"
  },
  "dangerousFileType": {
    "message": "Attachment type not allowed for security reasons",
    "description":
      "Shown in toast when user attempts to send .exe file, for example"
  },
  "loadingPreview": {
    "message": "Loading Preview...",
    "description":
      "Shown while Signal Desktop is fetching metadata for a url in composition area"
  },
  "stagedPreviewThumbnail": {
    "message": "Draft thumbnail link preview for $domain$",
    "description":
      "Shown while Signal Desktop is fetching metadata for a url in composition area",
    "placeholders": {
      "path": {
        "content": "$1",
        "example": "instagram.com"
      }
    }
  },
  "previewThumbnail": {
    "message": "Thumbnail link preview for $domain$",
    "description":
      "Shown while Signal Desktop is fetching metadata for a url in composition area",
    "placeholders": {
      "path": {
        "content": "$1",
        "example": "instagram.com"
      }
    }
  },
  "stagedImageAttachment": {
    "message": "Draft image attachment: $path$",
    "description": "Alt text for staged attachments",
    "placeholders": {
      "path": {
        "content": "$1",
        "example": "dog.jpg"
      }
    }
  },
  "oneNonImageAtATimeToast": {
    "message":
      "When including a non-image attachment, the limit is one attachment per message.",
    "description":
      "An error popup when the user has attempted to add an attachment"
  },
  "cannotMixImageAdnNonImageAttachments": {
    "message": "You cannot mix non-image and image attachments in one message.",
    "description":
      "An error popup when the user has attempted to add an attachment"
  },
  "maximumAttachments": {
    "message": "You cannot add any more attachments to this message.",
    "description":
      "An error popup when the user has attempted to add an attachment"
  },
  "fileSizeWarning": {
    "message": "Sorry, the selected file exceeds message size restrictions."
  },
  "unableToLoadAttachment": {
    "message": "Unable to load selected attachment."
  },
  "disconnected": {
    "message": "Disconnected",
    "description":
      "Displayed when the desktop client cannot connect to the server."
  },
  "connecting": {
    "message": "Connecting",
    "description":
      "Displayed when the desktop client is currently connecting to the server."
  },
  "offline": {
    "message": "Offline",
    "description":
      "Displayed when the desktop client has no network connection."
  },
  "checkNetworkConnection": {
    "message": "Check your network connection.",
    "description":
      "Obvious instructions for when a user's computer loses its network connection"
  },
  "attemptingReconnection": {
    "message":
      "Attempting reconnect in $reconnect_duration_in_seconds$ seconds",
    "placeholders": {
      "reconnect_duration_in_seconds": {
        "content": "$1",
        "example": "10"
      }
    }
  },
  "submitDebugLog": {
    "message": "Debug log",
    "description":
      "Menu item and header text for debug log modal (sentence case)"
  },
  "debugLog": {
    "message": "Debug Log",
    "description": "View menu item to open the debug log (title case)"
  },
  "goToReleaseNotes": {
    "message": "Go to Release Notes",
    "description": ""
  },
  "goToSupportPage": {
    "message": "Go to Support Page",
    "description": "Item under the Help menu, takes you to the support page"
  },
  "menuReportIssue": {
    "message": "Report an Issue",
    "description":
      "Item under the Help menu, takes you to GitHub new issue form (title case)"
  },
  "signalDesktopPreferences": {
    "message": "Loki Messenger Preferences",
    "description":
      "Title of the window that pops up with Signal Desktop preferences in it"
  },
  "aboutSignalDesktop": {
    "message": "About Loki Messenger",
    "description": "Item under the Help menu, which opens a small about window"
  },
  "speech": {
    "message": "Speech",
    "description":
      "Item under the Edit menu, with 'start/stop speaking' items below it"
  },
  "show": {
    "message": "Show",
    "description": "Command under Window menu, to show the window"
  },
  "hide": {
    "message": "Hide",
    "description": "Command in the tray icon menu, to hide the window"
  },
  "quit": {
    "message": "Quit",
    "description": "Command in the tray icon menu, to quit the application"
  },
  "lokiMessenger": {
    "message": "Loki Messenger"
  },
  "search": {
    "message": "Enter name or public key",
    "description": "Placeholder text in the search input"
  },
  "noSearchResults": {
    "message": "No results for \"$searchTerm$\"",
    "description": "Shown in the search left pane when no results were found",
    "placeholders": {
      "searchTerm": {
        "content": "$1",
        "example": "dog"
      }
    }
  },
  "conversationsHeader": {
    "message": "Conversations",
    "description": "Shown to separate the types of search results"
  },
  "friendsHeader": {
    "message": "Friends",
    "description": "Shown to separate the types of search results"
  },
  "contactsHeader": {
    "message": "Contacts",
    "description": "Shown to separate the types of search results"
  },
  "messagesHeader": {
    "message": "Messages",
    "description": "Shown to separate the types of search results"
  },
  "welcomeToSignal": {
    "message": "Welcome to Loki Messenger"
  },
  "selectAContact": {
    "message": "Select a contact or group to start chatting."
  },
  "typingAlt": {
    "message": "Typing animation for this conversation",
    "description": "Used as the 'title' attibute for the typing animation"
  },
  "contactAvatarAlt": {
    "message": "Avatar for contact $name$",
    "description": "Used in the alt tag for the image avatar of a contact",
    "placeholders": {
      "name": {
        "content": "$1",
        "example": "John"
      }
    }
  },
  "sendMessageToContact": {
    "message": "Send Message",
    "description":
      "Shown when you are sent a contact and that contact has a signal account"
  },
  "home": {
    "message": "home",
    "description":
      "Shown on contact detail screen as a label for an address/phone/email"
  },
  "work": {
    "message": "work",
    "description":
      "Shown on contact detail screen as a label for an address/phone/email"
  },
  "mobile": {
    "message": "mobile",
    "description":
      "Shown on contact detail screen as a label for aa phone or email"
  },
  "email": {
    "message": "email",
    "description":
      "Generic label shown if contact email has custom type but no label"
  },
  "phone": {
    "message": "phone",
    "description":
      "Generic label shown if contact phone has custom type but no label"
  },
  "address": {
    "message": "address",
    "description":
      "Generic label shown if contact address has custom type but no label"
  },
  "poBox": {
    "message": "PO Box",
    "description":
      "When rendering an address, used to provide context to a post office box"
  },
  "downloading": {
    "message": "Downloading",
    "description":
      "Shown in the message bubble while a long message attachment is being downloaded"
  },
  "downloadAttachment": {
    "message": "Download Attachment",
    "description":
      "Shown in a message's triple-dot menu if there isn't room for a dedicated download button"
  },
  "replyToMessage": {
    "message": "Reply to Message",
    "description":
      "Shown in triple-dot menu next to message to allow user to start crafting a message with a quotation"
  },
  "originalMessageNotFound": {
    "message": "Original message not found",
    "description":
      "Shown in quote if reference message was not found as message was initially downloaded and processed"
  },
  "originalMessageNotAvailable": {
    "message": "Original message no longer available",
    "description":
      "Shown in toast if user clicks on quote that references message no longer in database"
  },
  "messageFoundButNotLoaded": {
    "message": "Original message found, but not loaded. Scroll up to load it.",
    "description":
      "Shown in toast if user clicks on quote references messages not loaded in view, but in database"
  },
  "voiceNoteMustBeOnlyAttachment": {
    "message":
      "A voice note must be the only attachment included in a message.",
    "description":
      "Shown in toast if tries to record a voice note with any staged attachments"
  },
  "you": {
    "message": "You",
    "description":
      "In Android theme, shown in quote if you or someone else replies to you"
  },
  "replyingTo": {
    "message": "Replying to $name$",
    "description":
      "Shown in iOS theme when you or someone quotes to a message which is not from you",
    "placeholders": {
      "name": {
        "content": "$1",
        "example": "John"
      }
    }
  },
  "audioPermissionNeeded": {
    "message":
      "To send audio messages, allow Loki Messenger to access your microphone.",
    "description":
      "Shown if the user attempts to send an audio message without audio permssions turned on"
  },
  "allowAccess": {
    "message": "Allow Access",
    "description":
      "Button shown in popup asking to enable microphon/video permissions to send audio messages"
  },
  "showSettings": {
    "message": "Show Settings",
    "description":
      "A button shown in dialog requesting the user to turn on audio permissions"
  },
  "audio": {
    "message": "Audio",
    "description":
      "Shown in a quotation of a message containing an audio attachment if no text was originally provided with that attachment"
  },
  "video": {
    "message": "Video",
    "description":
      "Shown in a quotation of a message containing a video if no text was originally provided with that video"
  },
  "photo": {
    "message": "Photo",
    "description":
      "Shown in a quotation of a message containing a photo if no text was originally provided with that image"
  },
  "cannotUpdate": {
    "message": "Cannot Update",
    "description": "Shown as the title of our update error dialogs on windows"
  },
  "cannotUpdateDetail": {
    "message":
      "Signal Desktop failed to update, but there is a new version available. Please go to https://signal.org/download and install the new version manually, then either contact support or file a bug about this problem.",
    "description":
      "Shown if a general error happened while trying to install update package"
  },
  "readOnlyVolume": {
    "message":
      "Signal Desktop is likely in a macOS quarantine, and will not be able to auto-update. Please try moving Signal.app to /Applications with Finder.",
    "description":
      "Shown on MacOS if running on a read-only volume and we cannot update"
  },
  "ok": {
    "message": "OK"
  },
  "cancel": {
    "message": "Cancel"
  },
  "skip": {
    "message": "Skip"
  },
  "close": {
    "message": "Close"
  },
  "pairNewDevice": {
    "message": "Pair new Device"
  },
  "devicePairingAccepted": {
    "message": "Device Pairing Accepted"
  },
  "devicePairingReceived": {
    "message": "Device Pairing Received"
  },
  "waitingForDeviceToRegister": {
    "message": "Waiting for device to register..."
  },
  "pairedDevices": {
    "message": "Paired Devices"
  },
  "allowPairing": {
    "message": "Allow Pairing"
  },
<<<<<<< HEAD
  "provideDeviceAlias": {
    "message": "Please provide an alias for this paired device"
=======
  "showPairingWordsTitle": {
    "message": "Pairing Secret Words"
>>>>>>> ea267fb9
  },
  "clear": {
    "message": "Clear"
  },
  "copySeed": {
    "message": "Copy Seed"
  },
  "confirm": {
    "message": "Confirm"
  },
  "failedToSend": {
    "message":
      "Failed to send to some recipients. Check your network connection."
  },
  "error": {
    "message": "Error"
  },
  "messageDetail": {
    "message": "Message Detail"
  },
  "delete": {
    "message": "Delete"
  },
  "deletePublicWarning": {
    "message":
      "Are you sure? Clicking 'delete' will permanently remove this message for everyone in this channel."
  },
  "deleteWarning": {
    "message":
      "Are you sure? Clicking 'delete' will permanently remove this message from this device only."
  },
  "deleteThisMessage": {
    "message": "Delete this message"
  },
  "from": {
    "message": "From",
    "description": "Label for the sender of a message"
  },
  "to": {
    "message": "to",
    "description": "Label for the receiver of a message"
  },
  "sent": {
    "message": "Sent",
    "description": "Label for the time a message was sent"
  },
  "received": {
    "message": "Received",
    "description": "Label for the time a message was received"
  },
  "sendMessage": {
    "message": "Send a message",
    "description": "Placeholder text in the message entry field"
  },
  "secondaryDeviceDefaultFR": {
    "message":
      "This is an automated friend request because you are friends with another one of my devices",
    "description":
      "Placeholder text in the message entry field when it is disabled because a secondary device conversation is visible"
  },
  "sendMessageDisabledSecondary": {
    "message":
      "This pubkey belongs to a secondary device. You should never see this message",
    "description":
      "Placeholder text in the message entry field when it is disabled because a secondary device conversation is visible"
  },
  "sendMessageDisabled": {
    "message": "Waiting for friend request approval",
    "description":
      "Placeholder text in the message entry field when it is disabled while we are waiting for a friend request approval"
  },
  "sendMessageFriendRequest": {
    "message": "Hi there! This is <insert name here> !",
    "description":
      "Placeholder text in the message entry field when it is the first message sent to that contact"
  },
  "groupMembers": {
    "message": "Group members"
  },
  "showMembers": {
    "message": "Show members"
  },
  "resetSession": {
    "message": "Reset session",
    "description":
      "This is a menu item for resetting the session, using the imperative case, as in a command."
  },
  "showSafetyNumber": {
    "message": "View safety number"
  },
  "viewAllMedia": {
    "message": "View all media",
    "description":
      "This is a menu item for viewing all media (images + video) in a conversation, using the imperative case, as in a command."
  },
  "verifyHelp": {
    "message":
      "If you wish to verify the security of your end-to-end encryption with $name$, compare the numbers above with the numbers on their device.",
    "placeholders": {
      "name": {
        "content": "$1",
        "example": "John"
      }
    }
  },
  "theirIdentityUnknown": {
    "message":
      "You haven't exchanged any messages with this contact yet. Your safety number with them will be available after the first message."
  },
  "moreInfo": {
    "message": "More Info...",
    "description":
      "Shown on the drop-down menu for an individual message, takes you to message detail screen"
  },
  "retrySend": {
    "message": "Retry Send",
    "description":
      "Shown on the drop-down menu for an indinvidaul message, but only if it is an outgoing message that failed to send"
  },
  "deleteMessage": {
    "message": "Delete Message",
    "description":
      "Shown on the drop-down menu for an individual message, deletes single message"
  },
  "deleteMessages": {
    "message": "Delete messages",
    "description": "Menu item for deleting messages, title case."
  },
  "deletePublicConversationConfirmation": {
    "message":
      "Permanently delete the messages locally from this public channel?",
    "description":
      "Confirmation dialog text that asks the user if they really wish to delete the public channel messages locally. Answer buttons use the strings 'ok' and 'cancel'. The deletion is permanent, i.e. it cannot be undone."
  },
  "deleteConversationConfirmation": {
    "message": "Permanently delete this conversation?",
    "description":
      "Confirmation dialog text that asks the user if they really wish to delete the conversation. Answer buttons use the strings 'ok' and 'cancel'. The deletion is permanent, i.e. it cannot be undone."
  },
  "deletePublicChannel": {
    "message": "Leave public channel",
    "description":
      "Confirmation dialog title that asks the user if they really wish to delete a public channel. Answer buttons use the strings 'ok' and 'cancel'. The deletion is permanent, i.e. it cannot be undone."
  },
  "deletePublicChannelConfirmation": {
    "message": "Leave this public channel?",
    "description":
      "Confirmation dialog text that tells the user what will happen if they leave the public channel."
  },
  "deleteContact": {
    "message": "Delete contact",
    "description":
      "Confirmation dialog title that asks the user if they really wish to delete the contact. Answer buttons use the strings 'ok' and 'cancel'. The deletion is permanent, i.e. it cannot be undone."
  },
  "deleteContactConfirmation": {
    "message": "Permanently delete this contact and destroy all sessions?",
    "description":
      "Confirmation dialog text that tells the user what will happen if they delete the contact."
  },
  "sessionResetFailed": {
    "message": "Secure session reset failed",
    "description":
      "your secure session could not been transmitted to the other participant."
  },
  "sessionResetOngoing": {
    "message": "Secure session reset in progress",
    "description":
      "your secure session is currently being reset, waiting for the reset acknowledgment."
  },
  "sessionEnded": {
    "message": "Secure session reset succeeded",
    "description":
      "This is a past tense, informational message. In other words, your secure session has been reset."
  },
  "quoteThumbnailAlt": {
    "message": "Thumbnail of image from quoted message",
    "description":
      "Used in alt tag of thumbnail images inside of an embedded message quote"
  },
  "imageAttachmentAlt": {
    "message": "Image attached to message",
    "description": "Used in alt tag of image attachment"
  },
  "videoAttachmentAlt": {
    "message": "Screenshot of video attached to message",
    "description": "Used in alt tag of video attachment preview"
  },
  "lightboxImageAlt": {
    "message": "Image sent in conversation",
    "description":
      "Used in the alt tag for the image shown in a full-screen lightbox view"
  },
  "imageCaptionIconAlt": {
    "message": "Icon showing that this image has a caption",
    "description":
      "Used for the icon layered on top of an image in message bubbles"
  },
  "addACaption": {
    "message": "Add a caption...",
    "descripton":
      "Used as the placeholder text in the caption editor text field"
  },
  "save": {
    "message": "Save",
    "descripton":
      "Used as a 'commit changes' button in the Caption Editor for outgoing image attachments"
  },
  "fileIconAlt": {
    "message": "File icon",
    "description":
      "Used in the media gallery documents tab to visually represent a file"
  },
  "emojiAlt": {
    "message": "Emoji image of '$title$'",
    "description": "Used in the alt tag of all emoji images",
    "placeholders": {
      "title": {
        "content": "$1",
        "example": "grinning"
      }
    }
  },
  "installWelcome": {
    "message": "Welcome to Loki Messenger",
    "description": "Welcome title on the install page"
  },
  "installTagline": {
    "message": "Privacy is possible. Signal makes it easy.",
    "description":
      "Tagline displayed under 'installWelcome' string on the install page"
  },
  "linkYourPhone": {
    "message": "Link your phone to Loki Messenger",
    "description":
      "Shown on the front page when the application first starst, above the QR code"
  },
  "signalSettings": {
    "message": "Loki Messenger Settings",
    "description":
      "Used in the guidance to help people find the 'link new device' area of their Signal mobile app"
  },
  "linkedDevices": {
    "message": "Linked Devices",
    "description":
      "Used in the guidance to help people find the 'link new device' area of their Signal mobile app"
  },
  "plusButton": {
    "message": "'+' Button",
    "description":
      "The button used in Signal Android to add a new linked device"
  },
  "linkNewDevice": {
    "message": "Link New Device",
    "description":
      "The menu option shown in Signal iOS to add a new linked device"
  },
  "deviceName": {
    "message": "Device name",
    "description":
      "The label in settings panel shown for the user-provided name for this desktop instance"
  },
  "chooseDeviceName": {
    "message": "Choose this device's name",
    "description":
      "The header shown on the 'choose device name' screen in the device linking process"
  },
  "finishLinkingPhone": {
    "message": "Finish linking phone",
    "description":
      "The text on the button to finish the linking process, after choosing the device name"
  },
  "initialSync": {
    "message": "Syncing contacts and groups",
    "description":
      "Shown during initial link while contacts and groups are being pulled from mobile device"
  },
  "installConnectionFailed": {
    "message": "Failed to connect to server.",
    "description": "Displayed when we can't connect to the server."
  },
  "installTooManyDevices": {
    "message":
      "Sorry, you have too many devices linked already. Try removing some."
  },
  "settings": {
    "message": "Settings",
    "description": "Menu item and header for global settings"
  },
  "theme": {
    "message": "Theme",
    "description": "Header for theme settings"
  },
  "permissions": {
    "message": "Permissions",
    "description": "Header for permissions section of settings"
  },
  "mediaPermissionsDescription": {
    "message": "Allow access to camera and microphone",
    "description": "Description of the media permission description"
  },
  "general": {
    "message": "General",
    "description": "Header for general options on the settings screen"
  },
  "linkPreviews": {
    "message": "Link Previews",
    "description":
      "Option to control creation and send of link previews in setting screen"
  },
  "linkPreviewsDescription": {
    "message":
      "Previews are supported for Imgur, Instagram, Reddit, and YouTube links.",
    "description":
      "Additional detail provided for Link Previews option in settings screen"
  },
  "linkPreviewsSettingDescription": {
    "message": "Enable local link previews",
    "description": "Description shown for the Link Preview option "
  },
  "spellCheckDescription": {
    "message": "Enable spell check of text entered in message composition box",
    "description": "Description of the media permission description"
  },
  "clearDataHeader": {
    "message": "Clear Data",
    "description":
      "Header in the settings dialog for the section dealing with data deletion"
  },
  "clearDataExplanation": {
    "message":
      "This will clear all data in the application, removing all messages and saved account information.",
    "description": "Text describing what the clear data button will do."
  },
  "clearDataButton": {
    "message": "Clear data",
    "description":
      "Button in the settings dialog starting process to delete all data"
  },
  "deleteAllDataHeader": {
    "message": "Delete all data?",
    "description": "Header of the full-screen delete data confirmation screen"
  },
  "deleteAllDataBody": {
    "message":
      "You are about to delete all of this application's saved account information, including all contacts and all messages. You can always register with your seed again, but that will not restore deleted messages.",
    "description":
      "Text describing what exactly will happen if the user clicks the button to delete all data"
  },
  "deleteAllDataButton": {
    "message": "Delete all data",
    "description": "Text of the button that deletes all data"
  },
  "deleteAllDataProgress": {
    "message": "Disconnecting and deleting all data",
    "description":
      "Message shown to user when app is disconnected and data deleted"
  },
  "notifications": {
    "message": "Notifications",
    "description": "Header for notification settings"
  },
  "readReceiptSettingDescription": {
    "message": "Enable the sending and receiving of read receipts",
    "description": "Description of the read receipts setting"
  },
  "typingIndicatorsSettingDescription": {
    "message": "Enable the sending and receiving of typing indicators",
    "description": "Description of the typing indicators setting"
  },
  "messageTTL": {
    "message": "Message TTL",
    "description": "Title of the Message TTL setting"
  },
  "messageTTLSettingDescription": {
    "message":
      "Time to live (how long the recipient will have to collect their messages)",
    "description": "Description of the time to live setting"
  },
  "messageTTLSettingWarning": {
    "message":
      "Warning! Lowering the TTL could result in messages being lost if the recipient doesn't collect them in time!",
    "description": "Warning for the time to live setting"
  },
  "notificationSettingsDialog": {
    "message": "When messages arrive, display notifications that reveal:",
    "description": "Explain the purpose of the notification settings"
  },
  "disableNotifications": {
    "message": "Disable notifications",
    "description": "Label for disabling notifications"
  },
  "nameAndMessage": {
    "message": "Both sender name and message",
    "description":
      "Label for setting notifications to display name and message text"
  },
  "noNameOrMessage": {
    "message": "Neither name nor message",
    "description":
      "Label for setting notifications to display no name and no message text"
  },
  "nameOnly": {
    "message": "Only sender name",
    "description": "Label for setting notifications to display sender name only"
  },
  "newMessage": {
    "message": "New Message",
    "description": "Displayed in notifications for only 1 message"
  },
  "newMessages": {
    "message": "New Messages",
    "description": "Displayed in notifications for multiple messages"
  },
  "notificationMostRecentFrom": {
    "message": "Most recent from:",
    "description":
      "Displayed in notifications when setting is 'name only' and more than one message is waiting"
  },
  "notificationFrom": {
    "message": "From:",
    "description":
      "Displayed in notifications when setting is 'name only' and one message is waiting"
  },
  "notificationMostRecent": {
    "message": "Most recent:",
    "description":
      "Displayed in notifications when setting is 'name and message' and more than one message is waiting"
  },
  "sendFailed": {
    "message": "Send failed",
    "description": "Shown on outgoing message if it fails to send"
  },
  "showMore": {
    "message": "Details",
    "description": "Displays the details of a key change"
  },
  "showLess": {
    "message": "Hide details",
    "description": "Hides the details of a key change"
  },
  "learnMore": {
    "message": "Learn more about verifying safety numbers",
    "description":
      "Text that links to a support article on verifying safety numbers"
  },
  "expiredWarning": {
    "message":
      "This version of Loki Messenger has expired. Please upgrade to the latest version to continue messaging.",
    "description":
      "Warning notification that this version of the app has expired"
  },
  "upgrade": {
    "message": "Upgrade",
    "description":
      "Label text for button to upgrade the app to the latest version"
  },
  "mediaMessage": {
    "message": "Media message",
    "description":
      "Description of a message that has an attachment and no text, displayed in the conversation list as a preview."
  },
  "unregisteredUser": {
    "message": "Number is not registered",
    "description":
      "Error message displayed when sending to an unregistered user."
  },
  "sync": {
    "message": "Contacts",
    "description": "Label for contact and group sync settings"
  },
  "syncExplanation": {
    "message": "Import all Signal groups and contacts from your mobile device.",
    "description": "Explanatory text for sync settings"
  },
  "lastSynced": {
    "message": "Last import at",
    "description": "Label for date and time of last sync operation"
  },
  "syncNow": {
    "message": "Import now",
    "description":
      "Label for a button that syncs contacts and groups from your phone"
  },
  "syncing": {
    "message": "Importing...",
    "description": "Label for a disabled sync button while sync is in progress."
  },
  "syncFailed": {
    "message":
      "Import failed. Make sure your computer and your phone are connected to the internet.",
    "description": "Informational text displayed if a sync operation times out."
  },
  "timestamp_s": {
    "message": "now",
    "description":
      "Brief timestamp for messages sent less than a minute ago. Displayed in the conversation list and message bubble."
  },
  "timestamp_m": {
    "message": "1 minute",
    "description":
      "Brief timestamp for messages sent about one minute ago. Displayed in the conversation list and message bubble."
  },
  "timestamp_h": {
    "message": "1 hour",
    "description":
      "Brief timestamp for messages sent about one hour ago. Displayed in the conversation list and message bubble."
  },
  "hoursAgoShort": {
    "message": "$hours$ hr",
    "description":
      "Even further contracted form of 'X hours ago' which works both for singular and plural, used in the left pane",
    "placeholders": {
      "hours": {
        "content": "$1",
        "example": "2"
      }
    }
  },
  "hoursAgo": {
    "message": "$hours$ hr ago",
    "description":
      "Contracted form of 'X hours ago' which works both for singular and plural",
    "placeholders": {
      "hours": {
        "content": "$1",
        "example": "2"
      }
    }
  },
  "minutesAgoShort": {
    "message": "$minutes$ min",
    "description":
      "Even further contracted form of 'X minutes ago' which works both for singular and plural, used in the left pane",
    "placeholders": {
      "minutes": {
        "content": "$1",
        "example": "10"
      }
    }
  },
  "minutesAgo": {
    "message": "$minutes$ min ago",
    "description":
      "Contracted form of 'X minutes ago' which works both for singular and plural",
    "placeholders": {
      "minutes": {
        "content": "$1",
        "example": "10"
      }
    }
  },
  "justNow": {
    "message": "now",
    "description": "Shown if a message is very recent, less than 60 seconds old"
  },
  "timestampFormat_M": {
    "message": "MMM D",
    "description":
      "Timestamp format string for displaying month and day (but not the year) of a date within the current year, ex: use 'MMM D' for 'Aug 8', or 'D MMM' for '8 Aug'."
  },
  "messageBodyTooLong": {
    "message": "Message body is too long.",
    "description": "Shown if the user tries to send more than 64kb of text"
  },
  "unblockToSend": {
    "message": "Unblock this contact to send a message.",
    "description": "Brief message shown when trying to message a blocked number"
  },
  "unblockGroupToSend": {
    "message": "Unblock this group to send a message.",
    "description": "Brief message shown when trying to message a blocked group"
  },
  "youChangedTheTimer": {
    "message": "You set the disappearing message timer to $time$",
    "description":
      "Message displayed when you change the message expiration timer in a conversation.",
    "placeholders": {
      "time": {
        "content": "$1",
        "example": "10m"
      }
    }
  },
  "timerSetOnSync": {
    "message": "Updated disappearing message timer to $time$",
    "description":
      "Message displayed when timer is set on initial link of desktop device.",
    "placeholders": {
      "time": {
        "content": "$1",
        "example": "10m"
      }
    }
  },
  "theyChangedTheTimer": {
    "message": "$name$ set the disappearing message timer to $time$",
    "description":
      "Message displayed when someone else changes the message expiration timer in a conversation.",
    "placeholders": {
      "name": {
        "content": "$1",
        "example": "Bob"
      },
      "time": {
        "content": "$2",
        "example": "10m"
      }
    }
  },
  "timerOption_0_seconds": {
    "message": "off",
    "description":
      "Label for option to turn off message expiration in the timer menu"
  },
  "timerOption_5_seconds": {
    "message": "5 seconds",
    "description":
      "Label for a selectable option in the message expiration timer menu"
  },
  "timerOption_10_seconds": {
    "message": "10 seconds",
    "description":
      "Label for a selectable option in the message expiration timer menu"
  },
  "timerOption_30_seconds": {
    "message": "30 seconds",
    "description":
      "Label for a selectable option in the message expiration timer menu"
  },
  "timerOption_1_minute": {
    "message": "1 minute",
    "description":
      "Label for a selectable option in the message expiration timer menu"
  },
  "timerOption_5_minutes": {
    "message": "5 minutes",
    "description":
      "Label for a selectable option in the message expiration timer menu"
  },
  "timerOption_30_minutes": {
    "message": "30 minutes",
    "description":
      "Label for a selectable option in the message expiration timer menu"
  },
  "timerOption_1_hour": {
    "message": "1 hour",
    "description":
      "Label for a selectable option in the message expiration timer menu"
  },
  "timerOption_6_hours": {
    "message": "6 hours",
    "description":
      "Label for a selectable option in the message expiration timer menu"
  },
  "timerOption_12_hours": {
    "message": "12 hours",
    "description":
      "Label for a selectable option in the message expiration timer menu"
  },
  "timerOption_1_day": {
    "message": "1 day",
    "description":
      "Label for a selectable option in the message expiration timer menu"
  },
  "timerOption_1_week": {
    "message": "1 week",
    "description":
      "Label for a selectable option in the message expiration timer menu"
  },
  "disappearingMessages": {
    "message": "Disappearing messages",
    "description": "Conversation menu option to enable disappearing messages"
  },
  "changeNickname": {
    "message": "Change nickname",
    "description": "Conversation menu option to change user nickname"
  },
  "clearNickname": {
    "message": "Clear nickname",
    "description": "Conversation menu option to clear user nickname"
  },
  "timerOption_0_seconds_abbreviated": {
    "message": "off",
    "description":
      "Short format indicating current timer setting in the conversation list snippet"
  },
  "timerOption_5_seconds_abbreviated": {
    "message": "5s",
    "description":
      "Very short format indicating current timer setting in the conversation header"
  },
  "timerOption_10_seconds_abbreviated": {
    "message": "10s",
    "description":
      "Very short format indicating current timer setting in the conversation header"
  },
  "timerOption_30_seconds_abbreviated": {
    "message": "30s",
    "description":
      "Very short format indicating current timer setting in the conversation header"
  },
  "timerOption_1_minute_abbreviated": {
    "message": "1m",
    "description":
      "Very short format indicating current timer setting in the conversation header"
  },
  "timerOption_5_minutes_abbreviated": {
    "message": "5m",
    "description":
      "Very short format indicating current timer setting in the conversation header"
  },
  "timerOption_30_minutes_abbreviated": {
    "message": "30m",
    "description":
      "Very short format indicating current timer setting in the conversation header"
  },
  "timerOption_1_hour_abbreviated": {
    "message": "1h",
    "description":
      "Very short format indicating current timer setting in the conversation header"
  },
  "timerOption_6_hours_abbreviated": {
    "message": "6h",
    "description":
      "Very short format indicating current timer setting in the conversation header"
  },
  "timerOption_12_hours_abbreviated": {
    "message": "12h",
    "description":
      "Very short format indicating current timer setting in the conversation header"
  },
  "timerOption_1_day_abbreviated": {
    "message": "1d",
    "description":
      "Very short format indicating current timer setting in the conversation header"
  },
  "timerOption_1_week_abbreviated": {
    "message": "1w",
    "description":
      "Very short format indicating current timer setting in the conversation header"
  },
  "disappearingMessagesDisabled": {
    "message": "Disappearing messages disabled",
    "description": "Displayed in the left pane when the timer is turned off"
  },
  "disabledDisappearingMessages": {
    "message": "$name$ disabled disappearing messages",
    "description":
      "Displayed in the conversation list when the timer is turned off",
    "placeholders": {
      "name": {
        "content": "$1",
        "example": "John"
      }
    }
  },
  "youDisabledDisappearingMessages": {
    "message": "You disabled disappearing messages",
    "description":
      "Displayed in the conversation list when the timer is turned off"
  },
  "timerSetTo": {
    "message": "Timer set to $time$",
    "description":
      "Displayed in the conversation list when the timer is updated by some automatic action, or in the left pane",
    "placeholders": {
      "time": {
        "content": "$1",
        "example": "1w"
      }
    }
  },
  "audioNotificationDescription": {
    "message": "Play audio notification",
    "description": "Description for audio notification setting"
  },
  "safetyNumberChanged": {
    "message": "Safety Number has changed",
    "description":
      "A notification shown in the conversation when a contact reinstalls"
  },
  "safetyNumberChangedGroup": {
    "message": "Safety Number with $name$ has changed",
    "description":
      "A notification shown in a group conversation when a contact reinstalls, showing the contact name",
    "placeholders": {
      "name": {
        "content": "$1",
        "example": "John"
      }
    }
  },
  "verifyNewNumber": {
    "message": "Verify Safety Number",
    "description":
      "Label on button included with safety number change notification in the conversation"
  },
  "yourSafetyNumberWith": {
    "message": "Your safety number with $name$:",
    "description": "Heading for safety number view",
    "placeholders": {
      "name": {
        "content": "$1",
        "example": "John"
      }
    }
  },
  "themeLight": {
    "message": "Light",
    "description": "Label text for light theme (normal)"
  },
  "themeDark": {
    "message": "Dark",
    "description": "Label text for dark theme"
  },
  "noteToSelf": {
    "message": "Note to Self",
    "description": "Name for the conversation with your own phone number"
  },
  "hideMenuBar": {
    "message": "Hide menu bar",
    "description": "Label text for menu bar visibility setting"
  },
  "startConversation": {
    "message": "Start new conversation…",
    "description":
      "Label underneath number a user enters that is not an existing contact"
  },
  "newPhoneNumber": {
    "message": "Enter a phone number to add a contact.",
    "description": "Placeholder for adding a new number to a contact"
  },
  "invalidNumberError": {
    "message": "Invalid public key",
    "description": "When a person inputs a public key that is invalid"
  },
  "unlinkedWarning": {
    "message":
      "Relink Signal Desktop to your mobile device to continue messaging."
  },
  "unlinked": {
    "message": "Unlinked"
  },
  "relink": {
    "message": "Relink"
  },
  "autoUpdateNewVersionTitle": {
    "message": "Signal update available"
  },
  "autoUpdateNewVersionMessage": {
    "message": "There is a new version of Signal available."
  },
  "autoUpdateNewVersionInstructions": {
    "message": "Press Restart Signal to apply the updates."
  },
  "autoUpdateRestartButtonLabel": {
    "message": "Restart Signal"
  },
  "autoUpdateLaterButtonLabel": {
    "message": "Later"
  },
  "leftTheGroup": {
    "message": "$name$ left the group",
    "description":
      "Shown in the conversation history when a single person leaves the group",
    "placeholders": {
      "name": {
        "content": "$1",
        "example": "Bob"
      }
    }
  },
  "multipleLeftTheGroup": {
    "message": "$name$ left the group",
    "description":
      "Shown in the conversation history when multiple people leave the group",
    "placeholders": {
      "name": {
        "content": "$1",
        "example": "Alice, Bob"
      }
    }
  },
  "updatedTheGroup": {
    "message": "Group updated",
    "description":
      "Shown in the conversation history when someone updates the group"
  },
  "titleIsNow": {
    "message": "Title is now '$name$'",
    "description":
      "Shown in the conversation history when someone changes the title of the group",
    "placeholders": {
      "name": {
        "content": "$1",
        "example": "Book Club"
      }
    }
  },
  "joinedTheGroup": {
    "message": "$name$ joined the group",
    "description":
      "Shown in the conversation history when a single person joins the group",
    "placeholders": {
      "name": {
        "content": "$1",
        "example": "Alice"
      }
    }
  },
  "multipleJoinedTheGroup": {
    "message": "$names$ joined the group",
    "description":
      "Shown in the conversation history when more than one person joins the group",
    "placeholders": {
      "names": {
        "content": "$1",
        "example": "Alice, Bob"
      }
    }
  },
  "friendRequestPending": {
    "message": "Friend request",
    "description":
      "Shown in the conversation history when the user sends or recieves a friend request"
  },
  "friendRequestAccepted": {
    "message": "Friend request accepted",
    "description":
      "Shown in the conversation history when the user accepts a friend request"
  },
  "friendRequestDeclined": {
    "message": "Friend request declined",
    "description":
      "Shown in the conversation history when the user declines a friend request"
  },
  "friendRequestExpired": {
    "message": "Friend request expired",
    "description":
      "Shown in the conversation history when the users friend request expires"
  },
  "friendRequestNotificationTitle": {
    "message": "Friend request",
    "description":
      "Shown in a notification title when receiving a friend request"
  },
  "friendRequestNotificationMessage": {
    "message": "$name$ sent you a friend request",
    "description":
      "Shown in a notification body when receiving a friend request",
    "placeholders": {
      "name": {
        "content": "$1",
        "example": "Bob"
      }
    }
  },
  "friendRequestAcceptedNotificationTitle": {
    "message": "Friend request accepted",
    "description":
      "Shown in a notification title when friend request was accepted by the other user"
  },
  "friendRequestAcceptedNotificationMessage": {
    "message": "$name$ accepted your friend request",
    "description":
      "Shown in a notification body when friend request was accepted by the other user",
    "placeholders": {
      "name": {
        "content": "$1",
        "example": "Bob"
      }
    }
  },
  "blockUser": {
    "message": "Block user"
  },
  "unblockUser": {
    "message": "Unblock user"
  },
  "settingsUnblockHeader": {
    "message": "Blocked Users",
    "description":
      "Shown in the settings page as the heading for the blocked user settings"
  },
  "editProfileTitle": {
    "message":
      "Change your own display name (alphanumeric characters and underscores only)",
    "description": "The title shown when user edits their own profile"
  },
  "editProfileDisplayNameWarning": {
    "message": "Note: Your display name will be visible to your contacts",
    "description": "Shown to the user as a warning about setting display name"
  },

  "copyPublicKey": {
    "message": "Copy public key",
    "description":
      "Button action that the user can click to copy their public keys"
  },
  "copiedPublicKey": {
    "message": "Copied public key",
    "description": "A toast message telling the user that the key was copied"
  },
  "copyMessage": {
    "message": "Copy message text",
    "description":
      "Button action that the user can click to copy their public keys"
  },
  "copiedMessage": {
    "message": "Copied message text",
    "description":
      "A toast message telling the user that the message text was copied"
  },
  "editDisplayName": {
    "message": "Edit display name",
    "description":
      "Button action that the user can click to edit their display name"
  },
  "showSeed": {
    "message": "Show seed",
    "description":
      "Button action that the user can click to view their unique seed"
  },
  "showQRCode": {
    "message": "Show QR code",
    "description": "Button action that the user can click to view their QR code"
  },
  "showAddServer": {
    "message": "Add public server",
    "description":
      "Button action that the user can click to connect to a new public server"
  },
  "addServerDialogTitle": {
    "message": "Connect to new public server",
    "description":
      "Title for the dialog box used to connect to a new public server"
  },

  "seedViewTitle": {
    "message":
      "Please save the seed below in a safe location. They can be used to restore your account if you lose access or migrate to a new device.",
    "description": "The title shown when the user views their seeds"
  },

  "copiedMnemonic": {
    "message": "Copied seed to clipboard",
    "description":
      "A toast message telling the user that the mnemonic seed was copied"
  },

  "passwordViewTitle": {
    "message": "Type in your password",
    "description":
      "The title shown when user needs to type in a password to unlock the messenger"
  },
  "unlock": {
    "message": "Unlock"
  },
  "resetDatabase": {
    "message": "Reset Database",
    "description":
      "A button action that the user can click to reset the database"
  },

  "setPassword": {
    "message": "Set Password",
    "description": "Button action that the user can click to set a password"
  },
  "changePassword": {
    "message": "Change Password",
    "description": "Button action that the user can click to change a password"
  },
  "removePassword": {
    "message": "Remove Password",
    "description": "Button action that the user can click to remove a password"
  },
  "typeInOldPassword": {
    "message": "Please type in your old password"
  },
  "invalidOldPassword": {
    "message": "Old password is invalid"
  },
  "invalidPassword": {
    "message": "Invalid password"
  },
  "passwordsDoNotMatch": {
    "message": "Passwords do not match"
  },
  "publicChatExists": {
    "message": "You are already connected to this public channel"
  },
  "connectToServerFail": {
    "message": "Failed to connect to server. Check URL"
  },
  "connectToServerSuccess": {
    "message": "Successfully connected to new public chat server"
  },
  "setPasswordFail": {
    "message": "Failed to set password"
  },
  "removePasswordFail": {
    "message": "Failed to remove password"
  },
  "changePasswordFail": {
    "message": "Failed to change password"
  },
  "setPasswordSuccess": {
    "message": "Password set"
  },
  "removePasswordSuccess": {
    "message": "Password removed"
  },
  "changePasswordSuccess": {
    "message": "Password changed"
  },
  "passwordLengthError": {
    "message": "Password must be between 6 and 50 characters long",
    "description":
      "Error string shown to the user when password doesn't meet length criteria"
  },
  "passwordTypeError": {
    "message": "Password must be a string",
    "description":
      "Error string shown to the user when password is not a string"
  },
  "passwordCharacterError": {
    "message": "Password must only contain letters, numbers and symbols",
    "description":
      "Error string shown to the user when password contains an invalid character"
  },
  "change": {
    "message": "Change"
  },
  "set": {
    "message": "Set"
  },
  "remove": {
    "message": "Remove"
  },
  "invalidHexId": {
    "message": "Invalid Hex ID",
    "description":
      "Error string shown when user type an invalid pubkey hex string"
  },
  "invalidPubkeyFormat": {
    "message": "Invalid Pubkey Format",
    "description": "Error string shown when user types an invalid pubkey format"
  },

  "conversationsTab": {
    "message": "Conversations",
    "description": "conversation tab title"
  },
  "friendsTab": {
    "message": "Friends",
    "description": "friend tab title"
  }
}<|MERGE_RESOLUTION|>--- conflicted
+++ resolved
@@ -955,13 +955,11 @@
   "allowPairing": {
     "message": "Allow Pairing"
   },
-<<<<<<< HEAD
   "provideDeviceAlias": {
     "message": "Please provide an alias for this paired device"
-=======
+  },
   "showPairingWordsTitle": {
     "message": "Pairing Secret Words"
->>>>>>> ea267fb9
   },
   "clear": {
     "message": "Clear"
