# There is a fair bit of duplication here, but it is the best to save our github free minutes for now.
# We could save and restore cache to different jobs but that takes roughly 3 minutes to save,
# so better run them in parrallel instead.

name: Session Desktop

on:
  push:
    branches:
      - master
      - dev
      - 'release/**'
      - 'ci/**'
  pull_request:
    branches:
      - dev
      - 'release/**'
      - 'ci/**'
  workflow_dispatch:
    inputs:
      target_branch:
        description: 'Branch to make a release of'
        required: true
        default: 'master'

# Dynamic name for the run
run-name: >
  Session Desktop ${{ github.event_name == 'workflow_dispatch' && format('(manual run on {0})', github.event.inputs.target_branch) || format('(push)', github.event.pull_request.number || github.ref) }}

concurrency:
  group: ${{ github.workflow }}-${{ github.event.pull_request.number || github.ref }}
  cancel-in-progress: true

<<<<<<< HEAD
env:
  # we only want to publish on "push to master" or alpha releases. When we don't want to publish, we want to upload artefacts
  SHOULD_PUBLISH: ${{ github.event_name == 'push' && github.ref == 'refs/heads/master' }}
  SHOULD_PUBLISH_ALPHA: ${{ github.event_name == 'push' && startsWith(github.ref, 'refs/heads/release') && contains(github.ref, '-alpha.') }}

=======
>>>>>>> 92799e6c
jobs:
  create_draft_release_if_needed:
    runs-on: ubuntu-latest
    env:
      GH_TOKEN: ${{ secrets.GITHUB_TOKEN }}
      # we only want to publish on "push to master" or alpha releases. When we don't want to publish, we want to upload artefacts
      SHOULD_PUBLISH: ${{ github.event_name == 'push' && github.ref == 'refs/heads/master' }}
      SHOULD_PUBLISH_ALPHA: ${{ github.event_name == 'push' && startsWith(github.ref, 'refs/heads/release') && contains(github.ref, '-alpha.') }}

    outputs:
      # Note: It is very important to only set this when we want to do a release,
      # as this will be used in the others jobs to know if we need to make a release/upload artefacts
      version_tag: ${{ steps.get_version.outputs.VERSION_TAG }}
    steps:
      - name: Checkout git repo
        uses: actions/checkout@v4
        if: ${{ env.SHOULD_PUBLISH == 'true' || env.SHOULD_PUBLISH_ALPHA == 'true' }}
        # We only need a few files in this run, no point cloning everything
        with:
          sparse-checkout: |
            package.json
            build/release-notes.md
            build/release-notes-alpha.md
          sparse-checkout-cone-mode: false
          ref: ${{ github.event_name == 'workflow_dispatch' && github.event.inputs.target_branch || github.ref  }}

      - name: Get version tag from package.json
        # Make sure to skip this step if we do not want to make a release, as the other jobs will otherwise create a release.
        if: ${{ env.SHOULD_PUBLISH == 'true' || env.SHOULD_PUBLISH_ALPHA == 'true' }}
        id: get_version
        run: |
          version=$(node -p "require('./package.json').version")
          echo "VERSION_TAG=$version" >> "$GITHUB_OUTPUT"

      - name: Create draft release
        # only run this on "push" to "master" or alpha releases
        if: ${{ env.SHOULD_PUBLISH == 'true' || env.SHOULD_PUBLISH_ALPHA == 'true' }}
        uses: ncipollo/release-action@v1
        with:
          tag: v${{ steps.get_version.outputs.VERSION_TAG }}
          name: 'Session ${{ steps.get_version.outputs.VERSION_TAG }}'
          draft: true # important to keep this, so we **NEVER** make a live release through the CI
          bodyFile: ${{ env.SHOULD_PUBLISH_ALPHA == 'true' && 'build/release-notes-alpha.md' || 'build/release-notes.md' }}
          allowUpdates: true
          # updateOnlyUnreleased: true Not needed as we already have `skipIfReleaseExists`
          skipIfReleaseExists: true
          makeLatest: false
          omitBodyDuringUpdate: true
          omitNameDuringUpdate: true

  build_linux:
    runs-on: ubuntu-22.04
    needs: [create_draft_release_if_needed]
    strategy:
      fail-fast: false
      matrix:
        # this needs to be a valid target of https://www.electron.build/linux#target
        pkg_to_build: ['deb', 'rpm', 'freebsd', 'AppImage']

    env:
      GH_TOKEN: ${{ secrets.GITHUB_TOKEN }}
    steps:
      - run: git config --global core.autocrlf false

      - name: Checkout git repo
        uses: actions/checkout@v4
        with:
          ref: ${{ github.event_name == 'workflow_dispatch' && github.event.inputs.target_branch || github.ref  }}

      - name: Setup & Build
        uses: ./actions/setup_and_build
        with:
          cache_suffix: ${{ matrix.pkg_to_build }}

      - name: Lint Files
        # no need to lint files on all platforms
        run: yarn lint

      - name: Enforce yarn.lock has no duplicates
        uses: ./actions/deduplicate_fail

        # we want to test on all platforms since some are testing the rendered menus (and are dependent on the platform)
      - name: Unit Test
        run: yarn test

      - name: Make release build but do not publish ${{ matrix.pkg_to_build }}
        # we do want this part to run only when version_tag is unset (i.e. we are not making a release)
        if: ${{ needs.create_draft_release_if_needed.outputs.version_tag == ''  }}
        run: |
          sed -i 's/"target": "deb"/"target": "${{ matrix.pkg_to_build }}"/g' package.json && yarn build-release

      - name: Upload artefacts ${{ matrix.pkg_to_build }}
        # we do want this part to run only when version_tag is unset (i.e. we are not making a release)
        if: ${{ needs.create_draft_release_if_needed.outputs.version_tag == ''  }}
        uses: ./actions/upload_prod_artefacts
        with:
          upload_prefix: ${{ runner.os }}-${{ runner.arch }}-${{ matrix.pkg_to_build }}

      - name: Make release build & publish ${{ matrix.pkg_to_build }}
        if: ${{ needs.create_draft_release_if_needed.outputs.version_tag != '' }}
        run: |
          sed -i 's/"target": "deb"/"target": "${{ matrix.pkg_to_build }}"/g' package.json && yarn build-release-publish

      - name: Backup release metadata
        # only run this on "push" to "master" or alpha releases
        # Note: The jobs are overwriting each other's latest-linux.yml.
        # So, we upload all of them as artifacts, and then merge them (see `post_build_linux`)
        # note: freebsd does not generate a latest-linux.yml file so we exclude it
        if: ${{ needs.create_draft_release_if_needed.outputs.version_tag != '' && matrix.pkg_to_build != 'freebsd' }}
        shell: bash
        run: |
          mv dist/latest-linux.yml dist/latest-linux-${{ matrix.pkg_to_build }}-${{ github.sha }}.yml

      - name: Upload release metadata
        # only run this on "push" to "master" or alpha releases
        if: ${{ needs.create_draft_release_if_needed.outputs.version_tag != '' && matrix.pkg_to_build != 'freebsd' }}
        uses: actions/upload-artifact@v4
        with:
          name: latest-linux-${{ matrix.pkg_to_build }}-${{ github.sha }}.yml
          path: dist/latest-linux-${{ matrix.pkg_to_build }}-${{ github.sha }}.yml

  post_build_linux:
    needs: [create_draft_release_if_needed, build_linux]
    runs-on: ubuntu-22.04
    if: ${{ needs.create_draft_release_if_needed.outputs.version_tag != '' }}
    env:
      GH_TOKEN: ${{ secrets.GITHUB_TOKEN }}
    steps:
      - name: Checkout git repo
        uses: actions/checkout@v4
        # We only need a few files in this run, no point cloning everything
        with:
          sparse-checkout: |
            package.json
            build/setup-release-combine.sh
          sparse-checkout-cone-mode: false
          ref: ${{ github.event_name == 'workflow_dispatch' && github.event.inputs.target_branch || github.ref  }}

      - name: Download release metadata
        uses: actions/download-artifact@v4
        with:
          pattern: latest-linux-*-${{ github.sha }}.yml
          path: dist
          merge-multiple: true

      - name: Combine release metadata
        run: |
          ./build/setup-release-combine.sh ${{ github.sha }} linux

      - name: Upload changes to draft release
        uses: ncipollo/release-action@v1
        with:
          # the if at the job level checks that version_tag is not empty
          tag: v${{ needs.create_draft_release_if_needed.outputs.version_tag }}
          artifacts: 'dist/latest-linux.yml'
          draft: true # important to keep this, so we **NEVER** make a live release through the CI
          allowUpdates: true
          omitNameDuringUpdate: true
          omitBodyDuringUpdate: true
          replacesArtifacts: true
          updateOnlyUnreleased: true
          makeLatest: false

  build_windows:
    runs-on: windows-2022
    needs: [create_draft_release_if_needed]
    env:
      GH_TOKEN: ${{ secrets.GITHUB_TOKEN }}
    steps:
      - run: git config --global core.autocrlf false

      - name: Checkout git repo
        uses: actions/checkout@v4
        with:
          ref: ${{ github.event_name == 'workflow_dispatch' && github.event.inputs.target_branch || github.ref  }}

      - name: Setup & Build
        uses: ./actions/setup_and_build
        with:
          cache_suffix: 'windows_x64'

        # we want to test on all platforms since some are testing the rendered menus (and are dependent on the platform)
      - name: Unit Test
        run: yarn test

      - name: Make release build but do not publish
        # always run this, except on "push" to "master" or alpha releases
        if: ${{ needs.create_draft_release_if_needed.outputs.version_tag == ''  }}
        run: yarn build-release

      - name: Upload artefacts
        # we do want this part to run only when version_tag is unset (i.e. we are not making a release)
        if: ${{ needs.create_draft_release_if_needed.outputs.version_tag == ''  }}
        uses: ./actions/upload_prod_artefacts
        with:
          upload_prefix: ${{ runner.os }}-${{ runner.arch }}

      - name: Make release build & publish
        if: ${{ needs.create_draft_release_if_needed.outputs.version_tag != '' }}
        run: yarn build-release-publish # No other args needed for windows publish

  # We want both arm64 and intel mac builds, and according to this https://docs.github.com/en/actions/using-github-hosted-runners/using-github-hosted-runners/about-github-hosted-runners#supported-runners-and-hardware-resources macos-14 and above is always arm64 and macos-13 is the last intel runner
  # NOTE x64 builds made on an arm64 host will not bundle the native modules correctly https://github.com/electron-userland/electron-builder/issues/8646
  build_mac_arm64:
    needs: [create_draft_release_if_needed]
    runs-on: macos-14
    env:
      GH_TOKEN: ${{ secrets.GITHUB_TOKEN }}
      MAC_CERTIFICATE: ${{ secrets.MAC_CERTIFICATE }}
      MAC_CERTIFICATE_PASSWORD: ${{ secrets.MAC_CERTIFICATE_PASSWORD }}
      SIGNING_APPLE_ID: ${{ secrets.SIGNING_APPLE_ID }}
      SIGNING_APP_PASSWORD: ${{ secrets.SIGNING_APP_PASSWORD }}
      SIGNING_TEAM_ID: ${{ secrets.SIGNING_TEAM_ID }}
    steps:
      - run: git config --global core.autocrlf false

      - name: Checkout git repo
        uses: actions/checkout@v4
        with:
          ref: ${{ github.event_name == 'workflow_dispatch' && github.event.inputs.target_branch || github.ref  }}

      - name: Setup & Build
        uses: ./actions/setup_and_build
        with:
          cache_suffix: mac-arm64

        # we want to test on all platforms since some are testing the rendered menus (and are dependent on the platform)
      - name: Unit Test
        run: yarn test

      - name: Make release build arm64
        uses: ./actions/make_release_build
        with:
          architecture: arm64
          should_publish: ${{ needs.create_draft_release_if_needed.outputs.version_tag != ''}}

  build_mac_x64:
    runs-on: macos-13
    needs: [create_draft_release_if_needed]
    env:
      GH_TOKEN: ${{ secrets.GITHUB_TOKEN }}
      MAC_CERTIFICATE: ${{ secrets.MAC_CERTIFICATE }}
      MAC_CERTIFICATE_PASSWORD: ${{ secrets.MAC_CERTIFICATE_PASSWORD }}
      SIGNING_APPLE_ID: ${{ secrets.SIGNING_APPLE_ID }}
      SIGNING_APP_PASSWORD: ${{ secrets.SIGNING_APP_PASSWORD }}
      SIGNING_TEAM_ID: ${{ secrets.SIGNING_TEAM_ID }}
    steps:
      - run: git config --global core.autocrlf false

      - name: Checkout git repo
        uses: actions/checkout@v4
        with:
          ref: ${{ github.event_name == 'workflow_dispatch' && github.event.inputs.target_branch || github.ref  }}

      - name: Setup & Build
        uses: ./actions/setup_and_build
        with:
          cache_suffix: mac-x64

        # we want to test on all platforms since some are testing the rendered menus (and are dependent on the platform)
      - name: Unit Test
        run: yarn test

      - name: Make release build x64
        uses: ./actions/make_release_build
        with:
          architecture: x64
          should_publish: ${{ needs.create_draft_release_if_needed.outputs.version_tag != '' }}

  post_build_mac:
    needs: [create_draft_release_if_needed, build_mac_arm64, build_mac_x64]
    runs-on: ubuntu-22.04
    if: ${{ needs.create_draft_release_if_needed.outputs.version_tag != '' }}
    env:
      GH_TOKEN: ${{ secrets.GITHUB_TOKEN }}
    steps:
      - name: Checkout git repo
        uses: actions/checkout@v4
        # We only need a few files in this run, no point cloning everything
        with:
          sparse-checkout: |
            package.json
            build/setup-release-combine.sh
          sparse-checkout-cone-mode: false
          ref: ${{ github.event_name == 'workflow_dispatch' && github.event.inputs.target_branch || github.ref  }}

      - name: Download release metadata
        uses: actions/download-artifact@v4
        with:
          pattern: latest-mac-*-${{ github.sha }}.yml
          path: dist
          merge-multiple: true

      - name: Combine release metadata
        run: |
          ./build/setup-release-combine.sh ${{ github.sha }} mac

      - name: Upload changes to draft release
        uses: ncipollo/release-action@v1
        # the if at the job level checks that version_tag is not empty
        with:
          tag: v${{ needs.create_draft_release_if_needed.outputs.version_tag }}
          artifacts: 'dist/latest-mac.yml'
          draft: true # important to keep this, so we **NEVER** make a live release through the CI
          allowUpdates: true
          omitNameDuringUpdate: true
          omitBodyDuringUpdate: true
          replacesArtifacts: true
          updateOnlyUnreleased: true
          makeLatest: false<|MERGE_RESOLUTION|>--- conflicted
+++ resolved
@@ -31,14 +31,6 @@
   group: ${{ github.workflow }}-${{ github.event.pull_request.number || github.ref }}
   cancel-in-progress: true
 
-<<<<<<< HEAD
-env:
-  # we only want to publish on "push to master" or alpha releases. When we don't want to publish, we want to upload artefacts
-  SHOULD_PUBLISH: ${{ github.event_name == 'push' && github.ref == 'refs/heads/master' }}
-  SHOULD_PUBLISH_ALPHA: ${{ github.event_name == 'push' && startsWith(github.ref, 'refs/heads/release') && contains(github.ref, '-alpha.') }}
-
-=======
->>>>>>> 92799e6c
 jobs:
   create_draft_release_if_needed:
     runs-on: ubuntu-latest
