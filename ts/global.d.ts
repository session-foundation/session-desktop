--- conflicted
+++ resolved
@@ -1,81 +1,3 @@
-<<<<<<< HEAD
-interface Window {
-  // Low level
-  CONSTANTS: any;
-  versionInfo: any;
-
-  renderConversationView: any;
-
-  Events: any;
-  inboxStore: any;
-  Lodash: any;
-  clearLocalData: any;
-
-  // Microphone
-  MediaRecorder: any;
-  AudioContext: any;
-
-  // Gets
-  getAccountManager: any;
-  getMediaPermissions: any;
-  getConversations: any;
-  getConversationByKey: any;
-  getMessagesByKey: any;
-  getLastMessageByKey: any;
-  getFriendsFromContacts: any;
-
-  mnemonic: any;
-  clipboard: any;
-  attemptConnection: any;
-
-  passwordUtil: any;
-  userConfig: any;
-  shortenPubkey: any;
-
-  dcodeIO: any;
-  libsignal: any;
-  libloki: any;
-  displayNameRegex: any;
-
-  Signal: any;
-  Whisper: any;
-  ConversationController: any;
-
-  onLogin: any;
-  setPassword: any;
-  textsecure: any;
-  Session: any;
-  log: any;
-  i18n: any;
-  friends: any;
-  generateID: any;
-  storage: any;
-  pushToast: any;
-
-  confirmationDialog: any;
-  showQRDialog: any;
-  showSeedDialog: any;
-  showPasswordDialog: any;
-  showEditProfileDialog: any;
-
-  deleteAccount: any;
-
-  // Toggles
-  toggleTheme: any;
-  toggleMenuBar: any;
-  toggleSpellCheck: any;
-  toggleLinkPreview: any;
-  toggleMediaPermissions: any;
-
-  getSettingValue: any;
-  setSettingValue: any;
-  lokiFeatureFlags: any;
-
-  resetDatabase: any;
-}
-
-=======
->>>>>>> d5cfcf9e
 interface Promise<T> {
   ignore(): void;
 }
