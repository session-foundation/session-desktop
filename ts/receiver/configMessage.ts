--- conflicted
+++ resolved
@@ -1,31 +1,16 @@
 /* eslint-disable no-await-in-loop */
 import { ContactInfo, GroupPubkeyType, UserGroupsGet } from 'libsession_util_nodejs';
-import { base64_variants, from_base64 } from 'libsodium-wrappers-sumo';
 import { compact, difference, isEmpty, isNil, isNumber, toNumber } from 'lodash';
 import { ConfigDumpData } from '../data/configDump/configDump';
 import { SettingsKey } from '../data/settings-key';
 import { deleteAllMessagesByConvoIdNoConfirmation } from '../interactions/conversationInteractions';
-<<<<<<< HEAD
-import { CONVERSATION_PRIORITIES, ConversationTypeEnum } from '../models/conversationAttributes';
-=======
-import { SignalService } from '../protobuf';
 import { ClosedGroup } from '../session';
-import {
-  joinOpenGroupV2WithUIEvents,
-  parseOpenGroupV2,
-} from '../session/apis/open_group_api/opengroupV2/JoinOpenGroupV2';
->>>>>>> a92dbfe5
 import { getOpenGroupManager } from '../session/apis/open_group_api/opengroupV2/OpenGroupManagerV2';
 import { OpenGroupUtils } from '../session/apis/open_group_api/utils';
 import { getOpenGroupV2ConversationId } from '../session/apis/open_group_api/utils/OpenGroupUtils';
 import { getSwarmPollingInstance } from '../session/apis/snode_api';
-<<<<<<< HEAD
 import { ConvoHub } from '../session/conversations';
 import { ProfileManager } from '../session/profile_manager/ProfileManager';
-=======
-import { getConversationController } from '../session/conversations';
-import { Profile, ProfileManager } from '../session/profile_manager/ProfileManager';
->>>>>>> a92dbfe5
 import { PubKey } from '../session/types';
 import { StringUtils, UserUtils } from '../session/utils';
 import { toHex } from '../session/utils/String';
@@ -39,7 +24,6 @@
 import { getCurrentlySelectedConversationOutsideRedux } from '../state/selectors/conversations';
 import { assertUnreachable, stringify, toFixedUint8ArrayOfLength } from '../types/sqlSharedTypes';
 import { BlockedNumberController } from '../util';
-<<<<<<< HEAD
 import { Storage, setLastProfileUpdateTimestamp } from '../util/storage';
 // eslint-disable-next-line import/no-unresolved, import/extensions
 import { HexString } from '../node/hexStrings';
@@ -49,7 +33,7 @@
   SnodeNamespacesUserConfig,
 } from '../session/apis/snode_api/namespaces';
 import { RetrieveMessageItemWithNamespace } from '../session/apis/snode_api/types';
-import { ClosedGroup, GroupInfo } from '../session/group/closed-group';
+import { GroupInfo } from '../session/group/closed-group';
 import { groupInfoActions } from '../state/ducks/metaGroups';
 import {
   ConfigWrapperObjectTypesMeta,
@@ -61,14 +45,7 @@
 // eslint-disable-next-line import/no-unresolved, import/extensions
 import { Data } from '../data/data';
 import { ReleasedFeatures } from '../util/releaseFeature';
-=======
-import { Registration } from '../util/registration';
-import { ReleasedFeatures } from '../util/releaseFeature';
-import { Storage, isSignInByLinking, setLastProfileUpdateTimestamp } from '../util/storage';
->>>>>>> a92dbfe5
-
-import { SnodeNamespaces } from '../session/apis/snode_api/namespaces';
-import { RetrieveMessageItemWithNamespace } from '../session/apis/snode_api/types';
+
 // eslint-disable-next-line import/no-unresolved
 import {
   ContactsWrapperActions,
@@ -81,7 +58,9 @@
 import { addKeyPairToCacheAndDBIfNeeded } from './closedGroups';
 import { HexKeyPair } from './keypairs';
 import { queueAllCachedFromSource } from './receiver';
-<<<<<<< HEAD
+
+import { CONVERSATION } from '../session/constants';
+import { CONVERSATION_PRIORITIES, ConversationTypeEnum } from '../models/types';
 
 type IncomingUserResult = {
   needsPush: boolean;
@@ -91,42 +70,18 @@
   namespace: SnodeNamespacesUserConfig;
 };
 
+
+
 function byUserNamespace(incomingConfigs: Array<RetrieveMessageItemWithNamespace>) {
   const groupedByVariant: Map<
-    SnodeNamespacesUserConfig,
-=======
-import { EnvelopePlus } from './types';
-import { ConversationTypeEnum, CONVERSATION_PRIORITIES } from '../models/types';
-import { CONVERSATION } from '../session/constants';
-
-function groupByNamespace(incomingConfigs: Array<RetrieveMessageItemWithNamespace>) {
-  const groupedByVariant: Map<
-    ConfigWrapperObjectTypes,
->>>>>>> a92dbfe5
+  SnodeNamespacesUserConfig,
     Array<RetrieveMessageItemWithNamespace>
   > = new Map();
 
   incomingConfigs.forEach(incomingConfig => {
     const { namespace } = incomingConfig;
-<<<<<<< HEAD
     if (!SnodeNamespace.isUserConfigNamespace(namespace)) {
       throw new Error(`Invalid namespace on byUserNamespace: ${namespace}`);
-=======
-
-    const wrapperId: ConfigWrapperObjectTypes | null =
-      namespace === SnodeNamespaces.UserProfile
-        ? 'UserConfig'
-        : namespace === SnodeNamespaces.UserContacts
-          ? 'ContactsConfig'
-          : namespace === SnodeNamespaces.UserGroups
-            ? 'UserGroupsConfig'
-            : namespace === SnodeNamespaces.ConvoInfoVolatile
-              ? 'ConvoInfoVolatileConfig'
-              : null;
-
-    if (!wrapperId) {
-      throw new Error('Unexpected wrapperId');
->>>>>>> a92dbfe5
     }
 
     if (!groupedByVariant.has(namespace)) {
@@ -138,7 +93,6 @@
   return groupedByVariant;
 }
 
-<<<<<<< HEAD
 async function printDumpForDebug(prefix: string, variant: ConfigWrapperObjectTypesMeta) {
   if (isUserConfigWrapperType(variant)) {
     window.log.info(prefix, StringUtils.toHex(await GenericWrapperActions.makeDump(variant)));
@@ -152,18 +106,11 @@
   );
   window.log.info(prefix, StringUtils.toHex(metaGroupDumps));
 }
-=======
-async function mergeConfigsWithIncomingUpdates(
-  incomingConfigs: Array<RetrieveMessageItemWithNamespace>
-): Promise<Map<ConfigWrapperObjectTypes, IncomingConfResult>> {
-  // first, group by variant so we do a single merge call
-  const groupedByNamespace = groupByNamespace(incomingConfigs);
->>>>>>> a92dbfe5
 
 async function mergeUserConfigsWithIncomingUpdates(
   incomingConfigs: Array<RetrieveMessageItemWithNamespace>
 ): Promise<Map<ConfigWrapperUser, IncomingUserResult>> {
-  // first, group by namesapces so we do a single merge call
+  // first, group by namespaces so we do a single merge call
   // Note: this call throws if given a non user kind as this function should only handle user variants/kinds
   const groupedByNamespaces = byUserNamespace(incomingConfigs);
 
@@ -172,24 +119,14 @@
   const us = UserUtils.getOurPubKeyStrFromCache();
 
   try {
-<<<<<<< HEAD
     for (let index = 0; index < groupedByNamespaces.size; index++) {
       const namespace = [...groupedByNamespaces.keys()][index];
       const sameVariant = groupedByNamespaces.get(namespace);
-=======
-    for (let index = 0; index < groupedByNamespace.size; index++) {
-      const variant = [...groupedByNamespace.keys()][index];
-      const sameVariant = groupedByNamespace.get(variant);
->>>>>>> a92dbfe5
       if (!sameVariant?.length) {
         continue;
       }
       const toMerge = sameVariant.map(msg => ({
-<<<<<<< HEAD
-        data: from_base64(msg.data, base64_variants.ORIGINAL),
-=======
         data: StringUtils.fromBase64ToArray(msg.data),
->>>>>>> a92dbfe5
         hash: msg.hash,
       }));
 
@@ -200,17 +137,6 @@
           `printDumpsForDebugging: before merge of ${toMerge.length}, ${variant}:`,
           variant
         );
-<<<<<<< HEAD
-=======
-
-        for (let dumpIndex = 0; dumpIndex < toMerge.length; dumpIndex++) {
-          const element = toMerge[dumpIndex];
-          window.log.info(
-            `printDumpsForDebugging: toMerge of ${dumpIndex}:${element.hash}:  ${element.data} `,
-            StringUtils.toHex(await GenericWrapperActions.dump(variant))
-          );
-        }
->>>>>>> a92dbfe5
       }
 
       const hashesMerged = await GenericWrapperActions.merge(variant, toMerge);
@@ -219,11 +145,7 @@
       const needsPush = await GenericWrapperActions.needsPush(variant);
       const mergedTimestamps = sameVariant
         .filter(m => hashesMerged.includes(m.hash))
-<<<<<<< HEAD
-        .map(m => m.storedAt);
-=======
         .map(m => m.timestamp);
->>>>>>> a92dbfe5
       const latestEnvelopeTimestamp = Math.max(...mergedTimestamps);
 
       window.log.debug(
@@ -255,7 +177,7 @@
 ): string | null {
   if (!isUserConfigWrapperType(wrapperType)) {
     throw new Error(
-      `getSettingsKeyFromLibsessionWrapper only cares about uservariants but got ${wrapperType}`
+      `getSettingsKeyFromLibsessionWrapper only cares about user variants but got ${wrapperType}`
     );
   }
   switch (wrapperType) {
@@ -303,19 +225,12 @@
  * NOTE When adding new properties to the wrapper, don't update the conversation model here because the merge has not been done yet.
  * Instead you will need to updateOurProfileLegacyOrViaLibSession() to support them
  */
-<<<<<<< HEAD
 async function handleUserProfileUpdate(result: IncomingUserResult): Promise<void> {
-  const updateUserInfo = await UserConfigWrapperActions.getUserInfo();
-  if (!updateUserInfo) {
-    return;
-=======
-async function handleUserProfileUpdate(result: IncomingConfResult): Promise<IncomingConfResult> {
   const profilePic = await UserConfigWrapperActions.getProfilePic();
   const displayName = await UserConfigWrapperActions.getName();
   const priority = await UserConfigWrapperActions.getPriority();
   if (!profilePic || isEmpty(profilePic)) {
-    return result;
->>>>>>> a92dbfe5
+    return;
   }
 
   const currentBlindedMsgRequest = Storage.get(SettingsKey.hasBlindedMsgRequestsEnabled);
@@ -324,14 +239,7 @@
     await window.setSettingValue(SettingsKey.hasBlindedMsgRequestsEnabled, newBlindedMsgRequest); // this does the dispatch to redux
   }
 
-<<<<<<< HEAD
-  const picUpdate =
-    !isEmpty(updateUserInfo.key) &&
-    !isEmpty(updateUserInfo.url) &&
-    updateUserInfo.key.length === 32;
-=======
-  const picUpdate = !isEmpty(profilePic.key) && !isEmpty(profilePic.url);
->>>>>>> a92dbfe5
+  const picUpdate = profilePic.key && !isEmpty(profilePic.key) && !isEmpty(profilePic.url) && profilePic.key.length === 32;
 
   // NOTE: if you do any changes to the user's settings which are synced, it should be done above the `updateOurProfileViaLibSession` call
   await updateOurProfileViaLibSession({
@@ -342,7 +250,7 @@
     priority,
   });
 
-  // NOTE: If we want to update the conversation in memory with changes from the updated user profile we need to wait untl the profile has been updated to prevent multiple merge conflicts
+  // NOTE: If we want to update the conversation in memory with changes from the updated user profile we need to wait until the profile has been updated to prevent multiple merge conflicts
   const ourConvo = ConvoHub.use().get(UserUtils.getOurPubKeyStrFromCache());
 
   if (ourConvo) {
@@ -712,15 +620,10 @@
 
     const members = fromWrapper.members.map(m => m.pubkeyHex);
     const admins = fromWrapper.members.filter(m => m.isAdmin).map(m => m.pubkeyHex);
-<<<<<<< HEAD
-    const activeAt = legacyGroupConvo.getActiveAt();
-=======
-
     const creationTimestamp = fromWrapper.joinedAtSeconds
       ? fromWrapper.joinedAtSeconds * 1000
       : CONVERSATION.LAST_JOINED_FALLBACK_TIMESTAMP;
 
->>>>>>> a92dbfe5
     // then for all the existing legacy group in the wrapper, we need to override the field of what we have in the DB with what is in the wrapper
     // We only set group admins on group creation
     const groupDetails: GroupInfo = {
@@ -729,15 +632,9 @@
       members,
       admins,
       activeAt:
-<<<<<<< HEAD
-        !!activeAt && activeAt < latestEnvelopeTimestamp
-          ? legacyGroupConvo.getActiveAt()
-          : latestEnvelopeTimestamp,
-=======
         !!legacyGroupConvo.get('active_at') && legacyGroupConvo.get('active_at') > creationTimestamp
           ? legacyGroupConvo.get('active_at')
           : creationTimestamp,
->>>>>>> a92dbfe5
     };
 
     await ClosedGroup.updateOrCreateClosedGroup(groupDetails);
@@ -772,17 +669,11 @@
       });
       changes = true;
     }
-<<<<<<< HEAD
-
     // start polling for this group if we are still part of it.
     if (!legacyGroupConvo.isKickedFromGroup()) {
-=======
-    // start polling for this group if we haven't left it yet. The wrapper does not store this info for legacy group so we check from the DB entry instead
-    if (!legacyGroupConvo.get('isKickedFromGroup') && !legacyGroupConvo.get('left')) {
->>>>>>> a92dbfe5
       getSwarmPollingInstance().addGroupId(PubKey.cast(fromWrapper.pubkeyHex));
 
-      // save the encryption keypair if needed
+      // save the encryption key pair if needed
       if (!isEmpty(fromWrapper.encPubkey) && !isEmpty(fromWrapper.encSeckey)) {
         try {
           const inWrapperKeypair: HexKeyPair = {
@@ -792,13 +683,13 @@
 
           await addKeyPairToCacheAndDBIfNeeded(fromWrapper.pubkeyHex, inWrapperKeypair);
         } catch (e) {
-          window.log.warn('failed to save keypair for legacugroup', fromWrapper.pubkeyHex);
+          window.log.warn('failed to save key pair for legacy group', fromWrapper.pubkeyHex);
         }
       }
     }
 
     if (changes) {
-      // this commit will grab the latest encryption keypair and add it to the user group wrapper if needed
+      // this commit will grab the latest encryption key pair and add it to the user group wrapper if needed
       await legacyGroupConvo.commit();
     }
 
@@ -893,7 +784,7 @@
 
   for (let index = 0; index < allGroupsInWrapper.length; index++) {
     const groupInWrapper = allGroupsInWrapper[index];
-    window.inboxStore.dispatch(groupInfoActions.handleUserGroupUpdate(groupInWrapper));
+    window.inboxStore?.dispatch(groupInfoActions.handleUserGroupUpdate(groupInWrapper));
 
     await handleSingleGroupUpdate({ groupInWrapper, latestEnvelopeTimestamp, userEdKeypair });
   }
@@ -1073,7 +964,7 @@
         break;
 
       default:
-        assertUnreachable(type, `handleConvoInfoVolatileUpdate: unhandeld switch case: ${type}`);
+        assertUnreachable(type, `handleConvoInfoVolatileUpdate: unhandled switch case: ${type}`);
     }
   }
 }
@@ -1118,12 +1009,7 @@
             window.log.warn('assertUnreachable failed', e.message);
           }
       }
-<<<<<<< HEAD
       const variant = LibSessionUtil.userNamespaceToVariant(namespace);
-=======
-
-      const variant = LibSessionUtil.kindToVariant(kind);
->>>>>>> a92dbfe5
       try {
         await updateLibsessionLatestProcessedUserTimestamp(
           variant,
@@ -1158,11 +1044,7 @@
   }
 }
 
-<<<<<<< HEAD
 async function handleUserConfigMessagesViaLibSession(
-=======
-async function handleConfigMessagesViaLibSession(
->>>>>>> a92dbfe5
   configMessages: Array<RetrieveMessageItemWithNamespace>
 ) {
   if (isEmpty(configMessages)) {
@@ -1172,7 +1054,6 @@
   window?.log?.debug(
     `Handling our sharedConfig message via libsession_util ${JSON.stringify(
       configMessages.map(m => ({
-<<<<<<< HEAD
         hash: m.hash,
         namespace: m.namespace,
       }))
@@ -1181,17 +1062,6 @@
 
   const incomingMergeResult = await mergeUserConfigsWithIncomingUpdates(configMessages);
   await processUserMergingResults(incomingMergeResult);
-=======
-        namespace: m.namespace,
-        hash: m.hash,
-      }))
-    )}`
-  );
-
-  const incomingMergeResult = await mergeConfigsWithIncomingUpdates(configMessages);
-
-  await processMergingResults(incomingMergeResult);
->>>>>>> a92dbfe5
 }
 
 async function updateOurProfileViaLibSession(
@@ -1212,7 +1082,7 @@
   await ProfileManager.updateOurProfileSync({ displayName, profileUrl, profileKey, priority });
 
   await setLastProfileUpdateTimestamp(toNumber(sentAt));
-  // do not trigger a signin by linking if the display name is empty
+  // do not trigger a sign in by linking if the display name is empty
   if (!isEmpty(displayName)) {
     trigger(configurationMessageReceived, displayName);
   } else {
@@ -1220,182 +1090,6 @@
   }
 }
 
-<<<<<<< HEAD
-=======
-async function handleGroupsAndContactsFromConfigMessageLegacy(
-  envelope: EnvelopePlus,
-  configMessage: SignalService.ConfigurationMessage
-) {
-  const userConfigLibsession = await ReleasedFeatures.checkIsUserConfigFeatureReleased();
-
-  if (userConfigLibsession && Registration.isDone()) {
-    return;
-  }
-  const envelopeTimestamp = toNumber(envelope.timestamp);
-
-  // at some point, we made the hasSyncedInitialConfigurationItem item to have a value=true and a timestamp set.
-  // we can actually just use the timestamp as a boolean, as if it is set, we know we have synced the initial config
-  // but we still need to handle the case where the timestamp was set when the value is true (for backwards compatiblity, until we get rid of the config message legacy)
-  const lastConfigUpdate = await Data.getItemById(SettingsKey.hasSyncedInitialConfigurationItem);
-
-  let lastConfigTimestamp: number | undefined;
-  if (isNumber(lastConfigUpdate?.value)) {
-    lastConfigTimestamp = lastConfigUpdate?.value;
-  } else if (isNumber((lastConfigUpdate as any)?.timestamp)) {
-    lastConfigTimestamp = (lastConfigUpdate as any)?.timestamp; // ugly, but we can remove it once we dropped support for legacy config message, see comment above
-  }
-
-  const isNewerConfig =
-    !lastConfigTimestamp || (lastConfigTimestamp && lastConfigTimestamp < envelopeTimestamp);
-
-  if (!isNewerConfig) {
-    window?.log?.info('Received outdated configuration message... Dropping message.');
-    return;
-  }
-
-  await Storage.put(SettingsKey.hasSyncedInitialConfigurationItem, envelopeTimestamp);
-
-  void handleOpenGroupsFromConfigLegacy(configMessage.openGroups);
-
-  if (configMessage.contacts?.length) {
-    await Promise.all(
-      configMessage.contacts.map(async c => handleContactFromConfigLegacy(c, envelope))
-    );
-  }
-}
-
-/**
- * Trigger a join for all open groups we are not already in.
- * @param openGroups string array of open group urls
- */
-const handleOpenGroupsFromConfigLegacy = async (openGroups: Array<string>) => {
-  const userConfigLibsession = await ReleasedFeatures.checkIsUserConfigFeatureReleased();
-
-  if (userConfigLibsession && Registration.isDone()) {
-    return;
-  }
-  const numberOpenGroup = openGroups?.length || 0;
-  for (let i = 0; i < numberOpenGroup; i++) {
-    const currentOpenGroupUrl = openGroups[i];
-    const parsedRoom = parseOpenGroupV2(currentOpenGroupUrl);
-    if (!parsedRoom) {
-      continue;
-    }
-    const roomConvoId = getOpenGroupV2ConversationId(parsedRoom.serverUrl, parsedRoom.roomId);
-    if (!getConversationController().get(roomConvoId)) {
-      window?.log?.info(
-        `triggering join of public chat '${currentOpenGroupUrl}' from ConfigurationMessage`
-      );
-      void joinOpenGroupV2WithUIEvents(currentOpenGroupUrl, false, true);
-    }
-  }
-};
-
-/**
- * Handles adding of a contact and setting approval/block status
- * @param contactReceived Contact to sync
- */
-const handleContactFromConfigLegacy = async (
-  contactReceived: SignalService.ConfigurationMessage.IContact,
-  envelope: EnvelopePlus
-) => {
-  const userConfigLibsession = await ReleasedFeatures.checkIsUserConfigFeatureReleased();
-
-  if (userConfigLibsession && Registration.isDone()) {
-    return;
-  }
-  try {
-    if (!contactReceived.publicKey?.length) {
-      return;
-    }
-    const contactConvo = await getConversationController().getOrCreateAndWait(
-      toHex(contactReceived.publicKey),
-      ConversationTypeEnum.PRIVATE
-    );
-    const profileInDataMessage: SignalService.DataMessage.ILokiProfile = {
-      displayName: contactReceived.name,
-      profilePicture: contactReceived.profilePicture,
-    };
-
-    const existingActiveAt = contactConvo.get('active_at');
-    if (!existingActiveAt || existingActiveAt === 0) {
-      contactConvo.set('active_at', toNumber(envelope.timestamp));
-    }
-
-    // checking for existence of field on protobuf
-    if (contactReceived.isApproved === true) {
-      if (!contactConvo.isApproved()) {
-        await contactConvo.setIsApproved(Boolean(contactReceived.isApproved));
-        await contactConvo.addOutgoingApprovalMessage(toNumber(envelope.timestamp));
-      }
-
-      if (contactReceived.didApproveMe === true) {
-        // checking for existence of field on message
-        await contactConvo.setDidApproveMe(Boolean(contactReceived.didApproveMe));
-      }
-    }
-
-    // only set for explicit true/false values in case outdated sender doesn't have the fields
-    if (contactReceived.isBlocked === true) {
-      if (contactConvo.isIncomingRequest()) {
-        // handling case where restored device's declined message requests were getting restored
-        await ConversationInteraction.deleteAllMessagesByConvoIdNoConfirmation(contactConvo.id);
-      }
-      await BlockedNumberController.block(contactConvo.id);
-    } else if (contactReceived.isBlocked === false) {
-      await BlockedNumberController.unblockAll([contactConvo.id]);
-    }
-
-    await ProfileManager.updateProfileOfContact(
-      contactConvo.id,
-      profileInDataMessage.displayName || undefined,
-      profileInDataMessage.profilePicture || null,
-      contactReceived.profileKey || null
-    );
-  } catch (e) {
-    window?.log?.warn('failed to handle  a new closed group from configuration message');
-  }
-};
-
-/**
- * This is the legacy way of handling incoming configuration message.
- * Should not be used at all soon.
- */
-async function handleConfigurationMessageLegacy(
-  envelope: EnvelopePlus,
-  configurationMessage: SignalService.ConfigurationMessage
-): Promise<void> {
-  // when the useSharedUtilForUserConfig flag is ON, we want only allow a legacy config message if we are registering a new user.
-  // this is to allow users linking a device to find their config message if they do not have a shared config message yet.
-  // the process of those messages is always done after the process of the shared config messages, so that's only a fallback.
-  const userConfigLibsession = await ReleasedFeatures.checkIsUserConfigFeatureReleased();
-
-  if (userConfigLibsession && !isSignInByLinking()) {
-    window?.log?.info(
-      'useSharedUtilForUserConfig is set, not handling config messages with "handleConfigurationMessageLegacy()"'
-    );
-    await window.setSettingValue(SettingsKey.someDeviceOutdatedSyncing, true);
-    await removeFromCache(envelope);
-    return;
-  }
-
-  window?.log?.info('Handling legacy configuration message');
-  const ourPubkey = UserUtils.getOurPubKeyStrFromCache();
-  if (!ourPubkey) {
-    return;
-  }
-
-  if (envelope.source !== ourPubkey) {
-    window?.log?.info('Dropping configuration change from someone else than us.');
-    await removeFromCache(envelope);
-    return;
-  }
-
-  await handleGroupsAndContactsFromConfigMessageLegacy(envelope, configurationMessage);
-  await removeFromCache(envelope);
-}
-
->>>>>>> a92dbfe5
 export const ConfigMessageHandler = {
   handleUserConfigMessagesViaLibSession,
 };