--- conflicted
+++ resolved
@@ -329,8 +329,7 @@
         await contactConvo.setDidApproveMe(Boolean(wrapperConvo.approvedMe), false);
         changes = true;
       }
-
-<<<<<<< HEAD
+      // FIXME Will unsure
       if (wrapperConvo.expirationTimerSeconds !== contactConvo.get('expireTimer')) {
         await contactConvo.updateExpireTimer({
           providedExpireTimer: wrapperConvo.expirationTimerSeconds,
@@ -342,12 +341,6 @@
         });
         changes = true;
       }
-=======
-      // if (wrapperConvo.expirationTimerSeconds !== contactConvo.get('expireTimer')) {
-      //   await contactConvo.updateExpireTimer(wrapperConvo.expirationTimerSeconds);
-      //   changes = true;
-      // }
->>>>>>> 60de4beb
 
       // we want to set the active_at to the created_at timestamp if active_at is unset, so that it shows up in our list.
       if (!contactConvo.get('active_at') && wrapperConvo.createdAtSeconds) {
@@ -572,7 +565,7 @@
       changes = true;
     }
 
-<<<<<<< HEAD
+    // FIXME Will unsure
     if (legacyGroupConvo.get('expireTimer') !== fromWrapper.disappearingTimerSeconds) {
       await legacyGroupConvo.updateExpireTimer({
         providedExpireTimer: fromWrapper.disappearingTimerSeconds,
@@ -585,19 +578,7 @@
       });
       changes = true;
     }
-=======
-    // if (legacyGroupConvo.get('expireTimer') !== fromWrapper.disappearingTimerSeconds) {
-    //   await legacyGroupConvo.updateExpireTimer(
-    //     fromWrapper.disappearingTimerSeconds,
-    //     undefined,
-    //     latestEnvelopeTimestamp,
-    //     {
-    //       fromSync: true,
-    //     }
-    //   );
-    //   changes = true;
-    // }
->>>>>>> 60de4beb
+
     // start polling for this group if we haven't left it yet. The wrapper does not store this info for legacy group so we check from the DB entry instead
     if (!legacyGroupConvo.get('isKickedFromGroup') && !legacyGroupConvo.get('left')) {
       getSwarmPollingInstance().addGroupId(PubKey.cast(fromWrapper.pubkeyHex));
