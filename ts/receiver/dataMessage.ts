--- conflicted
+++ resolved
@@ -26,11 +26,8 @@
 import { Action, Reaction } from '../types/Reaction';
 import { toLogFormat } from '../types/attachments/Errors';
 import { Reactions } from '../util/reactions';
-<<<<<<< HEAD
 import { GroupV2Receiver } from './groupv2/handleGroupV2Message';
-=======
 import { ConversationTypeEnum } from '../models/types';
->>>>>>> a92dbfe5
 
 function cleanAttachment(attachment: any) {
   return {
