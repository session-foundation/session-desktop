/* eslint-disable more/no-then */
<<<<<<< HEAD
import { isEmpty, last, toNumber } from 'lodash';
=======
import _ from 'lodash';
>>>>>>> 5f53a44f
import { v4 as uuidv4 } from 'uuid';

import { EnvelopePlus } from './types';

import { IncomingMessageCache } from './cache';

// innerHandleSwarmContentMessage is only needed because of code duplication in handleDecryptedEnvelope...
import { handleSwarmContentMessage, innerHandleSwarmContentMessage } from './contentMessage';

import { Data } from '../data/data';
import { SignalService } from '../protobuf';
import { DURATION } from '../session/constants';
import { PubKey } from '../session/types';
import { StringUtils, UserUtils } from '../session/utils';
import { perfEnd, perfStart } from '../session/utils/Performance';
import { sleepFor } from '../session/utils/Promise';
import { createTaskWithTimeout } from '../session/utils/TaskWithTimeout';
import { UnprocessedParameter } from '../types/sqlSharedTypes';
import { getEnvelopeId } from './common';

export { downloadAttachment } from './attachments';

const incomingMessagePromises: Array<Promise<any>> = [];

<<<<<<< HEAD
export async function handleSwarmContentDecryptedWithTimeout({
  envelope,
  messageHash,
  envelopeTimestamp,
  contentDecrypted,
}: {
  envelope: EnvelopePlus;
  messageHash: string;
  envelopeTimestamp: number;
  contentDecrypted: ArrayBuffer;
}) {
  let taskDone = false;
  return Promise.race([
    (async () => {
      await sleepFor(1 * DURATION.MINUTES); // 1 minute expiry per message seems more than enough
      if (taskDone) {
        return;
      }
      window.log.error(
        'handleSwarmContentDecryptedWithTimeout timer expired for envelope ',
        envelope.id
      );
      await IncomingMessageCache.removeFromCache(envelope);
    })(),
    (async () => {
      try {
        await innerHandleSwarmContentMessage({
          envelope,
          messageHash,
          contentDecrypted,
          envelopeTimestamp,
        });
        await IncomingMessageCache.removeFromCache(envelope);
      } catch (e) {
        window.log.error(
          'handleSwarmContentDecryptedWithTimeout task failed with ',
          e.message,
          envelope.id
        );
      } finally {
        taskDone = true;
      }
    })(),
  ]);
}

async function handleSwarmEnvelope(envelope: EnvelopePlus, messageHash: string) {
  if (isEmpty(envelope.content)) {
    await IncomingMessageCache.removeFromCache(envelope);
    throw new Error('Received message with no content');
=======
async function handleSwarmEnvelope(
  envelope: EnvelopePlus,
  messageHash: string,
  messageExpiration: number | null
) {
  if (envelope.content && envelope.content.length > 0) {
    return handleSwarmContentMessage(envelope, messageHash, messageExpiration);
>>>>>>> 5f53a44f
  }
  return handleSwarmContentMessage(envelope, messageHash);
}

class EnvelopeQueue {
  // Last pending promise
  private pending: Promise<any> = Promise.resolve();

  public add(task: any): void {
    const promise = this.pending.then(task, task);
    this.pending = promise;

    this.pending.then(this.cleanup.bind(this, promise), this.cleanup.bind(this, promise));
  }

  private cleanup(promise: Promise<any>) {
    // We want to clear out the promise chain whenever possible because it could
    //   lead to large memory usage over time:
    //   https://github.com/nodejs/node/issues/6673#issuecomment-244331609
    if (this.pending === promise) {
      this.pending = Promise.resolve();
    }
  }
}

const envelopeQueue = new EnvelopeQueue();

function queueSwarmEnvelope(
  envelope: EnvelopePlus,
  messageHash: string,
  messageExpiration: number | null
) {
  const id = getEnvelopeId(envelope);
  const task = handleSwarmEnvelope.bind(null, envelope, messageHash, messageExpiration);
  const taskWithTimeout = createTaskWithTimeout(task, `queueSwarmEnvelope ${id}`);

  try {
    envelopeQueue.add(taskWithTimeout);
  } catch (error) {
    window?.log?.error(
      'queueSwarmEnvelope error handling envelope',
      id,
      ':',
      error && error.stack ? error.stack : error
    );
  }
}

function contentIsEnvelope(content: Uint8Array | EnvelopePlus): content is EnvelopePlus {
  return !isEmpty((content as EnvelopePlus).content);
}

async function handleRequestDetail(
  data: Uint8Array | EnvelopePlus,
  inConversation: string | null,
  lastPromise: Promise<any>,
  messageHash: string,
  messageExpiration: number
): Promise<void> {
  const envelope: any = contentIsEnvelope(data) ? data : SignalService.Envelope.decode(data);

  // The message is for a group
  if (inConversation) {
    const ourNumber = UserUtils.getOurPubKeyStrFromCache();
    const senderIdentity = envelope.source;

    if (senderIdentity === ourNumber) {
      return;
    }

    // Sender identity will be lost if we load from cache, because
    // plaintext (and protobuf.Envelope) does not have that field...
    envelope.source = inConversation;

    // eslint-disable-next-line no-param-reassign
    data = SignalService.Envelope.encode(envelope).finish();
    if (!PubKey.is03Pubkey(senderIdentity)) {
      envelope.senderIdentity = senderIdentity;
    }
  }

  envelope.id = uuidv4();
  envelope.serverTimestamp = envelope.serverTimestamp ? envelope.serverTimestamp.toNumber() : null;
  envelope.messageHash = messageHash;

  try {
    // NOTE: Annoyngly we add plaintext to the cache
    // after we've already processed some of it (thus the
    // need to handle senderIdentity separately)...
    perfStart(`addToCache-${envelope.id}`);

    await IncomingMessageCache.addToCache(
      envelope,
      contentIsEnvelope(data) ? data.content : data,
      messageHash
    );
    perfEnd(`addToCache-${envelope.id}`, 'addToCache');

    // To ensure that we queue in the same order we receive messages
    await lastPromise;

    queueSwarmEnvelope(envelope, messageHash, messageExpiration);
  } catch (error) {
    window?.log?.error(
      'handleRequest error trying to add message to cache:',
      error && error.stack ? error.stack : error
    );
  }
}

/**
 *
 * @param inConversation if the request is related to a group, this will be set to the group pubkey. Otherwise, it is set to null
 */
export function handleRequest(
  plaintext: EnvelopePlus | Uint8Array,
  inConversation: string | null,
  messageHash: string,
  messageExpiration: number
): void {
  const lastPromise = last(incomingMessagePromises) || Promise.resolve();

  const promise = handleRequestDetail(
    plaintext,
    inConversation,
    lastPromise,
    messageHash,
    messageExpiration
  ).catch(e => {
    window?.log?.error('Error handling incoming message:', e && e.stack ? e.stack : e);
  });

  incomingMessagePromises.push(promise);
}

/**
 * Used in main_renderer.js
 */
export async function queueAllCached() {
  const items = await IncomingMessageCache.getAllFromCache();

  await items.reduce(async (promise, item) => {
    await promise;
    await queueCached(item);
  }, Promise.resolve());
}

export async function queueAllCachedFromSource(source: string) {
  const items = await IncomingMessageCache.getAllFromCacheForSource(source);

  // queue all cached for this source, but keep the order
  await items.reduce(async (promise, item) => {
    await promise;
    await queueCached(item);
  }, Promise.resolve());
}

async function queueCached(item: UnprocessedParameter) {
  try {
    const envelopePlaintext = StringUtils.encode(item.envelope, 'base64');
    const envelopeArray = new Uint8Array(envelopePlaintext);

    const envelope: any = SignalService.Envelope.decode(envelopeArray);
    envelope.id = envelope.serverGuid || item.id;
    envelope.source = envelope.source || item.source;

    // Why do we need to do this???
    envelope.senderIdentity = envelope.senderIdentity || item.senderIdentity;

    // decrypted must be a decryptedContent here (SignalService.Content.parse will be called with it in the pipeline)
    const { decrypted: decryptedContentB64 } = item;

<<<<<<< HEAD
    if (decryptedContentB64) {
      const contentDecrypted = StringUtils.encode(decryptedContentB64, 'base64');

      queueDecryptedEnvelope({ envelope, contentDecrypted, messageHash: envelope.messageHash });
=======
    if (decrypted) {
      const payloadPlaintext = StringUtils.encode(decrypted, 'base64');
      // TODO we don't store the expiration in the cache, but we want to get rid of the cache at some point
      queueDecryptedEnvelope(envelope, payloadPlaintext, envelope.messageHash, null);
>>>>>>> 5f53a44f
    } else {
      // TODO we don't store the expiration in the cache, but we want to get rid of the cache at some point
      queueSwarmEnvelope(envelope, envelope.messageHash, null);
    }
  } catch (error) {
    window?.log?.error(
      'queueCached error handling item',
      item.id,
      'removing it. Error:',
      error && error.stack ? error.stack : error
    );

    try {
      await Data.removeUnprocessed(item.id);
    } catch (deleteError) {
      window?.log?.error(
        'queueCached error deleting item',
        item.id,
        'Error:',
        deleteError && deleteError.stack ? deleteError.stack : deleteError
      );
    }
  }
}

<<<<<<< HEAD
function queueDecryptedEnvelope({
  contentDecrypted,
  envelope,
  messageHash,
}: {
  envelope: any;
  contentDecrypted: ArrayBuffer;
  messageHash: string;
}) {
  const id = getEnvelopeId(envelope);
  window?.log?.info('queueing decrypted envelope', id);

  const task = handleDecryptedEnvelope.bind(null, { envelope, contentDecrypted, messageHash });
=======
function queueDecryptedEnvelope(
  envelope: any,
  plaintext: ArrayBuffer,
  messageHash: string,
  messageExpiration: number | null
) {
  const id = getEnvelopeId(envelope);
  window?.log?.info('queueing decrypted envelope', id);

  const task = handleDecryptedEnvelope.bind(
    null,
    envelope,
    plaintext,
    messageHash,
    messageExpiration
  );
>>>>>>> 5f53a44f
  const taskWithTimeout = createTaskWithTimeout(task, `queueEncryptedEnvelope ${id}`);
  try {
    envelopeQueue.add(taskWithTimeout);
  } catch (error) {
    window?.log?.error(
      `queueDecryptedEnvelope error handling envelope ${id}:`,
      error && error.stack ? error.stack : error
    );
  }
}

<<<<<<< HEAD
async function handleDecryptedEnvelope({
  envelope,
  messageHash,
  contentDecrypted,
}: {
  envelope: EnvelopePlus;
  contentDecrypted: ArrayBuffer;
  messageHash: string;
}) {
  if (!envelope.content) {
    await IncomingMessageCache.removeFromCache(envelope);
=======
async function handleDecryptedEnvelope(
  envelope: EnvelopePlus,
  plaintext: ArrayBuffer,
  messageHash: string,
  messageExpirationFromRetrieve: number | null
) {
  if (envelope.content) {
    const sentAtTimestamp = _.toNumber(envelope.timestamp);

    await innerHandleSwarmContentMessage({
      envelope,
      sentAtTimestamp,
      plaintext,
      messageHash,
      messageExpirationFromRetrieve,
    });
  } else {
    await removeFromCache(envelope);
>>>>>>> 5f53a44f
  }

  return innerHandleSwarmContentMessage({
    envelope,
    contentDecrypted,
    messageHash,
    envelopeTimestamp: toNumber(envelope.timestamp),
  });
}<|MERGE_RESOLUTION|>--- conflicted
+++ resolved
@@ -1,9 +1,5 @@
 /* eslint-disable more/no-then */
-<<<<<<< HEAD
 import { isEmpty, last, toNumber } from 'lodash';
-=======
-import _ from 'lodash';
->>>>>>> 5f53a44f
 import { v4 as uuidv4 } from 'uuid';
 
 import { EnvelopePlus } from './types';
@@ -28,17 +24,18 @@
 
 const incomingMessagePromises: Array<Promise<any>> = [];
 
-<<<<<<< HEAD
 export async function handleSwarmContentDecryptedWithTimeout({
   envelope,
   messageHash,
-  envelopeTimestamp,
+  sentAtTimestamp,
   contentDecrypted,
+  messageExpirationFromRetrieve,
 }: {
   envelope: EnvelopePlus;
   messageHash: string;
-  envelopeTimestamp: number;
+  sentAtTimestamp: number;
   contentDecrypted: ArrayBuffer;
+  messageExpirationFromRetrieve: number | null;
 }) {
   let taskDone = false;
   return Promise.race([
@@ -59,7 +56,8 @@
           envelope,
           messageHash,
           contentDecrypted,
-          envelopeTimestamp,
+          sentAtTimestamp,
+          messageExpirationFromRetrieve,
         });
         await IncomingMessageCache.removeFromCache(envelope);
       } catch (e) {
@@ -75,21 +73,16 @@
   ]);
 }
 
-async function handleSwarmEnvelope(envelope: EnvelopePlus, messageHash: string) {
-  if (isEmpty(envelope.content)) {
-    await IncomingMessageCache.removeFromCache(envelope);
-    throw new Error('Received message with no content');
-=======
 async function handleSwarmEnvelope(
   envelope: EnvelopePlus,
   messageHash: string,
   messageExpiration: number | null
 ) {
-  if (envelope.content && envelope.content.length > 0) {
-    return handleSwarmContentMessage(envelope, messageHash, messageExpiration);
->>>>>>> 5f53a44f
-  }
-  return handleSwarmContentMessage(envelope, messageHash);
+  if (isEmpty(envelope.content)) {
+    await IncomingMessageCache.removeFromCache(envelope);
+    throw new Error('Received message with no content');
+  }
+  return handleSwarmContentMessage(envelope, messageHash, messageExpiration);
 }
 
 class EnvelopeQueue {
@@ -260,19 +253,16 @@
     // decrypted must be a decryptedContent here (SignalService.Content.parse will be called with it in the pipeline)
     const { decrypted: decryptedContentB64 } = item;
 
-<<<<<<< HEAD
     if (decryptedContentB64) {
       const contentDecrypted = StringUtils.encode(decryptedContentB64, 'base64');
-
-      queueDecryptedEnvelope({ envelope, contentDecrypted, messageHash: envelope.messageHash });
-=======
-    if (decrypted) {
-      const payloadPlaintext = StringUtils.encode(decrypted, 'base64');
       // TODO we don't store the expiration in the cache, but we want to get rid of the cache at some point
-      queueDecryptedEnvelope(envelope, payloadPlaintext, envelope.messageHash, null);
->>>>>>> 5f53a44f
+      queueDecryptedEnvelope({
+        envelope,
+        contentDecrypted,
+        messageHash: envelope.messageHash,
+        messageExpirationFromRetrieve: null,
+      });
     } else {
-      // TODO we don't store the expiration in the cache, but we want to get rid of the cache at some point
       queueSwarmEnvelope(envelope, envelope.messageHash, null);
     }
   } catch (error) {
@@ -296,38 +286,27 @@
   }
 }
 
-<<<<<<< HEAD
 function queueDecryptedEnvelope({
   contentDecrypted,
   envelope,
   messageHash,
+  messageExpirationFromRetrieve,
 }: {
   envelope: any;
   contentDecrypted: ArrayBuffer;
   messageHash: string;
+  messageExpirationFromRetrieve: number | null;
 }) {
   const id = getEnvelopeId(envelope);
   window?.log?.info('queueing decrypted envelope', id);
 
-  const task = handleDecryptedEnvelope.bind(null, { envelope, contentDecrypted, messageHash });
-=======
-function queueDecryptedEnvelope(
-  envelope: any,
-  plaintext: ArrayBuffer,
-  messageHash: string,
-  messageExpiration: number | null
-) {
-  const id = getEnvelopeId(envelope);
-  window?.log?.info('queueing decrypted envelope', id);
-
-  const task = handleDecryptedEnvelope.bind(
-    null,
+  const task = handleDecryptedEnvelope.bind(null, {
     envelope,
-    plaintext,
+    contentDecrypted,
     messageHash,
-    messageExpiration
-  );
->>>>>>> 5f53a44f
+    messageExpirationFromRetrieve,
+  });
+
   const taskWithTimeout = createTaskWithTimeout(task, `queueEncryptedEnvelope ${id}`);
   try {
     envelopeQueue.add(taskWithTimeout);
@@ -339,44 +318,27 @@
   }
 }
 
-<<<<<<< HEAD
 async function handleDecryptedEnvelope({
   envelope,
   messageHash,
   contentDecrypted,
+  messageExpirationFromRetrieve,
 }: {
   envelope: EnvelopePlus;
   contentDecrypted: ArrayBuffer;
   messageHash: string;
+  messageExpirationFromRetrieve: number | null;
 }) {
   if (!envelope.content) {
     await IncomingMessageCache.removeFromCache(envelope);
-=======
-async function handleDecryptedEnvelope(
-  envelope: EnvelopePlus,
-  plaintext: ArrayBuffer,
-  messageHash: string,
-  messageExpirationFromRetrieve: number | null
-) {
-  if (envelope.content) {
-    const sentAtTimestamp = _.toNumber(envelope.timestamp);
-
-    await innerHandleSwarmContentMessage({
-      envelope,
-      sentAtTimestamp,
-      plaintext,
-      messageHash,
-      messageExpirationFromRetrieve,
-    });
-  } else {
-    await removeFromCache(envelope);
->>>>>>> 5f53a44f
-  }
-
-  return innerHandleSwarmContentMessage({
+  }
+  const sentAtTimestamp = toNumber(envelope.timestamp);
+
+  await innerHandleSwarmContentMessage({
     envelope,
+    sentAtTimestamp,
     contentDecrypted,
     messageHash,
-    envelopeTimestamp: toNumber(envelope.timestamp),
+    messageExpirationFromRetrieve,
   });
 }