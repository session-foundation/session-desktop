import _, { isEmpty, isNumber } from 'lodash';
import { queueAttachmentDownloads } from './attachments';

import { Data } from '../data/data';
import { ConversationModel } from '../models/conversation';
import { MessageModel } from '../models/message';
import { ConvoHub } from '../session/conversations';
import { Quote } from './types';

import { ConversationTypeEnum } from '../models/conversationAttributes';
import { MessageDirection } from '../models/messageType';
import { SignalService } from '../protobuf';
import { DisappearingMessages } from '../session/disappearing_messages';
import { ProfileManager } from '../session/profile_manager/ProfileManager';
import { PubKey } from '../session/types';
<<<<<<< HEAD
=======
import { UserUtils } from '../session/utils';
>>>>>>> 5f53a44f
import { PropsForMessageWithoutConvoProps, lookupQuote } from '../state/ducks/conversations';
import { showMessageRequestBannerOutsideRedux } from '../state/ducks/userConfig';
import { getHideMessageRequestBannerOutsideRedux } from '../state/selectors/userConfig';
import { GoogleChrome } from '../util';
import { LinkPreviews } from '../util/linkPreviews';
<<<<<<< HEAD
import { ReleasedFeatures } from '../util/releaseFeature';
=======
>>>>>>> 5f53a44f

function contentTypeSupported(type: string): boolean {
  const Chrome = GoogleChrome;
  return Chrome.isImageTypeSupported(type) || Chrome.isVideoTypeSupported(type);
}

/**
 * Note: this function does not trigger a write to the db nor trigger redux update.
 * You have to call msg.commit() once you are done with the handling of this message
 */
async function copyFromQuotedMessage(
  msg: MessageModel,
  quote?: SignalService.DataMessage.IQuote | null
): Promise<void> {
  if (!quote) {
    return;
  }
  const { attachments, id: quoteId, author } = quote;

  const quoteLocal: Quote = {
    attachments: attachments || null,
    author,
    id: _.toNumber(quoteId),
    text: null,
    referencedMessageNotFound: false,
  };

  const firstAttachment = attachments?.[0] || undefined;

  const id = _.toNumber(quoteId);

  // First we try to look for the quote in memory
  const stateConversations = window.inboxStore?.getState().conversations;
  const { messages, quotes } = stateConversations;
  let quotedMessage: PropsForMessageWithoutConvoProps | MessageModel | undefined = lookupQuote(
    quotes,
    messages,
    id,
    quote.author
  )?.propsForMessage;

  // If the quote is not found in memory, we try to find it in the DB
  if (!quotedMessage) {
    // We always look for the quote by sentAt timestamp, for opengroups, closed groups and session chats
    // this will return an array of sent messages by id that we have locally.
    const quotedMessagesCollection = await Data.getMessagesBySenderAndSentAt([
      {
        timestamp: id,
        source: quote.author,
      },
    ]);

    if (quotedMessagesCollection?.length) {
      quotedMessage = quotedMessagesCollection.at(0);
    }
  }

  if (!quotedMessage) {
    window?.log?.warn(`We did not found quoted message ${id} with author ${author}.`);
    quoteLocal.referencedMessageNotFound = true;
    msg.set({ quote: quoteLocal });
    return;
  }

  const isMessageModelType = Boolean((quotedMessage as MessageModel).get !== undefined);

  window?.log?.info(`Found quoted message id: ${id}`);
  quoteLocal.referencedMessageNotFound = false;
  // NOTE we send the entire body to be consistent with the other platforms
  quoteLocal.text =
    (isMessageModelType
      ? (quotedMessage as MessageModel).get('body')
      : (quotedMessage as PropsForMessageWithoutConvoProps).text) || '';

  // no attachments, just save the quote with the body
  if (
    !firstAttachment ||
    !firstAttachment.contentType ||
    !contentTypeSupported(firstAttachment.contentType)
  ) {
    msg.set({ quote: quoteLocal });
    return;
  }

  firstAttachment.thumbnail = null;

  const queryAttachments =
    (isMessageModelType
      ? (quotedMessage as MessageModel).get('attachments')
      : (quotedMessage as PropsForMessageWithoutConvoProps).attachments) || [];

  if (queryAttachments.length > 0) {
    const queryFirst = queryAttachments[0];
    const { thumbnail } = queryFirst;

    if (thumbnail && thumbnail.path) {
      firstAttachment.thumbnail = {
        ...thumbnail,
        copied: true,
      };
    }
  }

  const queryPreview =
    (isMessageModelType
      ? (quotedMessage as MessageModel).get('preview')
      : (quotedMessage as PropsForMessageWithoutConvoProps).previews) || [];
  if (queryPreview.length > 0) {
    const queryFirst = queryPreview[0];
    const { image } = queryFirst;

    if (image && image.path) {
      firstAttachment.thumbnail = {
        ...image,
        copied: true,
      };
    }
  }
  quoteLocal.attachments = [firstAttachment];

  msg.set({ quote: quoteLocal });
}

/**
 * Note: This does not trigger a redux update, nor write to the DB
 */
function handleLinkPreviews(messageBody: string, messagePreview: any, message: MessageModel) {
  const urls = LinkPreviews.findLinks(messageBody);
  const incomingPreview = messagePreview || [];
  const preview = incomingPreview.filter(
    (item: any) => (item.image || item.title) && urls.includes(item.url)
  );
  if (preview.length < incomingPreview.length) {
    window?.log?.info(
      `${message.idForLogging()}: Eliminated ${
        preview.length - incomingPreview.length
      } previews with invalid urls'`
    );
  }

  message.set({ preview });
}

async function processProfileKeyNoCommit(
  conversation: ConversationModel,
  sendingDeviceConversation: ConversationModel,
  profileKeyBuffer?: Uint8Array
) {
  if (conversation.isPrivate()) {
    await conversation.setProfileKey(profileKeyBuffer, false);
  } else {
    await sendingDeviceConversation.setProfileKey(profileKeyBuffer, false);
  }
}

export type RegularMessageType = Pick<
  SignalService.DataMessage,
  | 'attachments'
  | 'body'
  | 'flags'
  | 'openGroupInvitation'
  | 'quote'
  | 'preview'
  | 'reaction'
  | 'profile'
  | 'profileKey'
  // TODO legacy messages support will be removed in a future release
  | 'expireTimer'
  | 'blocksCommunityMessageRequests'
> & { isRegularMessage: true };

/**
 * This function is just used to make sure we do not forward things we shouldn't in the incoming message pipeline
 */
export function toRegularMessage(rawDataMessage: SignalService.DataMessage): RegularMessageType {
  return {
    ..._.pick(rawDataMessage, [
      'attachments',
      'preview',
      'reaction',
      'body',
      'flags',
      'profileKey',
      'openGroupInvitation',
      'quote',
      'profile',
      'expireTimer',
      'blocksCommunityMessageRequests',
    ]),
    isRegularMessage: true,
  };
}

async function handleRegularMessage(
  conversation: ConversationModel,
  sendingDeviceConversation: ConversationModel,
  message: MessageModel,
  rawDataMessage: RegularMessageType,
  source: string,
  messageHash: string
): Promise<void> {
  const type = message.get('type');
  // this does not trigger a UI update nor write to the db
  await copyFromQuotedMessage(message, rawDataMessage.quote);

  if (rawDataMessage.openGroupInvitation) {
    message.set({ groupInvitation: rawDataMessage.openGroupInvitation });
  }

  handleLinkPreviews(rawDataMessage.body, rawDataMessage.preview, message);
  message.set({
    flags: rawDataMessage.flags,
    // quote: rawDataMessage.quote, // do not do this copy here, it must be done only in copyFromQuotedMessage()
    attachments: rawDataMessage.attachments,
    body: rawDataMessage.body,
    conversationId: conversation.id,
    messageHash,
    errors: [],
  });

  const serverTimestamp = message.get('serverTimestamp');
  if (
    conversation.isPublic() &&
    PubKey.isBlinded(sendingDeviceConversation.id) &&
    isNumber(serverTimestamp)
  ) {
    const updateBlockTimestamp = !rawDataMessage.blocksCommunityMessageRequests
      ? 0
      : serverTimestamp;
    await sendingDeviceConversation.updateBlocksSogsMsgReqsTimestamp(updateBlockTimestamp, false);
  }

  if (type === 'incoming') {
    if (conversation.isPrivate()) {
      const incomingMessageCount = await Data.getMessageCountByType(
        conversation.id,
        MessageDirection.incoming
      );
      const isFirstRequestMessage = incomingMessageCount < 2;
      if (
        conversation.isIncomingRequest() &&
        isFirstRequestMessage &&
        getHideMessageRequestBannerOutsideRedux()
      ) {
        showMessageRequestBannerOutsideRedux();
      }

      // For edge case when messaging a client that's unable to explicitly send request approvals
      if (conversation.isOutgoingRequest()) {
        // Conversation was not approved before so a sync is needed
        await conversation.addIncomingApprovalMessage(
          _.toNumber(message.get('sent_at')) - 1,
          source
        );
      }
      // should only occur after isOutgoing request as it relies on didApproveMe being false.
      await conversation.setDidApproveMe(true);
    }
  }
<<<<<<< HEAD

  const conversationActiveAt = conversation.getActiveAt();
=======
  const conversationActiveAt = conversation.get('active_at');
>>>>>>> 5f53a44f
  if (
    !conversationActiveAt ||
    conversation.isHidden() ||
    (message.get('sent_at') || 0) > conversationActiveAt
  ) {
    conversation.set({
      active_at: message.get('sent_at'),
      lastMessage: message.getNotificationText(),
    });
    // a new message was received for that conversation. If it was not it should not be hidden anymore
    await conversation.unhideIfNeeded(false);
  }

  if (rawDataMessage.profileKey) {
    await processProfileKeyNoCommit(
      conversation,
      sendingDeviceConversation,
      rawDataMessage.profileKey
    );
  }

  // we just received a message from that user so we reset the typing indicator for this convo
  await conversation.notifyTypingNoCommit({
    isTyping: false,
    sender: source,
  });
}

async function markConvoAsReadIfOutgoingMessage(
  conversation: ConversationModel,
  message: MessageModel
) {
  const isOutgoingMessage =
    message.get('type') === 'outgoing' || message.get('direction') === 'outgoing';
  if (isOutgoingMessage) {
    const sentAt = message.get('sent_at') || message.get('serverTimestamp');
    if (sentAt) {
      const expirationType = message.getExpirationType();
      const expireTimer = message.getExpireTimerSeconds();
      // NOTE starting disappearing messages timer for all outbound messages
      if (
        expirationType &&
        expireTimer > 0 &&
        Boolean(message.getExpirationStartTimestamp()) === false
      ) {
        const expirationMode = DisappearingMessages.changeToDisappearingConversationMode(
          conversation,
          expirationType,
          expireTimer
        );

        if (expirationMode !== 'off') {
          message.set({
            expirationStartTimestamp: DisappearingMessages.setExpirationStartTimestamp(
              expirationMode,
              message.get('sent_at'),
              'markConvoAsReadIfOutgoingMessage',
              message.get('id')
            ),
          });
          await message.commit();
        }
      }
      conversation.markConversationRead({
        newestUnreadDate: sentAt,
        fromConfigMessage: false,
      });
    }
  }
}

export async function handleMessageJob(
  messageModel: MessageModel,
  conversation: ConversationModel,
  regularDataMessage: RegularMessageType,
  confirm: () => void,
  source: string,
  messageHash: string
) {
  window?.log?.info(
<<<<<<< HEAD
    `Starting handleMessageJob for message ${messageModel.idForLogging()}, ${
      messageModel.get('serverTimestamp') || messageModel.get('timestamp')
    } in conversation ${conversation.idForLogging()}`
=======
    `Starting handleMessageJob for message ${messageModel.idForLogging()}, ${messageModel.get(
      'serverTimestamp'
    ) ||
      messageModel.get(
        'timestamp'
      )} in conversation ${conversation.idForLogging()}, messageHash:${messageHash}`
>>>>>>> 5f53a44f
  );

  const sendingDeviceConversation = await ConvoHub.use().getOrCreateAndWait(
    source,
    ConversationTypeEnum.PRIVATE
  );
  try {
    messageModel.set({ flags: regularDataMessage.flags });

    // NOTE we handle incoming disappear after send messages and sync messages here
    if (
      conversation &&
      messageModel.getExpireTimerSeconds() > 0 &&
      !messageModel.getExpirationStartTimestamp()
    ) {
      const expirationMode = DisappearingMessages.changeToDisappearingConversationMode(
        conversation,
        messageModel.getExpirationType(),
        messageModel.getExpireTimerSeconds()
      );

      // TODO legacy messages support will be removed in a future release
      const canBeDeleteAfterSend = conversation && (conversation.isMe() || conversation.isGroup());
      if (
        (canBeDeleteAfterSend && expirationMode === 'legacy') ||
        expirationMode === 'deleteAfterSend'
      ) {
        messageModel.set({
          expirationStartTimestamp: DisappearingMessages.setExpirationStartTimestamp(
            expirationMode,
            messageModel.get('sent_at'),
            'handleMessageJob',
            messageModel.get('id')
          ),
        });
      }
    }

    if (messageModel.isExpirationTimerUpdate()) {
      // NOTE if we turn off disappearing messages from a legacy client expirationTimerUpdate can be undefined but the flags value is correctly set
      const expirationTimerUpdate = messageModel.getExpirationTimerUpdate();
      if (
        messageModel.get('flags') !== SignalService.DataMessage.Flags.EXPIRATION_TIMER_UPDATE &&
        (!expirationTimerUpdate || isEmpty(expirationTimerUpdate))
      ) {
        window.log.debug(
          `[handleMessageJob] The ExpirationTimerUpdate is not defined correctly message: ${messageModel.get(
            'id'
          )}\nexpirationTimerUpdate: ${JSON.stringify(expirationTimerUpdate)}`
        );
        confirm?.();
        return;
      }

      const expireTimerUpdate = expirationTimerUpdate?.expireTimer || 0;
      const expirationModeUpdate = DisappearingMessages.changeToDisappearingConversationMode(
        conversation,
        expirationTimerUpdate?.expirationType,
        expireTimerUpdate
      );

      await conversation.updateExpireTimer({
        providedDisappearingMode: expirationModeUpdate,
        providedExpireTimer: expireTimerUpdate,
        providedSource: source,
        fromSync: source === UserUtils.getOurPubKeyStrFromCache(),
        receivedAt: messageModel.get('received_at'),
        existingMessage: messageModel,
        shouldCommitConvo: false,
        fromCurrentDevice: false,
        fromConfigMessage: false,
        // NOTE we don't commit yet because we want to get the message id, see below
      });
    } else {
      // this does not commit to db nor UI unless we need to approve a convo
      await handleRegularMessage(
        conversation,
        sendingDeviceConversation,
        messageModel,
        regularDataMessage,
        source,
        messageHash
      );
    }

    // save the message model to the db and then save the messageId generated to our in-memory copy
    const id = await messageModel.commit();
    messageModel.set({ id });

    // Note that this can save the message again, if jobs were queued. We need to
    //   call it after we have an id for this message, because the jobs refer back
    //   to their source message.

    conversation.set({
      active_at: Math.max(conversation.getActiveAt() || 0, messageModel.get('sent_at') || 0),
    });
    // this is a throttled call and will only run once every 1 sec at most
    conversation.updateLastMessage();
    await conversation.commit();

    if (conversation.id !== sendingDeviceConversation.id) {
      await sendingDeviceConversation.commit();
    }

    void queueAttachmentDownloads(messageModel, conversation);
    // Check if we need to update any profile names
    // the only profile we don't update with what is coming here is ours,
    // as our profile is shared across our devices with libsession
    if (messageModel.isIncoming() && regularDataMessage.profile) {
      await ProfileManager.updateProfileOfContact(
        sendingDeviceConversation.id,
        regularDataMessage.profile.displayName,
        regularDataMessage.profile.profilePicture,
        regularDataMessage.profileKey
      );
    }

    await markConvoAsReadIfOutgoingMessage(conversation, messageModel);
    if (messageModel.get('unread')) {
      conversation.throttledNotify(messageModel);
    }
    confirm?.();
  } catch (error) {
    const errorForLog = error && error.stack ? error.stack : error;
    window?.log?.error('handleMessageJob', messageModel.idForLogging(), 'error:', errorForLog);
  }
}<|MERGE_RESOLUTION|>--- conflicted
+++ resolved
@@ -13,19 +13,12 @@
 import { DisappearingMessages } from '../session/disappearing_messages';
 import { ProfileManager } from '../session/profile_manager/ProfileManager';
 import { PubKey } from '../session/types';
-<<<<<<< HEAD
-=======
 import { UserUtils } from '../session/utils';
->>>>>>> 5f53a44f
 import { PropsForMessageWithoutConvoProps, lookupQuote } from '../state/ducks/conversations';
 import { showMessageRequestBannerOutsideRedux } from '../state/ducks/userConfig';
 import { getHideMessageRequestBannerOutsideRedux } from '../state/selectors/userConfig';
 import { GoogleChrome } from '../util';
 import { LinkPreviews } from '../util/linkPreviews';
-<<<<<<< HEAD
-import { ReleasedFeatures } from '../util/releaseFeature';
-=======
->>>>>>> 5f53a44f
 
 function contentTypeSupported(type: string): boolean {
   const Chrome = GoogleChrome;
@@ -285,12 +278,8 @@
       await conversation.setDidApproveMe(true);
     }
   }
-<<<<<<< HEAD
 
   const conversationActiveAt = conversation.getActiveAt();
-=======
-  const conversationActiveAt = conversation.get('active_at');
->>>>>>> 5f53a44f
   if (
     !conversationActiveAt ||
     conversation.isHidden() ||
@@ -371,18 +360,9 @@
   messageHash: string
 ) {
   window?.log?.info(
-<<<<<<< HEAD
     `Starting handleMessageJob for message ${messageModel.idForLogging()}, ${
       messageModel.get('serverTimestamp') || messageModel.get('timestamp')
-    } in conversation ${conversation.idForLogging()}`
-=======
-    `Starting handleMessageJob for message ${messageModel.idForLogging()}, ${messageModel.get(
-      'serverTimestamp'
-    ) ||
-      messageModel.get(
-        'timestamp'
-      )} in conversation ${conversation.idForLogging()}, messageHash:${messageHash}`
->>>>>>> 5f53a44f
+    } in conversation ${conversation.idForLogging()}, messageHash:${messageHash}`
   );
 
   const sendingDeviceConversation = await ConvoHub.use().getOrCreateAndWait(
