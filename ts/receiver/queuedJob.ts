--- conflicted
+++ resolved
@@ -1,16 +1,10 @@
 import { queueAttachmentDownloads } from './attachments';
 
-<<<<<<< HEAD
-import _ from 'lodash';
 import { Data } from '../../ts/data/data';
-=======
-import { Quote } from './types';
 import _, { isEmpty, isEqual } from 'lodash';
 import { getConversationController } from '../session/conversations';
->>>>>>> 992d3d34
 import { ConversationModel } from '../models/conversation';
 import { MessageModel, sliceQuoteText } from '../models/message';
-import { getConversationController } from '../session/conversations';
 import { Quote } from './types';
 
 import { ConversationTypeEnum, READ_MESSAGE_STATE } from '../models/conversationAttributes';
@@ -20,16 +14,10 @@
 import { showMessageRequestBannerOutsideRedux } from '../state/ducks/userConfig';
 import { getHideMessageRequestBannerOutsideRedux } from '../state/selectors/userConfig';
 import { GoogleChrome } from '../util';
-<<<<<<< HEAD
 import { LinkPreviews } from '../util/linkPreviews';
 import { ReleasedFeatures } from '../util/releaseFeature';
-=======
-import { appendFetchAvatarAndProfileJob } from './userProfileImageUpdates';
-import { ConversationTypeEnum } from '../models/conversationAttributes';
-import { getUsBlindedInThatServer } from '../session/apis/open_group_api/sogsv3/knownBlindedkeys';
 import { setExpirationStartTimestamp } from '../util/expiringMessages';
-import { getNowWithNetworkOffset } from '../session/apis/snode_api/SNodeAPI';
->>>>>>> 992d3d34
+import { GetNetworkTime } from '../session/apis/snode_api/getNetworkTime';
 
 function contentTypeSupported(type: string): boolean {
   const Chrome = GoogleChrome;
@@ -158,11 +146,7 @@
 
 function updateReadStatus(message: MessageModel) {
   if (message.isExpirationTimerUpdate()) {
-<<<<<<< HEAD
     message.set({ unread: READ_MESSAGE_STATE.read });
-=======
-    message.set({ unread: 0 });
-
     const expirationType = message.get('expirationType');
     // TODO legacy messages support will be removed in a future release
     const convo = message.getConversation();
@@ -176,7 +160,6 @@
         ),
       });
     }
->>>>>>> 992d3d34
   }
 }
 
@@ -251,19 +234,8 @@
     errors: [],
   });
 
-<<<<<<< HEAD
-  if (existingExpireTimer) {
-    message.set({ expireTimer: existingExpireTimer });
-  }
-
   // Expire timer updates are now explicit.
   // We don't handle an expire timer from a incoming message except if it is an ExpireTimerUpdate message.
-=======
-  const ourIdInThisConversation =
-    getUsBlindedInThatServer(conversation.id) || UserUtils.getOurPubKeyStrFromCache();
-
-  handleMentions(message, conversation, ourIdInThisConversation);
->>>>>>> 992d3d34
 
   if (type === 'incoming') {
     if (conversation.isPrivate()) {
@@ -334,25 +306,6 @@
   });
 }
 
-<<<<<<< HEAD
-async function handleExpirationTimerUpdateNoCommit(
-  conversation: ConversationModel,
-  message: MessageModel,
-  source: string,
-  expireTimer: number
-) {
-  message.set({
-    expirationTimerUpdate: {
-      source,
-      expireTimer,
-    },
-    unread: READ_MESSAGE_STATE.read, // mark the message as read.
-  });
-  conversation.set({ expireTimer });
-
-  await conversation.updateExpireTimer(expireTimer, source, message.get('received_at'), {}, false);
-}
-
 function markConvoAsReadIfOutgoingMessage(conversation: ConversationModel, message: MessageModel) {
   const isOutgoingMessage =
     message.get('type') === 'outgoing' || message.get('direction') === 'outgoing';
@@ -364,9 +317,7 @@
   }
 }
 
-=======
 // tslint:disable: max-func-body-length cyclomatic-complexity
->>>>>>> 992d3d34
 export async function handleMessageJob(
   messageModel: MessageModel,
   conversation: ConversationModel,
@@ -423,7 +374,8 @@
       const expirationType = expirationTimerUpdate?.expirationType || 'off';
       const expireTimer = expirationTimerUpdate?.expireTimer || 0;
       const lastDisappearingMessageChangeTimestamp =
-        expirationTimerUpdate?.lastDisappearingMessageChangeTimestamp || getNowWithNetworkOffset();
+        expirationTimerUpdate?.lastDisappearingMessageChangeTimestamp ||
+        GetNetworkTime.getNowWithNetworkOffset();
 
       // Compare mode and timestamp
       if (
