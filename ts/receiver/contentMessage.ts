import { compact, flatten, identity, isEmpty, isFinite, pickBy, toNumber } from 'lodash';

import { handleSwarmDataMessage } from './dataMessage';
import { EnvelopePlus } from './types';

import { SignalService } from '../protobuf';
import { KeyPrefixType, PubKey } from '../session/types';
import { IncomingMessageCache } from './cache';

import { Data } from '../data/data';
import { SettingsKey } from '../data/settings-key';
import {
  deleteMessagesFromSwarmAndCompletelyLocally,
  deleteMessagesFromSwarmAndMarkAsDeletedLocally,
} from '../interactions/conversations/unsendingInteractions';
import { CONVERSATION_PRIORITIES, ConversationTypeEnum } from '../models/conversationAttributes';
import { findCachedBlindedMatchOrLookupOnAllServers } from '../session/apis/open_group_api/sogsv3/knownBlindedkeys';
import { ConvoHub } from '../session/conversations';
import { concatUInt8Array, getSodiumRenderer } from '../session/crypto';
import { removeMessagePadding } from '../session/crypto/BufferPadding';
import { DisappearingMessages } from '../session/disappearing_messages';
import { ReadyToDisappearMsgUpdate } from '../session/disappearing_messages/types';
import { ProfileManager } from '../session/profile_manager/ProfileManager';
import { GroupUtils, UserUtils } from '../session/utils';
import { perfEnd, perfStart } from '../session/utils/Performance';
import { fromHexToArray, toHex } from '../session/utils/String';
import { isUsFromCache } from '../session/utils/User';
import { assertUnreachable } from '../types/sqlSharedTypes';
import { BlockedNumberController } from '../util';
import { ReadReceipts } from '../util/readReceipts';
import { Storage } from '../util/storage';
import { ContactsWrapperActions } from '../webworker/workers/browser/libsession_worker_interface';
import { handleCallMessage } from './callMessage';
import { getAllCachedECKeyPair, sentAtMoreRecentThanWrapper } from './closedGroups';
import { ECKeyPair } from './keypairs';

export async function handleSwarmContentMessage(
  envelope: EnvelopePlus,
  messageHash: string,
  messageExpirationFromRetrieve: number | null
) {
  try {
    const decryptedForAll = await decrypt(envelope);

    if (!decryptedForAll || !decryptedForAll.decryptedContent || isEmpty(decryptedForAll)) {
      return;
    }

    const envelopeTimestamp = toNumber(envelope.timestamp);

    // swarm messages already comes with a timestamp in milliseconds, so this sentAtTimestamp is correct.
    // the sogs messages do not come as milliseconds but just seconds, so we override it
    await innerHandleSwarmContentMessage({
      envelope,
<<<<<<< HEAD
      envelopeTimestamp,
      contentDecrypted: decryptedForAll.decryptedContent,
      messageHash,
=======
      sentAtTimestamp,
      plaintext,
      messageHash,
      messageExpirationFromRetrieve,
>>>>>>> 5f53a44f
    });
  } catch (e) {
    window?.log?.warn(e.message);
  }
}

async function decryptForClosedGroup(
  envelope: EnvelopePlus
): Promise<{ decryptedContent: ArrayBuffer }> {
  window?.log?.info('received closed group message');
  try {
    const hexEncodedGroupPublicKey = envelope.source;
    if (!GroupUtils.isClosedGroup(PubKey.cast(hexEncodedGroupPublicKey))) {
      window?.log?.warn('received medium group message but not for an existing medium group');
      throw new Error('Invalid group public key'); // invalidGroupPublicKey
    }
    const encryptionKeyPairs = await getAllCachedECKeyPair(hexEncodedGroupPublicKey);

    const encryptionKeyPairsCount = encryptionKeyPairs?.length;
    if (!encryptionKeyPairs?.length) {
      throw new Error(`No group keypairs for group ${hexEncodedGroupPublicKey}`); // noGroupKeyPair
    }
    // Loop through all known group key pairs in reverse order (i.e. try the latest key pair first (which'll more than
    // likely be the one we want) but try older ones in case that didn't work)
    let decryptedContent: ArrayBuffer | undefined;
    let keyIndex = 0;

    // If an error happens in here, we catch it in the inner try-catch
    // When the loop is done, we check if the decryption is a success;
    // If not, we trigger a new Error which will trigger in the outer try-catch
    do {
      try {
        const hexEncryptionKeyPair = encryptionKeyPairs.pop();

        if (!hexEncryptionKeyPair) {
          throw new Error('No more encryption keypairs to try for message.');
        }
        const encryptionKeyPair = ECKeyPair.fromHexKeyPair(hexEncryptionKeyPair);

        // eslint-disable-next-line no-await-in-loop
        const res = await decryptWithSessionProtocol(
          envelope,
          envelope.content,
          encryptionKeyPair,
          true
        );
        if (res?.decryptedContent.byteLength) {
          break;
        }
        decryptedContent = res.decryptedContent;

        keyIndex++;
      } catch (e) {
        window?.log?.info(
          `Failed to decrypt closed group with key index ${keyIndex}. We have ${encryptionKeyPairs.length} keys to try left.`
        );
      }
    } while (encryptionKeyPairs.length > 0);

    if (!decryptedContent?.byteLength) {
      throw new Error(
        `Could not decrypt message for closed group with any of the ${encryptionKeyPairsCount} keypairs.`
      );
    }
    if (keyIndex !== 0) {
      window?.log?.warn(
        'Decrypted a closed group message with not the latest encryptionkeypair we have'
      );
    }
    window?.log?.info('ClosedGroup Message decrypted successfully with keyIndex:', keyIndex);

    const withoutPadding = removeMessagePadding(decryptedContent);
    return { decryptedContent: withoutPadding };
  } catch (e) {
    /**
     * If an error happened during the decoding,
     * we trigger a request to get the latest EncryptionKeyPair for this medium group.
     * Indeed, we might not have the latest one used by someone else, or not have any keypairs for this group.
     *
     */

    window?.log?.warn('decryptWithSessionProtocol for medium group message throw:', e.message);
    const groupPubKey = PubKey.cast(envelope.source);

    // IMPORTANT do not remove the message from the cache just yet.
    // We will try to decrypt it once we get the encryption keypair.
    // for that to work, we need to throw an error just like here.
    throw new Error(
      `Waiting for an encryption keypair to be received for group ${groupPubKey.key}`
    );
  }
}

/**
 * This function can be called to decrypt a keypair wrapper for a closed group update
 * or a message sent to a closed group.
 *
 * We do not unpad the result here, as in the case of the keypair wrapper, there is not padding.
 * Instead, it is the caller who needs to removeMessagePadding() the content.
 */
export async function decryptWithSessionProtocol(
  envelope: EnvelopePlus,
  ciphertextObj: ArrayBuffer,
  x25519KeyPair: ECKeyPair,
  isClosedGroup?: boolean
): Promise<{ decryptedContent: ArrayBuffer }> {
  perfStart(`decryptWithSessionProtocol-${envelope.id}`);
  const recipientX25519PrivateKey = x25519KeyPair.privateKeyData;
  const hex = toHex(new Uint8Array(x25519KeyPair.publicKeyData));

  const recipientX25519PublicKey = PubKey.removePrefixIfNeeded(hex);

  const sodium = await getSodiumRenderer();
  const signatureSize = sodium.crypto_sign_BYTES;
  const ed25519PublicKeySize = sodium.crypto_sign_PUBLICKEYBYTES;

  // 1. ) Decrypt the message
  const plaintextWithMetadata = sodium.crypto_box_seal_open(
    new Uint8Array(ciphertextObj),
    fromHexToArray(recipientX25519PublicKey),
    new Uint8Array(recipientX25519PrivateKey)
  );
  if (plaintextWithMetadata.byteLength <= signatureSize + ed25519PublicKeySize) {
    perfEnd(`decryptWithSessionProtocol-${envelope.id}`, 'decryptWithSessionProtocol');

    throw new Error('Decryption failed.'); // throw Error.decryptionFailed;
  }

  // 2. ) Get the message parts
  const signatureStart = plaintextWithMetadata.byteLength - signatureSize;
  const signature = plaintextWithMetadata.subarray(signatureStart);
  const pubkeyStart = plaintextWithMetadata.byteLength - (signatureSize + ed25519PublicKeySize);
  const pubkeyEnd = plaintextWithMetadata.byteLength - signatureSize;
  const senderED25519PublicKey = plaintextWithMetadata.subarray(pubkeyStart, pubkeyEnd);
  const plainTextEnd = plaintextWithMetadata.byteLength - (signatureSize + ed25519PublicKeySize);
  const plaintext = plaintextWithMetadata.subarray(0, plainTextEnd);

  // 3. ) Verify the signature
  const isValid = sodium.crypto_sign_verify_detached(
    signature,
    concatUInt8Array(plaintext, senderED25519PublicKey, fromHexToArray(recipientX25519PublicKey)),
    senderED25519PublicKey
  );

  if (!isValid) {
    perfEnd(`decryptWithSessionProtocol-${envelope.id}`, 'decryptWithSessionProtocol');

    throw new Error('Invalid message signature.');
  }
  // 4. ) Get the sender's X25519 public key
  const senderX25519PublicKey = sodium.crypto_sign_ed25519_pk_to_curve25519(senderED25519PublicKey);
  if (!senderX25519PublicKey) {
    perfEnd(`decryptWithSessionProtocol-${envelope.id}`, 'decryptWithSessionProtocol');

    throw new Error('Decryption failed.'); // Error.decryptionFailed
  }

  // set the sender identity on the envelope itself.
  if (isClosedGroup) {
    // eslint-disable-next-line no-param-reassign
    envelope.senderIdentity = `${KeyPrefixType.standard}${toHex(senderX25519PublicKey)}`;
  } else {
    // eslint-disable-next-line no-param-reassign
    envelope.source = `${KeyPrefixType.standard}${toHex(senderX25519PublicKey)}`;
  }
  perfEnd(`decryptWithSessionProtocol-${envelope.id}`, 'decryptWithSessionProtocol');

  return { decryptedContent: plaintext };
}

/**
 * This function is used to decrypt any messages send to our own pubkey.
 * Either messages deposited into our swarm by other people, or messages we sent to ourselves, or config messages stored on the user namespaces.
 * @param envelope the envelope contaning an encrypted .content field to decrypt
 * @returns the decrypted content, or null
 */
export async function decryptEnvelopeWithOurKey(
  envelope: EnvelopePlus
): Promise<ArrayBuffer | null> {
  try {
    const userX25519KeyPair = await UserUtils.getIdentityKeyPair();

    if (!userX25519KeyPair) {
      throw new Error('Failed to find User x25519 keypair from stage'); // noUserX25519KeyPair
    }

    const ecKeyPair = ECKeyPair.fromArrayBuffer(
      userX25519KeyPair.pubKey,
      userX25519KeyPair.privKey
    );

    const { decryptedContent } = await decryptWithSessionProtocol(
      envelope,
      envelope.content,
      ecKeyPair
    );

    const ret = removeMessagePadding(decryptedContent);

    return ret;
  } catch (e) {
    window?.log?.warn('decryptWithSessionProtocol for unidentified message throw:', e);
    return null;
  }
}

async function decrypt(envelope: EnvelopePlus): Promise<{ decryptedContent: ArrayBuffer } | null> {
  if (envelope.content.byteLength === 0) {
    throw new Error('Received an empty envelope.');
  }

  let decryptedContent: ArrayBuffer | null = null;
  switch (envelope.type) {
    // Only SESSION_MESSAGE and CLOSED_GROUP_MESSAGE are supported
    case SignalService.Envelope.Type.SESSION_MESSAGE:
      decryptedContent = await decryptEnvelopeWithOurKey(envelope);
      break;
    case SignalService.Envelope.Type.CLOSED_GROUP_MESSAGE:
      if (PubKey.is03Pubkey(envelope.source)) {
        // groupv2 messages are decrypted way earlier than this via libsession, and what we get here is already decrypted
        return { decryptedContent: envelope.content };
      }
      // eslint-disable-next-line no-case-declarations
      const res = await decryptForClosedGroup(envelope);
      decryptedContent = res.decryptedContent;

      break;
    default:
      assertUnreachable(envelope.type, `Unknown message type:${envelope.type}`);
  }

  if (!decryptedContent) {
    // content could not be decrypted.
    await IncomingMessageCache.removeFromCache(envelope);
    return null;
  }

  perfStart(`updateCacheWithDecryptedContent-${envelope.id}`);

  await IncomingMessageCache.updateCacheWithDecryptedContent({ envelope, decryptedContent }).catch(
    error => {
      window?.log?.error(
        'decrypt failed to save decrypted message contents to cache:',
        error && error.stack ? error.stack : error
      );
    }
  );
  perfEnd(`updateCacheWithDecryptedContent-${envelope.id}`, 'updateCacheWithDecryptedContent');

  return { decryptedContent };
}

async function shouldDropIncomingPrivateMessage(
  sentAtTimestamp: number,
  envelope: EnvelopePlus,
  content: SignalService.Content
) {
  // sentAtMoreRecentThanWrapper is going to be true, if the latest contact wrapper we processed was roughly more recent that this message timestamp
  const moreRecentOrNah = await sentAtMoreRecentThanWrapper(sentAtTimestamp, 'ContactsConfig');
  const isSyncedMessage = isUsFromCache(envelope.source);

  if (moreRecentOrNah === 'wrapper_more_recent') {
    // we need to check if that conversation is already in the wrapper
    try {
      // let's check if the corresponding conversation is hidden in the contacts wrapper or not.
      // the corresponding conversation is syncTarget when this is a synced message only, so we need to rely on it first, then the envelope.source.
      const syncTargetOrSource = isSyncedMessage
        ? content.dataMessage?.syncTarget || undefined
        : envelope.source;

      if (!syncTargetOrSource) {
        return false;
      }

      const privateConvoInWrapper = await ContactsWrapperActions.get(syncTargetOrSource);
      if (
        !privateConvoInWrapper ||
        privateConvoInWrapper.priority <= CONVERSATION_PRIORITIES.hidden
      ) {
        // the wrapper is more recent that this message and there is no such private conversation. Just drop this incoming message.
        window.log.info(
          `received message on conversation ${syncTargetOrSource} which appears to be hidden/removed in our most recent libsession contactconfig, sentAt: ${sentAtTimestamp}. Dropping it`
        );
        return true;
      }

      window.log.info(
        `received message on conversation ${syncTargetOrSource} which appears to NOT be hidden/removed in our most recent libsession contactconfig, sentAt: ${sentAtTimestamp}. `
      );
    } catch (e) {
      window.log.warn(
        'ContactsWrapperActions.get in handleSwarmDataMessage failed with',
        e.message
      );
    }
  }
  return false;
}

function shouldDropBlockedUserMessage(
  content: SignalService.Content,
  groupPubkey: string
): boolean {
  // Even if the user is blocked, we should allow the message if:
  //   - it is a group message AND
  //   - the group exists already on the db (to not join a closed group created by a blocked user) AND
  //   - the group is not blocked AND
  //   - the message is only control (no body/attachments/quote/groupInvitation/contact/preview)

  if (!groupPubkey) {
    return true;
  }

  const groupConvo = ConvoHub.use().get(groupPubkey);
  if (!groupConvo || !groupConvo.isClosedGroup()) {
    return true;
  }

  if (groupConvo.isBlocked()) {
    return true;
  }

  // first check that dataMessage is the only field set in the Content
  let msgWithoutDataMessage = pickBy(
    content,
    (_value, key) => key !== 'dataMessage' && key !== 'toJSON'
  );
  msgWithoutDataMessage = pickBy(msgWithoutDataMessage, identity);

  const isMessageDataMessageOnly = isEmpty(msgWithoutDataMessage);
  if (!isMessageDataMessageOnly) {
    return true;
  }
  const data = content.dataMessage as SignalService.DataMessage; // forcing it as we do know this field is set based on last line
  const isControlDataMessageOnly =
    !data.body &&
    !data.preview?.length &&
    !data.attachments?.length &&
    !data.openGroupInvitation &&
    !data.quote;

  return !isControlDataMessageOnly;
}

export async function innerHandleSwarmContentMessage({
<<<<<<< HEAD
  contentDecrypted,
  envelope,
  messageHash,
  envelopeTimestamp,
}: {
  envelope: EnvelopePlus;
  envelopeTimestamp: number;
  contentDecrypted: ArrayBuffer;
  messageHash: string;
=======
  envelope,
  messageHash,
  plaintext,
  sentAtTimestamp,
  messageExpirationFromRetrieve,
}: {
  envelope: EnvelopePlus;
  sentAtTimestamp: number;
  plaintext: ArrayBuffer;
  messageHash: string;
  messageExpirationFromRetrieve: number | null;
>>>>>>> 5f53a44f
}): Promise<void> {
  try {
    window.log.info('innerHandleSwarmContentMessage');

    const content = SignalService.Content.decode(new Uint8Array(contentDecrypted));

    /**
     * senderIdentity is set ONLY if that message is a closed group message.
     * If the current message is a closed group message,
     * envelope.source is going to be the real sender of that message.
     *
     * When receiving a message from a user which we blocked, we need to make let
     * a control message through (if the associated closed group is not blocked)
     */

    const blocked = BlockedNumberController.isBlocked(envelope.senderIdentity || envelope.source);
    if (blocked) {
      const envelopeSource = envelope.source;
      // We want to allow a blocked user message if that's a control message for a known group and the group is not blocked
      if (shouldDropBlockedUserMessage(content, envelopeSource)) {
        window?.log?.info('Dropping blocked user message');
        return;
      }
      window?.log?.info('Allowing group-control message only from blocked user');
    }

    // if this is a direct message, envelope.senderIdentity is undefined
    // if this is a closed group message, envelope.senderIdentity is the sender's pubkey and envelope.source is the closed group's pubkey
    const isPrivateConversationMessage = !envelope.senderIdentity;

    if (isPrivateConversationMessage) {
      if (await shouldDropIncomingPrivateMessage(envelopeTimestamp, envelope, content)) {
        await IncomingMessageCache.removeFromCache(envelope);
        return;
      }
    }

    /**
     * For a closed group message, this holds the conversation with that specific user outside of the closed group.
     * For a private conversation message, this is just the conversation with that user
     */
    const senderConversationModel = await ConvoHub.use().getOrCreateAndWait(
      isPrivateConversationMessage ? envelope.source : envelope.senderIdentity,
      ConversationTypeEnum.PRIVATE
    );

    // We need to make sure that we trigger the outdated client banner ui on the correct model for the conversation and not the author (for closed groups)
    let conversationModelForUIUpdate = senderConversationModel;

    // For a private synced message, we need to make sure we have the conversation with the syncTarget
    if (isPrivateConversationMessage && content.dataMessage?.syncTarget) {
      conversationModelForUIUpdate = await getConversationController().getOrCreateAndWait(
        content.dataMessage.syncTarget,
        ConversationTypeEnum.PRIVATE
      );
    }

    /**
     * For a closed group message, this holds the closed group's conversation.
     * For a private conversation message, this is just the conversation with that user
     */
    if (!isPrivateConversationMessage) {
      // this is a closed group message, we have a second conversation to make sure exists
<<<<<<< HEAD
      await ConvoHub.use().getOrCreateAndWait(envelope.source, ConversationTypeEnum.GROUP);
=======
      conversationModelForUIUpdate = await getConversationController().getOrCreateAndWait(
        envelope.source,
        ConversationTypeEnum.GROUP
      );
>>>>>>> 5f53a44f
    }

    const expireUpdate = await DisappearingMessages.checkForExpireUpdateInContentMessage(
      content,
      conversationModelForUIUpdate,
      messageExpirationFromRetrieve
    );
    if (content.dataMessage) {
      // because typescript is funky with incoming protobufs
      if (isEmpty(content.dataMessage.profileKey)) {
        content.dataMessage.profileKey = null;
      }
<<<<<<< HEAD
      await handleSwarmDataMessage(
        envelope,
        envelopeTimestamp,
        content.dataMessage as SignalService.DataMessage,
        messageHash,
        senderConversationModel
      );
=======

      // TODO legacy messages support will be removed in a future release
      if (expireUpdate?.isDisappearingMessagesV2Released) {
        await DisappearingMessages.checkHasOutdatedDisappearingMessageClient(
          conversationModelForUIUpdate,
          senderConversationModel,
          expireUpdate
        );
        if (expireUpdate.isLegacyConversationSettingMessage) {
          await removeFromCache(envelope);
          return;
        }
      }

      perfStart(`handleSwarmDataMessage-${envelope.id}`);
      await handleSwarmDataMessage({
        envelope,
        sentAtTimestamp,
        rawDataMessage: content.dataMessage as SignalService.DataMessage,
        messageHash,
        senderConversationModel,
        expireUpdate,
      });
      perfEnd(`handleSwarmDataMessage-${envelope.id}`, 'handleSwarmDataMessage');
>>>>>>> 5f53a44f
      return;
    }

    if (content.receiptMessage) {
      perfStart(`handleReceiptMessage-${envelope.id}`);

      await handleReceiptMessage(envelope, content.receiptMessage);
      perfEnd(`handleReceiptMessage-${envelope.id}`, 'handleReceiptMessage');
      return;
    }
    if (content.typingMessage) {
      perfStart(`handleTypingMessage-${envelope.id}`);

      await handleTypingMessage(envelope, content.typingMessage as SignalService.TypingMessage);
      perfEnd(`handleTypingMessage-${envelope.id}`, 'handleTypingMessage');
      return;
    }

    if (content.dataExtractionNotification) {
      perfStart(`handleDataExtractionNotification-${envelope.id}`);

      await handleDataExtractionNotification({
        envelope,
        dataExtractionNotification: content.dataExtractionNotification as SignalService.DataExtractionNotification,
        expireUpdate,
        messageHash,
      });
      perfEnd(
        `handleDataExtractionNotification-${envelope.id}`,
        'handleDataExtractionNotification'
      );
      return;
    }
    if (content.unsendMessage) {
      await handleUnsendMessage(envelope, content.unsendMessage as SignalService.Unsend);
      return;
    }
    if (content.callMessage) {
<<<<<<< HEAD
      await handleCallMessage(envelope, content.callMessage as SignalService.CallMessage);
      return;
=======
      await handleCallMessage(envelope, content.callMessage as SignalService.CallMessage, {
        expireDetails: expireUpdate,
        messageHash,
      });
>>>>>>> 5f53a44f
    }
    if (content.messageRequestResponse) {
      await handleMessageRequestResponse(
        envelope,
        content.messageRequestResponse as SignalService.MessageRequestResponse
      );
      return;
    }

    // If we get here, we don't know how to handle that envelope. probably a very old type of message, or something we don't support.
    // There is not much we can do expect drop it
    await IncomingMessageCache.removeFromCache(envelope);
  } catch (e) {
    window?.log?.warn(e.message);
  }
}

async function onReadReceipt(readAt: number, timestamp: number, source: string) {
  window?.log?.info('read receipt', source, timestamp);

  if (!Storage.get(SettingsKey.settingsReadReceipt)) {
    return;
  }

  // Calling this directly so we can wait for completion
  await ReadReceipts.onReadReceipt({
    source,
    timestamp,
    readAt,
  });
}

async function handleReceiptMessage(
  envelope: EnvelopePlus,
  receiptMessage: SignalService.IReceiptMessage
) {
  const receipt = receiptMessage as SignalService.ReceiptMessage;

  const { type, timestamp } = receipt;

  const results = [];
  if (type === SignalService.ReceiptMessage.Type.READ) {
    // eslint-disable-next-line no-restricted-syntax
    for (const ts of timestamp) {
      const promise = onReadReceipt(toNumber(envelope.timestamp), toNumber(ts), envelope.source);
      results.push(promise);
    }
  }
  await Promise.all(results);

  await IncomingMessageCache.removeFromCache(envelope);
}

async function handleTypingMessage(
  envelope: EnvelopePlus,
  typingMessage: SignalService.TypingMessage
): Promise<void> {
  const { timestamp, action } = typingMessage;
  const { source } = envelope;

  await IncomingMessageCache.removeFromCache(envelope);

  // We don't do anything with incoming typing messages if the setting is disabled
  if (!Storage.get(SettingsKey.settingsTypingIndicator)) {
    return;
  }

  if (envelope.timestamp && timestamp) {
    const envelopeTimestamp = toNumber(envelope.timestamp);
    const typingTimestamp = toNumber(timestamp);

    if (typingTimestamp !== envelopeTimestamp) {
      window?.log?.warn(
        `Typing message envelope timestamp (${envelopeTimestamp}) did not match typing timestamp (${typingTimestamp})`
      );
      return;
    }
  }

  // typing message are only working with direct chats/ not groups
  const conversation = ConvoHub.use().get(source);

  const started = action === SignalService.TypingMessage.Action.STARTED;

  if (conversation) {
    // this does not commit, instead the caller should commit to trigger UI updates
    await conversation.notifyTypingNoCommit({
      isTyping: started,
      sender: source,
    });
    await conversation.commit();
  }
}

/**
 * delete message from user swarm and delete locally upon receiving unsend request
 * @param unsendMessage data required to delete message
 */
async function handleUnsendMessage(envelope: EnvelopePlus, unsendMessage: SignalService.Unsend) {
  const { author: messageAuthor, timestamp } = unsendMessage;
  window.log.info(`handleUnsendMessage from ${messageAuthor}: of timestamp: ${timestamp}`);
  if (messageAuthor !== (envelope.senderIdentity || envelope.source)) {
    window?.log?.error(
      'handleUnsendMessage: Dropping request as the author and the sender differs.'
    );
    await IncomingMessageCache.removeFromCache(envelope);

    return;
  }
  if (!unsendMessage) {
    window?.log?.error('handleUnsendMessage: Invalid parameters -- dropping message.');
    await IncomingMessageCache.removeFromCache(envelope);

    return;
  }
  if (!timestamp) {
    window?.log?.error('handleUnsendMessage: Invalid timestamp -- dropping message');
    await IncomingMessageCache.removeFromCache(envelope);

    return;
  }
  const messageToDelete = (
    await Data.getMessagesBySenderAndSentAt([
      {
        source: messageAuthor,
        timestamp: toNumber(timestamp),
      },
    ])
  )?.models?.[0];
  const messageHash = messageToDelete?.get('messageHash');
  // #endregion

  // #region executing deletion
  if (messageHash && messageToDelete) {
    window.log.info('handleUnsendMessage: got a request to delete ', messageHash);
    const conversation = ConvoHub.use().get(messageToDelete.get('conversationId'));
    if (!conversation) {
      await IncomingMessageCache.removeFromCache(envelope);

      return;
    }
    if (messageToDelete.getSource() === UserUtils.getOurPubKeyStrFromCache()) {
      // a message we sent is completely removed when we get a unsend request
      void deleteMessagesFromSwarmAndCompletelyLocally(conversation, [messageToDelete]);
    } else {
      void deleteMessagesFromSwarmAndMarkAsDeletedLocally(conversation, [messageToDelete]);
    }
  } else {
    window.log.info(
      'handleUnsendMessage: got a request to delete an unknown messageHash:',
      messageHash,
      ' and found messageToDelete:',
      messageToDelete?.id
    );
  }
  await IncomingMessageCache.removeFromCache(envelope);
}

/**
 * Sets approval fields for conversation depending on response's values. If request is approving, pushes notification and
 */
async function handleMessageRequestResponse(
  envelope: EnvelopePlus,
  messageRequestResponse: SignalService.MessageRequestResponse
) {
  const { isApproved } = messageRequestResponse;
  if (!isApproved) {
    await IncomingMessageCache.removeFromCache(envelope);
    return;
  }
  if (!messageRequestResponse) {
    window?.log?.error('handleMessageRequestResponse: Invalid parameters -- dropping message.');
    await IncomingMessageCache.removeFromCache(envelope);
    return;
  }

  const sodium = await getSodiumRenderer();

  const convosToMerge = findCachedBlindedMatchOrLookupOnAllServers(envelope.source, sodium);
  const unblindedConvoId = envelope.source;

  const conversationToApprove = await ConvoHub.use().getOrCreateAndWait(
    unblindedConvoId,
    ConversationTypeEnum.PRIVATE
  );
  let mostRecentActiveAt = Math.max(...compact(convosToMerge.map(m => m.getActiveAt())));
  if (!isFinite(mostRecentActiveAt) || mostRecentActiveAt <= 0) {
    mostRecentActiveAt = toNumber(envelope.timestamp);
  }

  conversationToApprove.set({
    active_at: mostRecentActiveAt,
    isApproved: true,
    didApproveMe: true,
  });
  await conversationToApprove.unhideIfNeeded(false);

  if (convosToMerge.length) {
    // merge fields we care by hand
    conversationToApprove.set({
      profileKey: convosToMerge[0].getProfileKey(),
      displayNameInProfile: convosToMerge[0].getRealSessionUsername(),

      avatarInProfile: convosToMerge[0].get('avatarInProfile'),
      avatarPointer: convosToMerge[0].getAvatarPointer(), // don't set the avatar pointer
      // nickname might be set already in conversationToApprove, so don't overwrite it
    });

    // we have to merge all of those to a single conversation under the unblinded. including the messages
    window.log.info(
      `We just found out ${unblindedConvoId} matches some blinded conversations. Merging them together:`,
      convosToMerge.map(m => m.id)
    );
    // get all the messages from each conversations we have to merge
    const allMessagesCollections = await Promise.all(
      convosToMerge.map(async convoToMerge =>
        // this call will fetch like 60 messages for each conversation. I don't think we want to merge an unknown number of messages
        // so lets stick to this behavior
        Data.getMessagesByConversation(convoToMerge.id, {
          skipTimerInit: undefined,
          messageId: null,
        })
      )
    );

    const allMessageModels = flatten(allMessagesCollections.map(m => m.messages.models));
    allMessageModels.forEach(messageModel => {
      messageModel.set({ conversationId: unblindedConvoId });

      if (messageModel.get('source') !== UserUtils.getOurPubKeyStrFromCache()) {
        messageModel.set({ source: unblindedConvoId });
      }
    });
    // this is based on the messageId as  primary key. So this should overwrite existing messages with new merged data
    await Data.saveMessages(allMessageModels.map(m => m.attributes));

    for (let index = 0; index < convosToMerge.length; index++) {
      const element = convosToMerge[index];
      // eslint-disable-next-line no-await-in-loop
      await ConvoHub.use().deleteBlindedContact(element.id);
    }
  }

  if (messageRequestResponse.profile && !isEmpty(messageRequestResponse.profile)) {
    await ProfileManager.updateProfileOfContact(
      conversationToApprove.id,
      messageRequestResponse.profile.displayName,
      messageRequestResponse.profile.profilePicture,
      messageRequestResponse.profileKey
    );
  }

  if (!conversationToApprove || conversationToApprove.didApproveMe()) {
    await conversationToApprove?.commit();
    window?.log?.info(
      'Conversation already contains the correct value for the didApproveMe field.'
    );
    await IncomingMessageCache.removeFromCache(envelope);

    return;
  }

  await conversationToApprove.setDidApproveMe(true, true);
  // Conversation was not approved before so a sync is needed
  await conversationToApprove.addIncomingApprovalMessage(
    toNumber(envelope.timestamp),
    unblindedConvoId
  );

  await IncomingMessageCache.removeFromCache(envelope);
}

/**
 * A DataExtractionNotification message can only come from a 1o1 conversation.
 *
 * We drop them if the convo is not a 1o1 conversation.
 */

export async function handleDataExtractionNotification({
  envelope,
  expireUpdate,
  messageHash,
  dataExtractionNotification,
}: {
  envelope: EnvelopePlus;
  dataExtractionNotification: SignalService.DataExtractionNotification;
  expireUpdate: ReadyToDisappearMsgUpdate | undefined;
  messageHash: string;
}): Promise<void> {
  // we currently don't care about the timestamp included in the field itself, just the timestamp of the envelope
  const { type, timestamp: referencedAttachment } = dataExtractionNotification;

  const { source, timestamp } = envelope;
  await IncomingMessageCache.removeFromCache(envelope);

<<<<<<< HEAD
  const convo = ConvoHub.use().get(source);
  if (!convo || !convo.isPrivate() || !Storage.get(SettingsKey.settingsReadReceipt)) {
    window?.log?.info(
      'Got DataNotification for unknown or non private convo or read receipt not enabled'
    );
=======
  const convo = getConversationController().get(source);
  if (!convo || !convo.isPrivate()) {
    window?.log?.info('Got DataNotification for unknown or non-private convo');

>>>>>>> 5f53a44f
    return;
  }

  if (!type || !source || !timestamp) {
    window?.log?.info('DataNotification pre check failed');

    return;
  }

  const envelopeTimestamp = toNumber(timestamp);
  const referencedAttachmentTimestamp = toNumber(referencedAttachment);

  let created = await convo.addSingleIncomingMessage({
    source,
    messageHash,
    sent_at: envelopeTimestamp,
    dataExtractionNotification: {
      type,
      referencedAttachmentTimestamp, // currently unused
      source,
    },
  });

  created = DisappearingMessages.getMessageReadyToDisappear(
    convo,
    created,
    0,
    expireUpdate || undefined
  );
  await created.commit();
  await convo.commit();
  convo.updateLastMessage();
}<|MERGE_RESOLUTION|>--- conflicted
+++ resolved
@@ -46,22 +46,16 @@
       return;
     }
 
-    const envelopeTimestamp = toNumber(envelope.timestamp);
+    const sentAtTimestamp = toNumber(envelope.timestamp);
 
     // swarm messages already comes with a timestamp in milliseconds, so this sentAtTimestamp is correct.
     // the sogs messages do not come as milliseconds but just seconds, so we override it
     await innerHandleSwarmContentMessage({
       envelope,
-<<<<<<< HEAD
-      envelopeTimestamp,
+      sentAtTimestamp,
       contentDecrypted: decryptedForAll.decryptedContent,
       messageHash,
-=======
-      sentAtTimestamp,
-      plaintext,
-      messageHash,
       messageExpirationFromRetrieve,
->>>>>>> 5f53a44f
     });
   } catch (e) {
     window?.log?.warn(e.message);
@@ -407,29 +401,17 @@
 }
 
 export async function innerHandleSwarmContentMessage({
-<<<<<<< HEAD
   contentDecrypted,
   envelope,
   messageHash,
-  envelopeTimestamp,
-}: {
-  envelope: EnvelopePlus;
-  envelopeTimestamp: number;
-  contentDecrypted: ArrayBuffer;
-  messageHash: string;
-=======
-  envelope,
-  messageHash,
-  plaintext,
   sentAtTimestamp,
   messageExpirationFromRetrieve,
 }: {
   envelope: EnvelopePlus;
   sentAtTimestamp: number;
-  plaintext: ArrayBuffer;
+  contentDecrypted: ArrayBuffer;
   messageHash: string;
   messageExpirationFromRetrieve: number | null;
->>>>>>> 5f53a44f
 }): Promise<void> {
   try {
     window.log.info('innerHandleSwarmContentMessage');
@@ -461,7 +443,7 @@
     const isPrivateConversationMessage = !envelope.senderIdentity;
 
     if (isPrivateConversationMessage) {
-      if (await shouldDropIncomingPrivateMessage(envelopeTimestamp, envelope, content)) {
+      if (await shouldDropIncomingPrivateMessage(sentAtTimestamp, envelope, content)) {
         await IncomingMessageCache.removeFromCache(envelope);
         return;
       }
@@ -481,7 +463,7 @@
 
     // For a private synced message, we need to make sure we have the conversation with the syncTarget
     if (isPrivateConversationMessage && content.dataMessage?.syncTarget) {
-      conversationModelForUIUpdate = await getConversationController().getOrCreateAndWait(
+      conversationModelForUIUpdate = await ConvoHub.use().getOrCreateAndWait(
         content.dataMessage.syncTarget,
         ConversationTypeEnum.PRIVATE
       );
@@ -492,15 +474,12 @@
      * For a private conversation message, this is just the conversation with that user
      */
     if (!isPrivateConversationMessage) {
+      console.warn('conversationModelForUIUpdate might need to be checked for groupv2 case');
       // this is a closed group message, we have a second conversation to make sure exists
-<<<<<<< HEAD
-      await ConvoHub.use().getOrCreateAndWait(envelope.source, ConversationTypeEnum.GROUP);
-=======
-      conversationModelForUIUpdate = await getConversationController().getOrCreateAndWait(
+      conversationModelForUIUpdate = await ConvoHub.use().getOrCreateAndWait(
         envelope.source,
         ConversationTypeEnum.GROUP
       );
->>>>>>> 5f53a44f
     }
 
     const expireUpdate = await DisappearingMessages.checkForExpireUpdateInContentMessage(
@@ -513,16 +492,6 @@
       if (isEmpty(content.dataMessage.profileKey)) {
         content.dataMessage.profileKey = null;
       }
-<<<<<<< HEAD
-      await handleSwarmDataMessage(
-        envelope,
-        envelopeTimestamp,
-        content.dataMessage as SignalService.DataMessage,
-        messageHash,
-        senderConversationModel
-      );
-=======
-
       // TODO legacy messages support will be removed in a future release
       if (expireUpdate?.isDisappearingMessagesV2Released) {
         await DisappearingMessages.checkHasOutdatedDisappearingMessageClient(
@@ -531,12 +500,10 @@
           expireUpdate
         );
         if (expireUpdate.isLegacyConversationSettingMessage) {
-          await removeFromCache(envelope);
+          await IncomingMessageCache.removeFromCache(envelope);
           return;
         }
       }
-
-      perfStart(`handleSwarmDataMessage-${envelope.id}`);
       await handleSwarmDataMessage({
         envelope,
         sentAtTimestamp,
@@ -545,8 +512,7 @@
         senderConversationModel,
         expireUpdate,
       });
-      perfEnd(`handleSwarmDataMessage-${envelope.id}`, 'handleSwarmDataMessage');
->>>>>>> 5f53a44f
+
       return;
     }
 
@@ -570,7 +536,8 @@
 
       await handleDataExtractionNotification({
         envelope,
-        dataExtractionNotification: content.dataExtractionNotification as SignalService.DataExtractionNotification,
+        dataExtractionNotification:
+          content.dataExtractionNotification as SignalService.DataExtractionNotification,
         expireUpdate,
         messageHash,
       });
@@ -585,15 +552,11 @@
       return;
     }
     if (content.callMessage) {
-<<<<<<< HEAD
-      await handleCallMessage(envelope, content.callMessage as SignalService.CallMessage);
-      return;
-=======
       await handleCallMessage(envelope, content.callMessage as SignalService.CallMessage, {
         expireDetails: expireUpdate,
         messageHash,
       });
->>>>>>> 5f53a44f
+      return;
     }
     if (content.messageRequestResponse) {
       await handleMessageRequestResponse(
@@ -662,12 +625,12 @@
   }
 
   if (envelope.timestamp && timestamp) {
-    const envelopeTimestamp = toNumber(envelope.timestamp);
+    const sentAtTimestamp = toNumber(envelope.timestamp);
     const typingTimestamp = toNumber(timestamp);
 
-    if (typingTimestamp !== envelopeTimestamp) {
+    if (typingTimestamp !== sentAtTimestamp) {
       window?.log?.warn(
-        `Typing message envelope timestamp (${envelopeTimestamp}) did not match typing timestamp (${typingTimestamp})`
+        `Typing message envelope timestamp (${sentAtTimestamp}) did not match typing timestamp (${typingTimestamp})`
       );
       return;
     }
@@ -889,18 +852,10 @@
   const { source, timestamp } = envelope;
   await IncomingMessageCache.removeFromCache(envelope);
 
-<<<<<<< HEAD
   const convo = ConvoHub.use().get(source);
-  if (!convo || !convo.isPrivate() || !Storage.get(SettingsKey.settingsReadReceipt)) {
-    window?.log?.info(
-      'Got DataNotification for unknown or non private convo or read receipt not enabled'
-    );
-=======
-  const convo = getConversationController().get(source);
   if (!convo || !convo.isPrivate()) {
     window?.log?.info('Got DataNotification for unknown or non-private convo');
 
->>>>>>> 5f53a44f
     return;
   }
 
@@ -910,13 +865,13 @@
     return;
   }
 
-  const envelopeTimestamp = toNumber(timestamp);
+  const sentAtTimestamp = toNumber(timestamp);
   const referencedAttachmentTimestamp = toNumber(referencedAttachment);
 
   let created = await convo.addSingleIncomingMessage({
     source,
     messageHash,
-    sent_at: envelopeTimestamp,
+    sent_at: sentAtTimestamp,
     dataExtractionNotification: {
       type,
       referencedAttachmentTimestamp, // currently unused
