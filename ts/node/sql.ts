--- conflicted
+++ resolved
@@ -75,11 +75,8 @@
 import { SignalService } from '../protobuf';
 import { Quote } from '../receiver/types';
 import { DURATION } from '../session/constants';
-<<<<<<< HEAD
 import { createDeleter, getAttachmentsPath } from '../shared/attachments/shared_attachments';
-=======
 import { ed25519Str } from '../session/utils/String';
->>>>>>> a92dbfe5
 import {
   getSQLCipherIntegrityCheck,
   openAndMigrateDatabase,
@@ -161,7 +158,7 @@
   i18n: SetupI18nReturnType;
   passwordAttempt: boolean;
 }) {
-  console.info('initializeSql sqlnode');
+  console.info('initializeSql sql node');
   if (isInstanceInitialized()) {
     throw new Error('Cannot initialize more than once!');
   }
@@ -302,7 +299,7 @@
 function updateGuardNodes(nodes: Array<string>) {
   assertGlobalInstance().transaction(() => {
     assertGlobalInstance().exec(`DELETE FROM ${GUARD_NODE_TABLE}`);
-    nodes.map(edkey =>
+    nodes.map(edKey =>
       assertGlobalInstance()
         .prepare(
           `INSERT INTO ${GUARD_NODE_TABLE} (
@@ -310,7 +307,7 @@
       ) values ($ed25519PubKey)`
         )
         .run({
-          ed25519PubKey: edkey,
+          ed25519PubKey: edKey,
         })
     );
   })();
@@ -498,8 +495,8 @@
     blocksSogsMsgReqsTimestamp,
   } = formatted;
 
-  const omited = omit(formatted);
-  const keys = Object.keys(omited);
+  const omitted = omit(formatted);
+  const keys = Object.keys(omitted);
   const columnsCommaSeparated = keys.join(', ');
   const valuesArgs = keys.map(k => `$${k}`).join(', ');
 
@@ -1222,7 +1219,7 @@
     Sqlite3 doesn't have a good way to have `IN` query with another query.
     See: https://github.com/mapbox/node-sqlite3/issues/762.
 
-    So we have to use templating to insert the values.
+    So we have to use string templates to insert the values.
   */
   const rows = assertGlobalInstance()
     .prepare(
@@ -1626,7 +1623,7 @@
       conversationId,
     });
   if (!row) {
-    throw new Error('hasConversationOutgoingMessage: Unable to get coun');
+    throw new Error('hasConversationOutgoingMessage: Unable to get count');
   }
 
   return Boolean(row['count(*)']);
@@ -1823,12 +1820,12 @@
   return map(rows, row => jsonToObject(row.json));
 }
 
-/* Unproccessed a received messages not yet processed */
+/* Unprocessed a received messages not yet processed */
 const unprocessed: UnprocessedDataNode = {
   saveUnprocessed: (data: UnprocessedParameter) => {
     const { id, timestamp, version, attempts, envelope, senderIdentity, messageHash } = data;
     if (!id) {
-      throw new Error(`saveUnprocessed: id was falsey: ${id}`);
+      throw new Error(`saveUnprocessed: id was falsy: ${id}`);
     }
 
     assertGlobalInstance()
@@ -2280,7 +2277,7 @@
 
 function addClosedGroupEncryptionKeyPair(
   groupPublicKey: string,
-  keypair: object,
+  keyPair: object,
   instance?: BetterSqlite3.Database
 ) {
   const timestamp = Date.now();
@@ -2300,7 +2297,7 @@
     .run({
       groupPublicKey,
       timestamp,
-      json: objectToJSON(keypair),
+      json: objectToJSON(keyPair),
     });
 }
 
@@ -2345,8 +2342,7 @@
   return jsonToObject(row.json);
 }
 
-function saveV2OpenGroupRoom(opengroupsv2Room: OpenGroupV2Room, instance?: BetterSqlite3.Database) {
-  const { serverUrl, roomId, conversationId } = opengroupsv2Room;
+function saveV2OpenGroupRoom({ serverUrl, roomId, conversationId } : OpenGroupV2Room, instance?: BetterSqlite3.Database) {
   assertGlobalInstanceOrInstance(instance)
     .prepare(
       `INSERT OR REPLACE INTO ${OPEN_GROUP_ROOMS_V2_TABLE} (
