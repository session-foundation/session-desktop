--- conflicted
+++ resolved
@@ -1,7 +1,4 @@
-<<<<<<< HEAD
 // eslint-disable-next-line import/order
-=======
->>>>>>> 5f53a44f
 import * as BetterSqlite3 from '@signalapp/better-sqlite3';
 import { app, clipboard, dialog, Notification } from 'electron';
 import fs from 'fs';
