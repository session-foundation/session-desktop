/* eslint-disable no-unused-expressions */
import * as BetterSqlite3 from '@signalapp/better-sqlite3';
import {
  ContactsConfigWrapperNode,
  ConvoInfoVolatileWrapperNode,
  UserConfigWrapperNode,
  UserGroupsWrapperNode,
} from 'libsession_util_nodejs';
import { compact, isArray, isEmpty, isNil, isString, map, pick } from 'lodash';
import { ConversationAttributes } from '../../models/conversationAttributes';
import { fromHexToArray } from '../../session/utils/String';
import { CONFIG_DUMP_TABLE } from '../../types/sqlSharedTypes';
import {
  CLOSED_GROUP_V2_KEY_PAIRS_TABLE,
  CONVERSATIONS_TABLE,
  GUARD_NODE_TABLE,
  ITEMS_TABLE,
  LAST_HASHES_TABLE,
  MESSAGES_TABLE,
  NODES_FOR_PUBKEY_TABLE,
  OPEN_GROUP_ROOMS_V2_TABLE,
  SEEN_MESSAGE_TABLE,
  dropFtsAndTriggers,
  objectToJSON,
  rebuildFtsTable,
} from '../database_utility';

import { SettingsKey, SNODE_POOL_ITEM_ID } from '../../data/settings-key';
import { sleepFor } from '../../session/utils/Promise';
import { sqlNode } from '../sql';
import MIGRATION_HELPERS from './helpers';
import {
  getBlockedNumbersDuringMigration,
  getLoggedInUserConvoDuringMigration,
  hasDebugEnvVariable,
} from './utils';
import { CONVERSATION_PRIORITIES } from '../../models/types';

// eslint:disable: quotemark one-variable-per-declaration no-unused-expression

function getSessionSchemaVersion(db: BetterSqlite3.Database) {
  const result = db
    .prepare(
      `
      SELECT MAX(version) as version FROM loki_schema;
      `
    )
    .get();
  if (!result || !result.version) {
    return 0;
  }
  return result.version;
}

function createSessionSchemaTable(db: BetterSqlite3.Database) {
  db.transaction(() => {
    db.exec(`
      CREATE TABLE loki_schema(
        id INTEGER NOT NULL PRIMARY KEY AUTOINCREMENT,
        version INTEGER
      );
      INSERT INTO loki_schema (
        version
      ) values (
        0
      );
      `);
  })();
}

const LOKI_SCHEMA_VERSIONS = [
  updateToSessionSchemaVersion1,
  updateToSessionSchemaVersion2,
  updateToSessionSchemaVersion3,
  updateToSessionSchemaVersion4,
  updateToSessionSchemaVersion5,
  updateToSessionSchemaVersion6,
  updateToSessionSchemaVersion7,
  updateToSessionSchemaVersion8,
  updateToSessionSchemaVersion9,
  updateToSessionSchemaVersion10,
  updateToSessionSchemaVersion11,
  updateToSessionSchemaVersion12,
  updateToSessionSchemaVersion13,
  updateToSessionSchemaVersion14,
  updateToSessionSchemaVersion15,
  updateToSessionSchemaVersion16,
  updateToSessionSchemaVersion17,
  updateToSessionSchemaVersion18,
  updateToSessionSchemaVersion19,
  updateToSessionSchemaVersion20,
  updateToSessionSchemaVersion21,
  updateToSessionSchemaVersion22,
  updateToSessionSchemaVersion23,
  updateToSessionSchemaVersion24,
  updateToSessionSchemaVersion25,
  updateToSessionSchemaVersion26,
  updateToSessionSchemaVersion27,
  updateToSessionSchemaVersion28,
  updateToSessionSchemaVersion29,
  updateToSessionSchemaVersion30,
  updateToSessionSchemaVersion31,
  updateToSessionSchemaVersion32,
  updateToSessionSchemaVersion33,
  updateToSessionSchemaVersion34,
  updateToSessionSchemaVersion35,
  updateToSessionSchemaVersion36,
  updateToSessionSchemaVersion37,
  updateToSessionSchemaVersion38,
  updateToSessionSchemaVersion39,
  updateToSessionSchemaVersion40,
  updateToSessionSchemaVersion41,
  updateToSessionSchemaVersion42,
  updateToSessionSchemaVersion43,
];

function updateToSessionSchemaVersion1(currentVersion: number, db: BetterSqlite3.Database) {
  const targetVersion = 1;
  if (currentVersion >= targetVersion) {
    return;
  }
  console.log(`updateToSessionSchemaVersion${targetVersion}: starting...`);
  db.transaction(() => {
    db.exec(`
      ALTER TABLE ${MESSAGES_TABLE}
      ADD COLUMN serverId INTEGER;

      CREATE TABLE servers(
        serverUrl STRING PRIMARY KEY ASC,
        token TEXT
      );
      `);
    writeSessionSchemaVersion(targetVersion, db);
  })();

  console.log(`updateToSessionSchemaVersion${targetVersion}: success!`);
}

function updateToSessionSchemaVersion2(currentVersion: number, db: BetterSqlite3.Database) {
  const targetVersion = 2;

  if (currentVersion >= targetVersion) {
    return;
  }
  console.log(`updateToSessionSchemaVersion${targetVersion}: starting...`);

  db.transaction(() => {
    db.exec(`
      CREATE TABLE pairingAuthorisations(
        id INTEGER NOT NULL PRIMARY KEY AUTOINCREMENT,
        primaryDevicePubKey VARCHAR(255),
        secondaryDevicePubKey VARCHAR(255),
        isGranted BOOLEAN,
        json TEXT,
        UNIQUE(primaryDevicePubKey, secondaryDevicePubKey)
      );
      `);
    writeSessionSchemaVersion(targetVersion, db);
  })();
  console.log(`updateToSessionSchemaVersion${targetVersion}: success!`);
}

function updateToSessionSchemaVersion3(currentVersion: number, db: BetterSqlite3.Database) {
  const targetVersion = 3;

  if (currentVersion >= targetVersion) {
    return;
  }

  console.log(`updateToSessionSchemaVersion${targetVersion}: starting...`);

  db.transaction(() => {
    db.exec(`
      CREATE TABLE ${GUARD_NODE_TABLE}(
        id INTEGER NOT NULL PRIMARY KEY AUTOINCREMENT,
        ed25519PubKey VARCHAR(64)
      );
      `);
    writeSessionSchemaVersion(targetVersion, db);
  })();

  console.log(`updateToSessionSchemaVersion${targetVersion}: success!`);
}

function updateToSessionSchemaVersion4(currentVersion: number, db: BetterSqlite3.Database) {
  const targetVersion = 4;
  if (currentVersion >= targetVersion) {
    return;
  }

  console.log(`updateToSessionSchemaVersion${targetVersion}: starting...`);

  db.transaction(() => {
    db.exec(`
      DROP TABLE ${LAST_HASHES_TABLE};
      CREATE TABLE ${LAST_HASHES_TABLE}(
        id TEXT,
        snode TEXT,
        hash TEXT,
        expiresAt INTEGER,
        PRIMARY KEY (id, snode)
      );
      -- Add senderIdentity field to unprocessed needed for medium size groups
      ALTER TABLE unprocessed ADD senderIdentity TEXT;
      `);
    writeSessionSchemaVersion(targetVersion, db);
  })();
  console.log(`updateToSessionSchemaVersion${targetVersion}: success!`);
}

function updateToSessionSchemaVersion5(currentVersion: number, db: BetterSqlite3.Database) {
  const targetVersion = 5;
  if (currentVersion >= targetVersion) {
    return;
  }

  console.log(`updateToSessionSchemaVersion${targetVersion}: starting...`);

  db.transaction(() => {
    db.exec(`
      CREATE TABLE ${NODES_FOR_PUBKEY_TABLE} (
        pubkey TEXT PRIMARY KEY,
        json TEXT
      );

      `);
    writeSessionSchemaVersion(targetVersion, db);
  })();
  console.log(`updateToSessionSchemaVersion${targetVersion}: success!`);
}

function updateToSessionSchemaVersion6(currentVersion: number, db: BetterSqlite3.Database) {
  const targetVersion = 6;
  if (currentVersion >= targetVersion) {
    return;
  }

  console.log(`updateToSessionSchemaVersion${targetVersion}: starting...`);

  db.transaction(() => {
    db.exec(`
      -- Remove RSS Feed conversations
      DELETE FROM ${CONVERSATIONS_TABLE} WHERE
      type = 'group' AND
      id LIKE 'rss://%';

      `);
    writeSessionSchemaVersion(targetVersion, db);
  })();
  console.log(`updateToSessionSchemaVersion${targetVersion}: success!`);
}

function updateToSessionSchemaVersion7(currentVersion: number, db: BetterSqlite3.Database) {
  const targetVersion = 7;
  if (currentVersion >= targetVersion) {
    return;
  }

  console.log(`updateToSessionSchemaVersion${targetVersion}: starting...`);

  db.transaction(() => {
    db.exec(`
      -- Remove multi device data

      DELETE FROM pairingAuthorisations;
      `);
    writeSessionSchemaVersion(targetVersion, db);
  })();
  console.log(`updateToSessionSchemaVersion${targetVersion}: success!`);
}

function updateToSessionSchemaVersion8(currentVersion: number, db: BetterSqlite3.Database) {
  const targetVersion = 8;
  if (currentVersion >= targetVersion) {
    return;
  }
  console.log(`updateToSessionSchemaVersion${targetVersion}: starting...`);

  db.transaction(() => {
    db.exec(`

      ALTER TABLE ${MESSAGES_TABLE}
      ADD COLUMN serverTimestamp INTEGER;
      `);
    writeSessionSchemaVersion(targetVersion, db);
  })();
  console.log(`updateToSessionSchemaVersion${targetVersion}: success!`);
}

function updateToSessionSchemaVersion9(currentVersion: number, db: BetterSqlite3.Database) {
  const targetVersion = 9;
  if (currentVersion >= targetVersion) {
    return;
  }

  console.log(`updateToSessionSchemaVersion${targetVersion}: starting...`);
  db.transaction(() => {
    const rows = db
      .prepare(
        `SELECT * FROM ${CONVERSATIONS_TABLE} WHERE
        type = 'group' AND
        id LIKE '__textsecure_group__!%';
      `
      )
      .all();

    const conversationIdRows = db
      .prepare(`SELECT id FROM ${CONVERSATIONS_TABLE} ORDER BY id ASC;`)
      .all();

    const allOldConversationIds = map(conversationIdRows, row => row.id);
    rows.forEach(o => {
      const oldId = o.id;
      const newId = oldId.replace('__textsecure_group__!', '');
      console.log(`migrating conversation, ${oldId} to ${newId}`);

      if (allOldConversationIds.includes(newId)) {
        console.log(
          'Found a duplicate conversation after prefix removing. We need to take care of it'
        );
        // We have another conversation with the same future name.
        // We decided to keep only the conversation with the higher number of messages
        const countMessagesOld = sqlNode.getMessagesCountByConversation(oldId, db);
        const countMessagesNew = sqlNode.getMessagesCountByConversation(newId, db);

        console.log(`countMessagesOld: ${countMessagesOld}, countMessagesNew: ${countMessagesNew}`);

        const deleteId = countMessagesOld > countMessagesNew ? newId : oldId;
        db.prepare(`DELETE FROM ${CONVERSATIONS_TABLE} WHERE id = $deleteId;`).run({ deleteId });
      }

      const morphedObject = {
        ...o,
        id: newId,
      };

      db.prepare(
        `UPDATE ${CONVERSATIONS_TABLE} SET
          id = $newId,
          json = $json
          WHERE id = $oldId;`
      ).run({
        newId,
        json: objectToJSON(morphedObject),
        oldId,
      });
    });

    writeSessionSchemaVersion(targetVersion, db);
  })();

  console.log(`updateToSessionSchemaVersion${targetVersion}: success!`);
}

function updateToSessionSchemaVersion10(currentVersion: number, db: BetterSqlite3.Database) {
  const targetVersion = 10;
  if (currentVersion >= targetVersion) {
    return;
  }
  console.log(`updateToSessionSchemaVersion${targetVersion}: starting...`);

  db.transaction(() => {
    db.exec(`
      CREATE TABLE ${CLOSED_GROUP_V2_KEY_PAIRS_TABLE} (
        id INTEGER NOT NULL PRIMARY KEY AUTOINCREMENT,
        groupPublicKey TEXT,
        timestamp NUMBER,
        json TEXT
      );

      `);
    writeSessionSchemaVersion(targetVersion, db);
  })();
  console.log(`updateToSessionSchemaVersion${targetVersion}: success!`);
}

function updateToSessionSchemaVersion11(currentVersion: number, db: BetterSqlite3.Database) {
  const targetVersion = 11;
  if (currentVersion >= targetVersion) {
    return;
  }
  console.log(`updateToSessionSchemaVersion${targetVersion}: starting...`);

  db.transaction(() => {
    // legacy groups stuff. Not needed anymore
    writeSessionSchemaVersion(targetVersion, db);
  })();
  console.log(`updateToSessionSchemaVersion${targetVersion}: success!`);
}

function updateToSessionSchemaVersion12(currentVersion: number, db: BetterSqlite3.Database) {
  const targetVersion = 12;
  if (currentVersion >= targetVersion) {
    return;
  }
  console.log(`updateToSessionSchemaVersion${targetVersion}: starting...`);

  db.transaction(() => {
    db.exec(`
      CREATE TABLE ${OPEN_GROUP_ROOMS_V2_TABLE} (
        serverUrl TEXT NOT NULL,
        roomId TEXT NOT NULL,
        conversationId TEXT,
        json TEXT,
        PRIMARY KEY (serverUrl, roomId)
      );

      `);
    writeSessionSchemaVersion(targetVersion, db);
  })();
  console.log(`updateToSessionSchemaVersion${targetVersion}: success!`);
}

function updateToSessionSchemaVersion13(currentVersion: number, db: BetterSqlite3.Database) {
  const targetVersion = 13;
  if (currentVersion >= targetVersion) {
    return;
  }
  console.log(`updateToSessionSchemaVersion${targetVersion}: starting...`);

  // Clear any already deleted db entries.
  // secure_delete = ON will make sure next deleted entries are overwritten with 0 right away
  db.transaction(() => {
    db.pragma('secure_delete = ON');
    writeSessionSchemaVersion(targetVersion, db);
  })();
  console.log(`updateToSessionSchemaVersion${targetVersion}: success!`);
}

function updateToSessionSchemaVersion14(currentVersion: number, db: BetterSqlite3.Database) {
  const targetVersion = 14;
  if (currentVersion >= targetVersion) {
    return;
  }
  console.log(`updateToSessionSchemaVersion${targetVersion}: starting...`);

  db.transaction(() => {
    db.exec(`
      DROP TABLE IF EXISTS servers;
      DROP TABLE IF EXISTS sessions;
      DROP TABLE IF EXISTS preKeys;
      DROP TABLE IF EXISTS contactPreKeys;
      DROP TABLE IF EXISTS contactSignedPreKeys;
      DROP TABLE IF EXISTS signedPreKeys;
      DROP TABLE IF EXISTS senderKeys;
      `);
    writeSessionSchemaVersion(targetVersion, db);
  })();
  console.log(`updateToSessionSchemaVersion${targetVersion}: success!`);
}

function updateToSessionSchemaVersion15(currentVersion: number, db: BetterSqlite3.Database) {
  const targetVersion = 15;
  if (currentVersion >= targetVersion) {
    return;
  }
  console.log(`updateToSessionSchemaVersion${targetVersion}: starting...`);

  db.transaction(() => {
    db.exec(`
        DROP TABLE pairingAuthorisations;
        DROP TRIGGER IF EXISTS messages_on_delete;
        DROP TRIGGER IF EXISTS messages_on_update;
      `);

    writeSessionSchemaVersion(targetVersion, db);
  })();
  console.log(`updateToSessionSchemaVersion${targetVersion}: success!`);
}

function updateToSessionSchemaVersion16(currentVersion: number, db: BetterSqlite3.Database) {
  const targetVersion = 16;
  if (currentVersion >= targetVersion) {
    return;
  }
  console.log(`updateToSessionSchemaVersion${targetVersion}: starting...`);

  db.transaction(() => {
    db.exec(`
        ALTER TABLE ${MESSAGES_TABLE} ADD COLUMN serverHash TEXT;
        ALTER TABLE ${MESSAGES_TABLE} ADD COLUMN isDeleted BOOLEAN;

        CREATE INDEX messages_serverHash ON ${MESSAGES_TABLE} (
          serverHash
        ) WHERE serverHash IS NOT NULL;

        CREATE INDEX messages_isDeleted ON ${MESSAGES_TABLE} (
          isDeleted
        ) WHERE isDeleted IS NOT NULL;

        ALTER TABLE unprocessed ADD serverHash TEXT;
        CREATE INDEX messages_messageHash ON unprocessed (
          serverHash
        ) WHERE serverHash IS NOT NULL;
      `);

    writeSessionSchemaVersion(targetVersion, db);
  })();
  console.log(`updateToSessionSchemaVersion${targetVersion}: success!`);
}

function updateToSessionSchemaVersion17(currentVersion: number, db: BetterSqlite3.Database) {
  const targetVersion = 17;
  if (currentVersion >= targetVersion) {
    return;
  }
  console.log(`updateToSessionSchemaVersion${targetVersion}: starting...`);

  db.transaction(() => {
    db.exec(`
        UPDATE ${CONVERSATIONS_TABLE} SET
        json = json_set(json, '$.isApproved', 1)
      `);
    // remove the moderators field. As it was only used for opengroups a long time ago and whatever is there is probably unused
    db.exec(`
        UPDATE ${CONVERSATIONS_TABLE} SET
        json = json_remove(json, '$.moderators', '$.dataMessage', '$.accessKey', '$.profileSharing', '$.sessionRestoreSeen')
      `);
    writeSessionSchemaVersion(targetVersion, db);
  })();
  console.log(`updateToSessionSchemaVersion${targetVersion}: success!`);
}

function updateToSessionSchemaVersion18(currentVersion: number, db: BetterSqlite3.Database) {
  const targetVersion = 18;
  if (currentVersion >= targetVersion) {
    return;
  }
  console.log(`updateToSessionSchemaVersion${targetVersion}: starting...`);

  // Dropping all pre-existing schema relating to message searching.
  // Recreating the full text search and related triggers

  db.transaction(() => {
    dropFtsAndTriggers(db);
    rebuildFtsTable(db);
    writeSessionSchemaVersion(targetVersion, db);
  })();
  console.log(`updateToSessionSchemaVersion${targetVersion}: success!`);
}

function updateToSessionSchemaVersion19(currentVersion: number, db: BetterSqlite3.Database) {
  const targetVersion = 19;
  if (currentVersion >= targetVersion) {
    return;
  }
  console.log(`updateToSessionSchemaVersion${targetVersion}: starting...`);

  db.transaction(() => {
    db.exec(`
        DROP INDEX messages_schemaVersion;
        ALTER TABLE ${MESSAGES_TABLE} DROP COLUMN schemaVersion;
      `);
    writeSessionSchemaVersion(targetVersion, db);
  })();

  console.log(`updateToSessionSchemaVersion${targetVersion}: success!`);
}

function updateToSessionSchemaVersion20(currentVersion: number, db: BetterSqlite3.Database) {
  const targetVersion = 20;
  if (currentVersion >= targetVersion) {
    return;
  }
  console.log(`updateToSessionSchemaVersion${targetVersion}: starting...`);

  db.transaction(() => {
    // First we want to drop the column friendRequestStatus if it is there, otherwise the transaction fails
    const rows = db.pragma(`table_info(${CONVERSATIONS_TABLE});`);
    if (rows.some((m: any) => m.name === 'friendRequestStatus')) {
      console.info('found column friendRequestStatus. Dropping it');
      db.exec(`ALTER TABLE ${CONVERSATIONS_TABLE} DROP COLUMN friendRequestStatus;`);
    }
    // disable those updates as sqlNode.saveConversation will break if called without the right type of arguments.
    // and when called during a migration we won't have the expected arguments. Plus, this migration is almost a year old already

    // looking for all private conversations, with a nickname set
    // const rowsToUpdate = db
    //   .prepare(
    //     `SELECT * FROM ${CONVERSATIONS_TABLE} WHERE type = 'private' AND (name IS NULL or name = '') AND json_extract(json, '$.nickname') <> '';`
    //   )
    //   .all();

    // (rowsToUpdate || []).forEach(r => {
    //   const obj = jsonToObject(r.json);

    //   // obj.profile.displayName is the display as this user set it.
    //   if (obj?.nickname?.length && obj?.profile?.displayName?.length) {
    //     // this one has a nickname set, but name is unset, set it to the displayName in the lokiProfile if it's existing
    //     obj.name = obj.profile.displayName;
    //     sqlNode.saveConversation(obj as ConversationAttributes, db);
    //   }
    // });
    writeSessionSchemaVersion(targetVersion, db);
  });
  console.log(`updateToSessionSchemaVersion${targetVersion}: success!`);
}

function updateToSessionSchemaVersion21(currentVersion: number, db: BetterSqlite3.Database) {
  const targetVersion = 21;
  if (currentVersion >= targetVersion) {
    return;
  }
  console.log(`updateToSessionSchemaVersion${targetVersion}: starting...`);

  db.transaction(() => {
    db.exec(`
          UPDATE ${CONVERSATIONS_TABLE} SET
          json = json_set(json, '$.didApproveMe', 1, '$.isApproved', 1)
          WHERE type = 'private';
        `);

    writeSessionSchemaVersion(targetVersion, db);
  })();
  console.log(`updateToSessionSchemaVersion${targetVersion}: success!`);
}

function updateToSessionSchemaVersion22(currentVersion: number, db: BetterSqlite3.Database) {
  const targetVersion = 22;
  if (currentVersion >= targetVersion) {
    return;
  }
  console.log(`updateToSessionSchemaVersion${targetVersion}: starting...`);

  db.transaction(() => {
    db.exec(`DROP INDEX messages_duplicate_check;`);

    db.exec(`
      ALTER TABLE ${MESSAGES_TABLE} DROP sourceDevice;
      `);
    db.exec(`
      ALTER TABLE unprocessed DROP sourceDevice;
      `);
    db.exec(`
      CREATE INDEX messages_duplicate_check ON ${MESSAGES_TABLE} (
        source,
        sent_at
      );
      `);

    dropFtsAndTriggers(db);
    // we also want to remove the read_by it could have 20 times the same value set in the array
    // we do this once, and updated the code to not allow multiple entries in read_by as we do not care about multiple entries
    // (read_by is only used in private chats)
    db.exec(`
          UPDATE ${MESSAGES_TABLE} SET
          json = json_remove(json, '$.schemaVersion', '$.recipients', '$.decrypted_at', '$.sourceDevice', '$.read_by')
        `);
    rebuildFtsTable(db);
    writeSessionSchemaVersion(targetVersion, db);
  })();
  console.log(`updateToSessionSchemaVersion${targetVersion}: success!`);
}

function updateToSessionSchemaVersion23(currentVersion: number, db: BetterSqlite3.Database) {
  const targetVersion = 23;
  if (currentVersion >= targetVersion) {
    return;
  }
  console.log(`updateToSessionSchemaVersion${targetVersion}: starting...`);

  db.transaction(() => {
    db.exec(
      `
        ALTER TABLE ${LAST_HASHES_TABLE} RENAME TO ${LAST_HASHES_TABLE}_old;
        CREATE TABLE ${LAST_HASHES_TABLE}(
          id TEXT,
          snode TEXT,
          hash TEXT,
          expiresAt INTEGER,
          namespace INTEGER NOT NULL DEFAULT 0,
          PRIMARY KEY (id, snode, namespace)
        );`
    );

    db.exec(
      `INSERT INTO ${LAST_HASHES_TABLE}(id, snode, hash, expiresAt) SELECT id, snode, hash, expiresAt FROM ${LAST_HASHES_TABLE}_old;`
    );
    db.exec(`DROP TABLE ${LAST_HASHES_TABLE}_old;`);

    writeSessionSchemaVersion(targetVersion, db);
  })();
  console.log(`updateToSessionSchemaVersion${targetVersion}: success!`);
}

function updateToSessionSchemaVersion24(currentVersion: number, db: BetterSqlite3.Database) {
  const targetVersion = 24;
  if (currentVersion >= targetVersion) {
    return;
  }
  console.log(`updateToSessionSchemaVersion${targetVersion}: starting...`);

  db.transaction(() => {
    // it's unlikely there is still a publicChat v1 convo in the db, but run this in a migration to be 100% sure (previously, run on app start instead)
    db.prepare(
      `DELETE FROM ${CONVERSATIONS_TABLE} WHERE
        type = 'group' AND
        id LIKE 'publicChat:1@%';`
    ).run();

    db.exec(`
         ALTER TABLE ${CONVERSATIONS_TABLE} ADD COLUMN zombies TEXT DEFAULT "[]";
         ALTER TABLE ${CONVERSATIONS_TABLE} ADD COLUMN left INTEGER;
         ALTER TABLE ${CONVERSATIONS_TABLE} ADD COLUMN expireTimer INTEGER;
         ALTER TABLE ${CONVERSATIONS_TABLE} ADD COLUMN mentionedUs INTEGER;
         ALTER TABLE ${CONVERSATIONS_TABLE} ADD COLUMN unreadCount INTEGER;
         ALTER TABLE ${CONVERSATIONS_TABLE} ADD COLUMN lastMessageStatus TEXT;
         ALTER TABLE ${CONVERSATIONS_TABLE} ADD COLUMN lastMessage TEXT;
         ALTER TABLE ${CONVERSATIONS_TABLE} ADD COLUMN lastJoinedTimestamp INTEGER;
         ALTER TABLE ${CONVERSATIONS_TABLE} ADD COLUMN groupAdmins TEXT DEFAULT "[]";
         ALTER TABLE ${CONVERSATIONS_TABLE} ADD COLUMN isKickedFromGroup INTEGER;
         ALTER TABLE ${CONVERSATIONS_TABLE} ADD COLUMN subscriberCount INTEGER;
         ALTER TABLE ${CONVERSATIONS_TABLE} ADD COLUMN is_medium_group INTEGER;

         ALTER TABLE ${CONVERSATIONS_TABLE} ADD COLUMN avatarPointer TEXT; -- this is the url of the avatar for that conversation
         ALTER TABLE ${CONVERSATIONS_TABLE} ADD COLUMN avatarHash TEXT; -- only used for opengroup avatar.
         ALTER TABLE ${CONVERSATIONS_TABLE} ADD COLUMN nickname TEXT;
         ALTER TABLE ${CONVERSATIONS_TABLE} ADD COLUMN profileKey TEXT;
         ALTER TABLE ${CONVERSATIONS_TABLE} ADD COLUMN triggerNotificationsFor TEXT DEFAULT "all";
         ALTER TABLE ${CONVERSATIONS_TABLE} ADD COLUMN isTrustedForAttachmentDownload INTEGER DEFAULT "FALSE";
         ALTER TABLE ${CONVERSATIONS_TABLE} ADD COLUMN isPinned INTEGER DEFAULT "FALSE";
         ALTER TABLE ${CONVERSATIONS_TABLE} ADD COLUMN isApproved INTEGER DEFAULT "FALSE";
         ALTER TABLE ${CONVERSATIONS_TABLE} ADD COLUMN didApproveMe INTEGER DEFAULT "FALSE";
         ALTER TABLE ${CONVERSATIONS_TABLE} ADD COLUMN avatarInProfile TEXT;
         ALTER TABLE ${CONVERSATIONS_TABLE} ADD COLUMN avatarPathInAvatar TEXT; -- this is very temporary, removed right below
         ALTER TABLE ${CONVERSATIONS_TABLE} ADD COLUMN displayNameInProfile TEXT;

         UPDATE ${CONVERSATIONS_TABLE} SET
          zombies = json_extract(json, '$.zombies'),
          members = json_extract(json, '$.members'),
          left = json_extract(json, '$.left'),
          expireTimer = json_extract(json, '$.expireTimer'),
          mentionedUs = json_extract(json, '$.mentionedUs'),
          unreadCount = json_extract(json, '$.unreadCount'),
          lastMessageStatus = json_extract(json, '$.lastMessageStatus'),
          lastMessage = json_extract(json, '$.lastMessage'),
          lastJoinedTimestamp = json_extract(json, '$.lastJoinedTimestamp'),
          groupAdmins = json_extract(json, '$.groupAdmins'),
          isKickedFromGroup = json_extract(json, '$.isKickedFromGroup'),
          subscriberCount = json_extract(json, '$.subscriberCount'),
          is_medium_group = json_extract(json, '$.is_medium_group'),
          avatarPointer = json_extract(json, '$.avatarPointer'),
          avatarHash = json_extract(json, '$.avatarHash'),
          nickname = json_extract(json, '$.nickname'),
          profileKey = json_extract(json, '$.profileKey'),
          triggerNotificationsFor = json_extract(json, '$.triggerNotificationsFor'),
          isTrustedForAttachmentDownload = json_extract(json, '$.isTrustedForAttachmentDownload'),
          isPinned = json_extract(json, '$.isPinned'),
          isApproved = json_extract(json, '$.isApproved'),
          didApproveMe = json_extract(json, '$.didApproveMe'),
          avatarInProfile = json_extract(json, '$.profile.avatar'),-- profile.avatar is no longer used. We rely on avatarInProfile only (for private chats and opengroups )
          avatarPathInAvatar = json_extract(json, '$.avatar.path'),-- this is very temporary
          displayNameInProfile =  json_extract(json, '$.profile.displayName');

          UPDATE ${CONVERSATIONS_TABLE} SET json = json_remove(json,
              '$.zombies',
              '$.members',
              '$.left',
              '$.expireTimer',
              '$.mentionedUs',
              '$.unreadCount',
              '$.lastMessageStatus',
              '$.lastJoinedTimestamp',
              '$.lastMessage',
              '$.groupAdmins',
              '$.isKickedFromGroup',
              '$.subscriberCount',
              '$.is_medium_group',
              '$.avatarPointer',
              '$.avatarHash',
              '$.nickname',
              '$.profileKey',
              '$.triggerNotificationsFor',
              '$.isTrustedForAttachmentDownload',
              '$.isPinned',
              '$.isApproved',
              '$.type',
              '$.version',
              '$.isMe',
              '$.didApproveMe',
              '$.active_at',
              '$.id',
              '$.moderators',
              '$.sessionRestoreSeen',
              '$.profileName',
              '$.timestamp',
              '$.profile',
              '$.name',
              '$.profileAvatar',
              '$.avatarPath
          ');

          ALTER TABLE ${CONVERSATIONS_TABLE} DROP COLUMN json;
          UPDATE ${CONVERSATIONS_TABLE} SET displayNameInProfile = name WHERE
          type = 'group' AND
          id NOT LIKE 'publicChat:%';

          ALTER TABLE ${CONVERSATIONS_TABLE} DROP COLUMN profileName;
          ALTER TABLE ${CONVERSATIONS_TABLE} DROP COLUMN name;

          -- we want to rely on avatarInProfile only, but it can be set either in avatarInProfile or in avatarPathInAvatar.
          -- make sure to override avatarInProfile with the value from avatarPathInAvatar if avatarInProfile is unset
          UPDATE ${CONVERSATIONS_TABLE} SET avatarInProfile = avatarPathInAvatar WHERE avatarInProfile IS NULL;
          ALTER TABLE ${CONVERSATIONS_TABLE} DROP COLUMN avatarPathInAvatar;

          CREATE INDEX conversation_nickname ON ${CONVERSATIONS_TABLE} (
            nickname
          );
          CREATE INDEX conversation_displayNameInProfile ON ${CONVERSATIONS_TABLE} (
            displayNameInProfile
          );

         `);

    writeSessionSchemaVersion(targetVersion, db);
  })();

  console.log(`updateToSessionSchemaVersion${targetVersion}: success!`);
}

function updateToSessionSchemaVersion25(currentVersion: number, db: BetterSqlite3.Database) {
  const targetVersion = 25;
  if (currentVersion >= targetVersion) {
    return;
  }
  console.log(`updateToSessionSchemaVersion${targetVersion}: starting...`);

  db.transaction(() => {
    // mark all conversation as read/write/upload capability to be true on migration.
    // the next batch poll will update them if needed
    db.exec(`
          ALTER TABLE ${CONVERSATIONS_TABLE} ADD COLUMN readCapability INTEGER DEFAULT 1;
          ALTER TABLE ${CONVERSATIONS_TABLE} ADD COLUMN writeCapability INTEGER DEFAULT 1;
          ALTER TABLE ${CONVERSATIONS_TABLE} ADD COLUMN uploadCapability INTEGER DEFAULT 1;
          ALTER TABLE ${CONVERSATIONS_TABLE} ADD COLUMN conversationIdOrigin TEXT;
          ALTER TABLE ${CONVERSATIONS_TABLE} DROP COLUMN avatarHash;
          ALTER TABLE ${CONVERSATIONS_TABLE} ADD COLUMN avatarImageId INTEGER;

          CREATE INDEX messages_convo_serverID ON ${MESSAGES_TABLE} (
            serverId,
            conversationId
          );
         `);

    writeSessionSchemaVersion(targetVersion, db);
  })();

  console.log(`updateToSessionSchemaVersion${targetVersion}: success!`);
}

function updateToSessionSchemaVersion26(currentVersion: number, db: BetterSqlite3.Database) {
  const targetVersion = 26;
  if (currentVersion >= targetVersion) {
    return;
  }
  console.log(`updateToSessionSchemaVersion${targetVersion}: starting...`);

  db.transaction(() => {
    db.exec(`
         ALTER TABLE ${CONVERSATIONS_TABLE} ADD COLUMN groupModerators TEXT DEFAULT "[]"; -- those are for sogs only (for closed groups we only need the groupAdmins)
         `);

    writeSessionSchemaVersion(targetVersion, db);
  })();

  console.log(`updateToSessionSchemaVersion${targetVersion}: success!`);
}

function updateToSessionSchemaVersion27(currentVersion: number, db: BetterSqlite3.Database) {
  const targetVersion = 27;
  if (currentVersion >= targetVersion) {
    return;
  }
  console.log(`updateToSessionSchemaVersion${targetVersion}: starting...`);
  const domainNameToUse = 'open.getsession.org';
  const urlToUse = `https://${domainNameToUse}`;

  const ipToRemove = '116.203.70.33';

  // defining these functions here as this is very specific to this migration and used in a few places
  function getNewConvoId(oldConvoId?: string) {
    if (!oldConvoId) {
      return null;
    }
    return oldConvoId
      ?.replace(`https://${ipToRemove}`, urlToUse)

      ?.replace(`http://${ipToRemove}`, urlToUse)
      ?.replace(ipToRemove, urlToUse);
  }

  function getAllOpenGroupV2Conversations(instance: BetterSqlite3.Database) {
    // first _ matches all opengroup v1 (they are completely removed in a migration now),
    // second _ force a second char to be there, so it can only be opengroup v2 convos

    const rows = instance
      .prepare(
        `SELECT * FROM ${CONVERSATIONS_TABLE} WHERE
        type = 'group' AND
        id LIKE 'publicChat:__%@%'
       ORDER BY id ASC;`
      )
      .all();

    return rows || [];
  }

  function getRoomIdFromConversationAttributes(attributes?: ConversationAttributes | null) {
    if (!attributes) {
      return null;
    }
    const indexSemiColon = attributes.id.indexOf(':');
    const indexAt = attributes.id.indexOf('@');
    if (indexSemiColon < 0 || indexAt < 0 || indexSemiColon >= indexAt) {
      return null;
    }
    const roomId = attributes.id.substring(indexSemiColon, indexAt);
    if (roomId.length <= 0) {
      return null;
    }
    return roomId;
  }

  db.transaction(() => {
    // First we want to drop the column friendRequestStatus if it is there, otherwise the transaction fails
    const rows = db.pragma(`table_info(${CONVERSATIONS_TABLE});`);
    if (rows.some((m: any) => m.name === 'friendRequestStatus')) {
      console.info('found column friendRequestStatus. Dropping it');
      db.exec(`ALTER TABLE ${CONVERSATIONS_TABLE} DROP COLUMN friendRequestStatus;`);
    }

    // We want to replace all the occurrences of the sogs server ip url (116.203.70.33 || http://116.203.70.33 || https://116.203.70.33) by its hostname: https://open.getsession.org
    // This includes change the conversationTable, the openGroupRooms tables and every single message associated with them.
    // Because the conversationId is used to link messages to conversation includes the ip/url in it...

    /**
     * First, remove duplicates for the v2 opengroup table, and replace the one without duplicates with their dns name syntax
     */

    // rooms to rename are: crypto, lokinet, oxen, session, session-updates
    const allSessionV2RoomsIp = sqlNode
      .getAllV2OpenGroupRooms(db)
      .filter(m => m.serverUrl.includes(ipToRemove));
    const allSessionV2RoomsDns = sqlNode
      .getAllV2OpenGroupRooms(db)
      .filter(m => m.serverUrl.includes(domainNameToUse));

    const duplicatesRoomsIpAndDns = allSessionV2RoomsIp.filter(ip =>
      allSessionV2RoomsDns.some(dns => dns.roomId === ip.roomId)
    );

    const withIpButNotDuplicateRoom = allSessionV2RoomsIp.filter(ip => {
      return !duplicatesRoomsIpAndDns.some(dns => dns.roomId === ip.roomId);
    });

    console.info(
      'allSessionV2RoomsIp',
      allSessionV2RoomsIp.map(m => pick(m, ['serverUrl', 'roomId']))
    );
    console.info(
      'allSessionV2RoomsDns',
      allSessionV2RoomsDns.map(m => pick(m, ['serverUrl', 'roomId']))
    );
    console.info(
      'duplicatesRoomsIpAndDns',
      duplicatesRoomsIpAndDns.map(m => pick(m, ['serverUrl', 'roomId']))
    );
    console.info(
      'withIpButNotDuplicateRoom',
      withIpButNotDuplicateRoom.map(m => pick(m, ['serverUrl', 'roomId']))
    );
    console.info(
      '========> before room update:',
      sqlNode
        .getAllV2OpenGroupRooms(db)
        .filter(m => m.serverUrl.includes(domainNameToUse) || m.serverUrl.includes(ipToRemove))
        .map(m => pick(m, ['conversationId', 'serverUrl', 'roomId']))
    );

    // for those with duplicates, delete the one with the IP as we want to rely on the one with the DNS only now
    // remove the ip ones completely which are duplicated.
    // Note: this also removes the ones not duplicated, but we are recreating them just below with `saveV2OpenGroupRoom`
    db.exec(`DELETE FROM ${OPEN_GROUP_ROOMS_V2_TABLE} WHERE serverUrl LIKE '%${ipToRemove}%';`);

    // for those without duplicates, override the value with the Domain Name
    withIpButNotDuplicateRoom.forEach(r => {
      const newConvoId = getNewConvoId(r.conversationId);
      if (!newConvoId) {
        return;
      }
      console.info(
        `withIpButNotDuplicateRoom: renaming room old:${r.conversationId} with saveV2OpenGroupRoom() new- conversationId:${newConvoId}: serverUrl:${urlToUse}`
      );
      sqlNode.saveV2OpenGroupRoom(
        {
          ...r,
          serverUrl: urlToUse,
          conversationId: newConvoId,
        },
        db
      );
    });

    console.info(
      '<======== after room update:',
      sqlNode
        .getAllV2OpenGroupRooms(db)
        .filter(m => m.serverUrl.includes(domainNameToUse) || m.serverUrl.includes(ipToRemove))
        .map(m => pick(m, ['conversationId', 'serverUrl', 'roomId']))
    );

    /**
     * Then, update the conversations table by doing the same thing
     */
    const allSessionV2ConvosIp = compact(
      getAllOpenGroupV2Conversations(db).filter(m => m?.id.includes(ipToRemove))
    );
    const allSessionV2ConvosDns = compact(
      getAllOpenGroupV2Conversations(db).filter(m => m?.id.includes(domainNameToUse))
    );

    const withIpButNotDuplicateConvo = allSessionV2ConvosIp.filter(ip => {
      const roomId = getRoomIdFromConversationAttributes(ip);
      if (!roomId) {
        return false;
      }

      return !allSessionV2ConvosDns.some(dns => {
        return getRoomIdFromConversationAttributes(dns) === roomId;
      });
    });

    // for those with duplicates, delete the one with the IP as we want to rely on the one with the DNS only now
    // remove the ip ones completely which are duplicated.
    // Note: this also removes the ones not duplicated, but we are recreating them just below with `saveConversation`
    db.exec(`DELETE FROM ${CONVERSATIONS_TABLE} WHERE id LIKE '%${ipToRemove}%';`);

    // for those without duplicates, override the value with the DNS
    const convoIdsToMigrateFromIpToDns: Map<string, string> = new Map();
    withIpButNotDuplicateConvo.forEach(r => {
      if (!r) {
        return;
      }
      const newConvoId = getNewConvoId(r.id);
      if (!newConvoId) {
        return;
      }
      console.info(
        `withIpButNotDuplicateConvo: renaming convo old:${r.id} with saveConversation() new- conversationId:${newConvoId}`
      );
      convoIdsToMigrateFromIpToDns.set(r.id, newConvoId);
      // commenting this as saveConversation should not be called during migration.
      // I actually suspect that this code was not working at all.
      // sqlNode.saveConversation(
      //   {
      //     ...r,
      //     id: newConvoId,
      //   },
      //   db
      // );
    });

    /**
     * Lastly, we need to take care of messages.
     * For duplicated rooms, we drop all the messages from the IP one. (Otherwise we
     * would need to compare each message id to not break the PRIMARY_KEY on the messageID and those are just sogs messages).
     * For non duplicated rooms which got renamed to their dns ID, we override the stored conversationId in the message with the new conversationID
     */
    dropFtsAndTriggers(db);

    // let's start with the non duplicateD ones, as doing so will make the duplicated one process easier
    console.info('convoIdsToMigrateFromIpToDns', [...convoIdsToMigrateFromIpToDns.entries()]);
    [...convoIdsToMigrateFromIpToDns.keys()].forEach(oldConvoId => {
      const newConvoId = convoIdsToMigrateFromIpToDns.get(oldConvoId);
      if (!newConvoId) {
        return;
      }
      console.info(`About to migrate messages of ${oldConvoId} to ${newConvoId}`);

      db.prepare(
        `UPDATE ${MESSAGES_TABLE} SET
          conversationId = $newConvoId,
          json = json_set(json,'$.conversationId', $newConvoId)
          WHERE conversationId = $oldConvoId;`
      ).run({ oldConvoId, newConvoId });
    });
    // now, the duplicated ones. We just need to move every message with a convoId matching that ip, because we already took care of the one to migrate to the dns before
    console.log(
      'Count of messages to be migrated: ',
      db
        .prepare(
          `SELECT COUNT(*) FROM ${MESSAGES_TABLE} WHERE conversationId LIKE '%${ipToRemove}%';`
        )
        .get()
    );

    const messageWithIdsToUpdate = db
      .prepare(
        `SELECT DISTINCT conversationId FROM ${MESSAGES_TABLE} WHERE conversationID LIKE '%${ipToRemove}%'`
      )
      .all();
    console.info('messageWithConversationIdsToUpdate', messageWithIdsToUpdate);
    messageWithIdsToUpdate.forEach(oldConvo => {
      const newConvoId = getNewConvoId(oldConvo.conversationId);
      if (!newConvoId) {
        return;
      }
      console.info('oldConvo.conversationId', oldConvo.conversationId, newConvoId);
      db.prepare(
        `UPDATE ${MESSAGES_TABLE} SET
          conversationId = $newConvoId,
          json = json_set(json,'$.conversationId', $newConvoId)
          WHERE conversationId = $oldConvoId;`
      ).run({ oldConvoId: oldConvo.conversationId, newConvoId });
    });

    rebuildFtsTable(db);

    console.info(
      'removing lastMessageDeletedServerID & lastMessageFetchedServerID from rooms table'
    );
    db.exec(
      `UPDATE ${OPEN_GROUP_ROOMS_V2_TABLE} SET
        json = json_remove(json, '$.lastMessageDeletedServerID', '$.lastMessageFetchedServerID', '$.token' );`
    );
    console.info(
      'removing lastMessageDeletedServerID & lastMessageFetchedServerID from rooms table. done'
    );

    writeSessionSchemaVersion(targetVersion, db);
    console.log('... done');
  })();

  console.log(`updateToSessionSchemaVersion${targetVersion}: success!`);
}

function updateToSessionSchemaVersion28(currentVersion: number, db: BetterSqlite3.Database) {
  const targetVersion = 28;
  if (currentVersion >= targetVersion) {
    return;
  }

  console.log(`updateToSessionSchemaVersion${targetVersion}: starting...`);

  db.transaction(() => {
    // Keeping this empty migration because some people updated to this already, even if it is not needed anymore
    writeSessionSchemaVersion(targetVersion, db);
  })();

  console.log(`updateToSessionSchemaVersion${targetVersion}: success!`);
}

function updateToSessionSchemaVersion29(currentVersion: number, db: BetterSqlite3.Database) {
  const targetVersion = 29;
  if (currentVersion >= targetVersion) {
    return;
  }

  console.log(`updateToSessionSchemaVersion${targetVersion}: starting...`);

  db.transaction(() => {
    dropFtsAndTriggers(db);
    db.exec(`CREATE INDEX messages_unread_by_conversation ON ${MESSAGES_TABLE} (
      unread,
      conversationId
    );`);
    rebuildFtsTable(db);
    writeSessionSchemaVersion(targetVersion, db);
  })();

  console.log(`updateToSessionSchemaVersion${targetVersion}: success!`);
}

function updateToSessionSchemaVersion30(currentVersion: number, db: BetterSqlite3.Database) {
  const targetVersion = 30;
  if (currentVersion >= targetVersion) {
    return;
  }

  console.log(`updateToSessionSchemaVersion${targetVersion}: starting...`);
  /**
   * Make all the changes required to the database structure to handle the user configs, in the next migration.
   * I made two migrations because it was easier to separate
   *  - the part needed a user to be logged in (creating the user dumps needs a private ed25519 key)
   *  - from the part not requiring a change of user, but which absolutely needed to be happening nevertheless (database structure changes)
   *
   */
  db.transaction(() => {
    // drop unused readCapability & uploadCapability columns. Also move `writeCapability` to memory only value.
    db.exec(`
      ALTER TABLE ${CONVERSATIONS_TABLE} DROP COLUMN readCapability; -- stored in a redux slice now
      ALTER TABLE ${CONVERSATIONS_TABLE} DROP COLUMN writeCapability; -- stored in a redux slice now
      ALTER TABLE ${CONVERSATIONS_TABLE} DROP COLUMN uploadCapability; -- stored in a redux slice now
      ALTER TABLE ${CONVERSATIONS_TABLE} DROP COLUMN subscriberCount; -- stored in a redux slice now
      ALTER TABLE ${CONVERSATIONS_TABLE} DROP COLUMN groupModerators; -- stored in a redux slice now

      ALTER TABLE ${CONVERSATIONS_TABLE} RENAME COLUMN isPinned TO priority; -- isPinned was 0 for false and 1 for true, which matches our way of handling the priority
      ALTER TABLE ${CONVERSATIONS_TABLE} DROP COLUMN is_medium_group; -- a medium group starts with 05 and has a type of group. We cache everything renderer side so there is no need for that field
      `);

    // Didn't find any reference to this serverTimestamp in the unprocessed table needed, so let's clean it up
    db.exec(`
      ALTER TABLE unprocessed DROP COLUMN serverTimestamp;
      `);

    // for manually flagging conversations as unread"
    db.exec(`ALTER TABLE ${CONVERSATIONS_TABLE} ADD COLUMN markedAsUnread BOOLEAN;`);

    // after the rename of isPinned to priority, we also need to hide any private conversation that is not active at all.
    // as they might be contacts, we did delete from the app already.

    // The release of message requests from other platforms (17 april 2022) created a bunch of active, but not "real contacts" conversation.
    // This `UPDATE` command makes sure to make any private conversation which have was inactive since the 1st may 2022 as inactive
    db.prepare(
      `UPDATE ${CONVERSATIONS_TABLE} SET
            active_at = 0
            WHERE type = 'private' AND active_at > 0 AND active_at < ${1000 * 1651363200};` // 1st may 2022 GMT
    ).run({});

    db.prepare(
      `UPDATE ${CONVERSATIONS_TABLE} SET
        priority = ${CONVERSATION_PRIORITIES.hidden}
        WHERE type = 'private' AND (active_at IS NULL OR active_at = 0 );`
    ).run({});

    // create the table which is going to handle the wrappers, without any content in this migration.
    db.exec(`CREATE TABLE ${CONFIG_DUMP_TABLE}(
          variant TEXT NOT NULL,
          publicKey TEXT NOT NULL,
          data BLOB,
          PRIMARY KEY (publicKey, variant)
          );
          `);

    /**
     * Remove the `publicChat` prefix from the communities, instead keep the full url+room in it, with the corresponding http or https prefix.
     * This is easier to handle with the libsession wrappers
     */
    const allOpengroupsConvo = db
      .prepare(
        `SELECT id FROM ${CONVERSATIONS_TABLE} WHERE
      type = 'group' AND
      id LIKE 'publicChat:%'
     ORDER BY id ASC;`
      )
      .all();

    const allValidOpengroupsDetails = allOpengroupsConvo
      .filter(m => isString(m.id) && m.id.indexOf('@') > 0)
      .map(row => {
        const roomNameStart = (row.id.indexOf(':') as number) + 1;
        const roomNameEnd = row.id.indexOf('@');
        const roomName = row.id.substring(roomNameStart, roomNameEnd);
        const baseUrl = row.id.substring((roomNameEnd as number) + 1);

        return { roomName, baseUrl, oldConvoId: row.id };
      });

    allValidOpengroupsDetails.forEach(convoDetails => {
      const newId = `${convoDetails.baseUrl}/${convoDetails.roomName}`;
      db.prepare(
        `UPDATE ${CONVERSATIONS_TABLE} SET
          id = $newId
          WHERE id = $oldId;`
      ).run({
        newId,
        oldId: convoDetails.oldConvoId,
      });
      // do the same for messages

      db.prepare(
        `UPDATE ${MESSAGES_TABLE} SET
          conversationId = $newId,
          json = json_set(json,'$.conversationId', $newId)
          WHERE conversationId = $oldConvoId;`
      ).run({ oldConvoId: convoDetails.oldConvoId, newId });

      db.prepare(
        `UPDATE ${OPEN_GROUP_ROOMS_V2_TABLE} SET
          conversationId = $newId,
          json = json_set(json, '$.conversationId', $newId)
          WHERE conversationId = $oldConvoId;`
      ).run({ newId, oldConvoId: convoDetails.oldConvoId });
    });

    // priority was isPinned before. Make sure that it was set to something, rather than allowing null values.
    db.prepare(
      `UPDATE ${CONVERSATIONS_TABLE} SET
        priority = ${CONVERSATION_PRIORITIES.default}
        WHERE priority IS NULL;`
    ).run({});

    writeSessionSchemaVersion(targetVersion, db);
  })();

  console.log(`updateToSessionSchemaVersion${targetVersion}: success!`);
}

function updateToSessionSchemaVersion31(currentVersion: number, db: BetterSqlite3.Database) {
  const targetVersion = 31;
  if (currentVersion >= targetVersion) {
    return;
  }

  console.log(`updateToSessionSchemaVersion${targetVersion}: starting...`);
  db.transaction(() => {
    // In the migration 30, we made all the changes which didn't require the user to be logged in yet.
    // in this one, we check if a user is logged in, and if yes we build and save the config dumps for the current state of the database.
    try {
      const loggedInUser = getLoggedInUserConvoDuringMigration(db);

      if (!loggedInUser || !loggedInUser.ourKeys) {
        throw new Error('privateEd25519 was empty. Considering no users are logged in');
      }
      const blockedNumbers = getBlockedNumbersDuringMigration(db);
      const { privateEd25519, publicKeyHex } = loggedInUser.ourKeys;
      const userProfileWrapper = new UserConfigWrapperNode(privateEd25519, null);
      const contactsConfigWrapper = new ContactsConfigWrapperNode(privateEd25519, null);
      const userGroupsConfigWrapper = new UserGroupsWrapperNode(privateEd25519, null);
      const volatileInfoConfigWrapper = new ConvoInfoVolatileWrapperNode(privateEd25519, null);

      /**
       * Setup up the User profile wrapper with what is stored in our own conversation
       */

      const { ourConversation } = loggedInUser;

      if (!ourConversation) {
        throw new Error('Failed to find our logged in conversation while migrating');
      }

      // Insert the user profile into the userWrapper
      const ourDbName = ourConversation.displayNameInProfile || '';
      const ourDbProfileUrl = ourConversation.avatarPointer || '';
      const ourDbProfileKey = fromHexToArray(ourConversation.profileKey || '');
      const ourConvoPriority = ourConversation.priority;

      // we don't want to throw if somehow our display name in the DB is too long here, so we use the truncated version.
      userProfileWrapper.setNameTruncated(ourDbName);
      userProfileWrapper.setPriority(ourConvoPriority);
      if (ourDbProfileUrl && !isEmpty(ourDbProfileKey)) {
        userProfileWrapper.setProfilePic({ key: ourDbProfileKey, url: ourDbProfileUrl });
      } else {
        userProfileWrapper.setProfilePic({ key: null, url: null });
      }

      MIGRATION_HELPERS.V31.insertContactIntoContactWrapper(
        ourConversation,
        blockedNumbers,
        null,
        volatileInfoConfigWrapper,
        db,
        targetVersion
      );

      // dump the user wrapper content and save it to the DB
      const userDump = userProfileWrapper.dump();

      db.prepare(
        `INSERT OR REPLACE INTO ${CONFIG_DUMP_TABLE} (
              publicKey,
              variant,
              data
          ) values (
            $publicKey,
            $variant,
            $data
          );`
      ).run({
        publicKey: publicKeyHex,
        variant: 'UserConfig',
        data: userDump,
      });

      /**
       * Setup up the Contacts Wrapper with all the contact details which needs to be stored in it.
       */

      // this filter is based on the `isContactToStoreInWrapper` function. Note, blocked contacts won't be added to the wrapper at first, but will on the first start
      const contactsToWriteInWrapper = db
        .prepare(
          `SELECT * FROM ${CONVERSATIONS_TABLE} WHERE type = 'private' AND active_at > 0 AND priority <> ${CONVERSATION_PRIORITIES.hidden} AND (didApproveMe OR isApproved) AND id <> '$us' AND id NOT LIKE '15%' AND id NOT LIKE '25%' ;`
        )
        .all({
          us: publicKeyHex,
        });

      if (isArray(contactsToWriteInWrapper) && contactsToWriteInWrapper.length) {
        console.info(
          `===================== Starting contact inserting into wrapper ${contactsToWriteInWrapper?.length} =======================`
        );

        contactsToWriteInWrapper.forEach(contact => {
          MIGRATION_HELPERS.V31.insertContactIntoContactWrapper(
            contact,
            blockedNumbers,
            contactsConfigWrapper,
            volatileInfoConfigWrapper,
            db,
            targetVersion
          );
        });

        console.info('===================== Done with contact inserting =======================');
      }
      const contactsDump = contactsConfigWrapper.dump();

      db.prepare(
        `INSERT OR REPLACE INTO ${CONFIG_DUMP_TABLE} (
              publicKey,
              variant,
              data
          ) values (
            $publicKey,
            $variant,
            $data
          );`
      ).run({
        publicKey: publicKeyHex,
        variant: 'ContactsConfig',
        data: contactsDump,
      });

      /**
       * Setup up the UserGroups Wrapper with all the communities details which needs to be stored in it.
       */

      // this filter is based on the `isCommunityToStoreInWrapper` function.
      const communitiesToWriteInWrapper = db
        .prepare(
          `SELECT * FROM ${CONVERSATIONS_TABLE} WHERE type = 'group' AND active_at > 0 AND id LIKE 'http%' ;`
        )
        .all({});

      if (isArray(communitiesToWriteInWrapper) && communitiesToWriteInWrapper.length) {
        console.info(
          `===================== Starting communities inserting into wrapper ${communitiesToWriteInWrapper?.length} =======================`
        );

        communitiesToWriteInWrapper.forEach(community => {
          try {
            MIGRATION_HELPERS.V31.insertCommunityIntoWrapper(
              community,
              userGroupsConfigWrapper,
              volatileInfoConfigWrapper,
              db,
              targetVersion
            );
          } catch (e) {
            console.info(`failed to insert community with ${e.message}`, community);
          }
        });

        console.info(
          '===================== Done with communities inserting ======================='
        );
      }

      // this filter is based on the `isLegacyGroupToStoreInWrapper` function.
      const legacyGroupsToWriteInWrapper = db
        .prepare(
          `SELECT * FROM ${CONVERSATIONS_TABLE} WHERE type = 'group' AND active_at > 0 AND id LIKE '05%' AND NOT isKickedFromGroup AND NOT left ;`
        )
        .all({});

      if (isArray(legacyGroupsToWriteInWrapper) && legacyGroupsToWriteInWrapper.length) {
        console.info(
          `===================== Starting legacy group inserting into wrapper length: ${legacyGroupsToWriteInWrapper?.length} =======================`
        );

        legacyGroupsToWriteInWrapper.forEach(legacyGroup => {
          try {
            hasDebugEnvVariable &&
              console.info('Writing legacy group: ', JSON.stringify(legacyGroup));

            MIGRATION_HELPERS.V31.insertLegacyGroupIntoWrapper(
              legacyGroup,
              userGroupsConfigWrapper,
              volatileInfoConfigWrapper,
              db,
              targetVersion
            );
          } catch (e) {
            console.info(`failed to insert legacy group with ${e.message}`, legacyGroup);
          }
        });

        console.info(
          '===================== Done with legacy group inserting ======================='
        );
      }

      const userGroupsDump = userGroupsConfigWrapper.dump();

      db.prepare(
        `INSERT OR REPLACE INTO ${CONFIG_DUMP_TABLE} (
              publicKey,
              variant,
              data
          ) values (
            $publicKey,
            $variant,
            $data
          );`
      ).run({
        publicKey: publicKeyHex,
        variant: 'UserGroupsConfig',
        data: userGroupsDump,
      });

      const convoVolatileDump = volatileInfoConfigWrapper.dump();

      db.prepare(
        `INSERT OR REPLACE INTO ${CONFIG_DUMP_TABLE} (
              publicKey,
              variant,
              data
          ) values (
            $publicKey,
            $variant,
            $data
          );`
      ).run({
        publicKey: publicKeyHex,
        variant: 'ConvoInfoVolatileConfig',
        data: convoVolatileDump,
      });

      // we've just created the initial dumps. A ConfSyncJob is run when the app starts after 20 seconds
    } catch (e) {
      console.error(
        `failed to create initial wrapper. Might just not have a logged in user yet? `,
        e.message,
        e.stack,
        e
      );
      // if we get an exception here, most likely no users are logged in yet. We can just continue the transaction and the wrappers will be created when a user creates a new account.
    }

    // still, we update the schema version
    writeSessionSchemaVersion(targetVersion, db);
  })();
}

function updateToSessionSchemaVersion32(currentVersion: number, db: BetterSqlite3.Database) {
  const targetVersion = 32;
  if (currentVersion >= targetVersion) {
    return;
  }

  console.log(`updateToSessionSchemaVersion${targetVersion}: starting...`);

  db.transaction(() => {
    db.exec(`CREATE INDEX messages_conversationId ON ${MESSAGES_TABLE} (
      conversationId
    );`);
    dropFtsAndTriggers(db);
    rebuildFtsTable(db);
    writeSessionSchemaVersion(targetVersion, db);
  })();

  console.log(`updateToSessionSchemaVersion${targetVersion}: success!`);
}

function updateToSessionSchemaVersion33(currentVersion: number, db: BetterSqlite3.Database) {
  const targetVersion = 33;
  if (currentVersion >= targetVersion) {
    return;
  }

  console.log(`updateToSessionSchemaVersion${targetVersion}: starting...`);
  db.transaction(() => {
    db.exec(`ALTER TABLE ${CONVERSATIONS_TABLE} ADD COLUMN blocksSogsMsgReqsTimestamp INTEGER;`);

    const loggedInUser = getLoggedInUserConvoDuringMigration(db);

    if (!loggedInUser?.ourKeys) {
      // Considering no users are logged in
      writeSessionSchemaVersion(targetVersion, db);
      return;
    }
    // a user is logged in, we want to enable the 'inbox' polling for sogs, only if the current user wrapper for that field is undefined
    const { privateEd25519, publicKeyHex } = loggedInUser.ourKeys;

    // Get existing config wrapper dump and update it
    const userConfigWrapperDump = MIGRATION_HELPERS.V33.fetchUserConfigDump(
      db,
      targetVersion,
      publicKeyHex
    );

    if (!userConfigWrapperDump) {
      writeSessionSchemaVersion(targetVersion, db);
      return;
    }
    const userConfigData = userConfigWrapperDump.data;
    const userProfileWrapper = new UserConfigWrapperNode(privateEd25519, userConfigData);

    let blindedReqEnabled = userProfileWrapper.getEnableBlindedMsgRequest();

    // if the value stored in the wrapper is undefined, we want to have blinded request enabled
    if (isNil(blindedReqEnabled)) {
      // this change will be part of the next ConfSyncJob (one is always made on app startup)
      userProfileWrapper.setEnableBlindedMsgRequest(true);
      MIGRATION_HELPERS.V33.writeUserConfigDump(
        db,
        targetVersion,
        publicKeyHex,
        userProfileWrapper.dump()
      );
    }
    blindedReqEnabled = userProfileWrapper.getEnableBlindedMsgRequest();

    // update the item stored in the DB with that value too
    sqlNode.createOrUpdateItem(
      { id: SettingsKey.hasBlindedMsgRequestsEnabled, value: blindedReqEnabled },
      db
    );

    writeSessionSchemaVersion(targetVersion, db);
  })();
}

function updateToSessionSchemaVersion34(currentVersion: number, db: BetterSqlite3.Database) {
  const targetVersion = 34;
  if (currentVersion >= targetVersion) {
    return;
  }

  console.log(`updateToSessionSchemaVersion${targetVersion}: starting...`);
  db.transaction(() => {
    try {
      // #region v34 Disappearing Messages Database Model Changes
      // Conversation changes
      db.prepare(
        `ALTER TABLE ${CONVERSATIONS_TABLE} ADD COLUMN expirationMode TEXT DEFAULT "off";`
      ).run();

      db.prepare(`ALTER TABLE ${CONVERSATIONS_TABLE} ADD COLUMN hasOutdatedClient TEXT;`).run();

      // Message changes
      db.prepare(`ALTER TABLE ${MESSAGES_TABLE} ADD COLUMN expirationType TEXT;`).run();
      db.prepare(`ALTER TABLE ${MESSAGES_TABLE} ADD COLUMN flags INTEGER;`).run();
      db.prepare(`UPDATE ${MESSAGES_TABLE} SET flags = json_extract(json, '$.flags');`);

      // #endregion

      const loggedInUser = getLoggedInUserConvoDuringMigration(db);

      if (!loggedInUser || !loggedInUser.ourKeys) {
        throw new Error('privateEd25519 was empty. Considering no users are logged in');
      }

      const { privateEd25519, publicKeyHex } = loggedInUser.ourKeys;

      // #region v34 Disappearing Messages Note to Self
      const noteToSelfInfo = db
        .prepare(
          `UPDATE ${CONVERSATIONS_TABLE} SET
      expirationMode = $expirationMode
      WHERE id = $id AND type = 'private' AND expireTimer > 0;`
        )
        .run({ expirationMode: 'deleteAfterSend', id: publicKeyHex });

      if (noteToSelfInfo.changes) {
        const ourConversation = db
          .prepare(`SELECT * FROM ${CONVERSATIONS_TABLE} WHERE id = $id`)
          .get({ id: publicKeyHex });

        const expirySeconds = ourConversation.expireTimer || 0;

        // Get existing config wrapper dump and update it
        const userConfigWrapperDump = MIGRATION_HELPERS.V34.fetchConfigDumps(
          db,
          targetVersion,
          publicKeyHex,
          'UserConfig'
        );

        if (userConfigWrapperDump) {
          const userConfigData = userConfigWrapperDump.data;
          const userProfileWrapper = new UserConfigWrapperNode(privateEd25519, userConfigData);

          userProfileWrapper.setNoteToSelfExpiry(expirySeconds);

          // dump the user wrapper content and save it to the DB
          MIGRATION_HELPERS.V34.writeConfigDumps(
            db,
            targetVersion,
            publicKeyHex,
            'UserConfig',
            userProfileWrapper.dump()
          );

          console.log(
            '===================== user config wrapper dump updated ======================='
          );
        } else {
          console.log(
            '===================== user config wrapper dump not found ======================='
          );
        }
      }

      // #endregion

      // #region v34 Disappearing Messages Private Conversations
      const privateConversationsInfo = db
        .prepare(
          `UPDATE ${CONVERSATIONS_TABLE} SET
      expirationMode = $expirationMode
      WHERE type = 'private' AND expirationMode = 'off' AND expireTimer > 0;`
        )
        .run({ expirationMode: 'deleteAfterRead' });

      if (privateConversationsInfo.changes) {
        // this filter is based on the `isContactToStoreInWrapper` function. Note, it has been expanded to check if disappearing messages is on
        const contactsToUpdateInWrapper = db
          .prepare(
            `SELECT * FROM ${CONVERSATIONS_TABLE} WHERE type = 'private' AND active_at > 0 AND priority <> ${CONVERSATION_PRIORITIES.hidden} AND (didApproveMe OR isApproved) AND id <> '$us' AND id NOT LIKE '15%' AND id NOT LIKE '25%' AND expirationMode = 'deleteAfterRead' AND expireTimer > 0;`
          )
          .all({
            us: publicKeyHex,
          });

        if (isArray(contactsToUpdateInWrapper) && contactsToUpdateInWrapper.length) {
          const blockedNumbers = getBlockedNumbersDuringMigration(db);

          // Get existing config wrapper dumps and update them
          const contactsWrapperDump = MIGRATION_HELPERS.V34.fetchConfigDumps(
            db,
            targetVersion,
            publicKeyHex,
            'ContactsConfig'
          );

          if (contactsWrapperDump) {
            const contactsData = contactsWrapperDump.data;
            const contactsConfigWrapper = new ContactsConfigWrapperNode(
              privateEd25519,
              contactsData
            );

            console.info(
              `===================== Starting contact update into wrapper ${contactsToUpdateInWrapper?.length} =======================`
            );

            contactsToUpdateInWrapper.forEach(contact => {
              MIGRATION_HELPERS.V34.updateContactInContactWrapper(
                contact,
                blockedNumbers,
                contactsConfigWrapper,
                targetVersion
              );
            });

            console.info(
              '===================== Done with contact updating ======================='
            );

            // dump the wrapper content and save it to the DB
            MIGRATION_HELPERS.V34.writeConfigDumps(
              db,
              targetVersion,
              publicKeyHex,
              'ContactsConfig',
              contactsConfigWrapper.dump()
            );

            console.log(
              '===================== contacts config wrapper dump updated ======================='
            );
          } else {
            console.log(
              '===================== contacts config wrapper dump not found ======================='
            );
          }
        }
      }

      // #endregion

      // #region v34 Disappearing Messages Groups
      const groupConversationsInfo = db
        .prepare(
          `UPDATE ${CONVERSATIONS_TABLE} SET
      expirationMode = $expirationMode
      WHERE type = 'group' AND id LIKE '05%' AND expirationMode = 'off' AND expireTimer > 0;`
        )
        .run({ expirationMode: 'deleteAfterSend' });

      if (groupConversationsInfo.changes) {
        // this filter is based on the `isLegacyGroupToStoreInWrapper` function. Note, it has been expanded to check if disappearing messages is on
        const legacyGroupsToWriteInWrapper = db
          .prepare(
            `SELECT * FROM ${CONVERSATIONS_TABLE} WHERE type = 'group' AND active_at > 0 AND id LIKE '05%' AND NOT isKickedFromGroup AND NOT left AND expirationMode = 'deleteAfterSend' AND expireTimer > 0;`
          )
          .all({});

        if (isArray(legacyGroupsToWriteInWrapper) && legacyGroupsToWriteInWrapper.length) {
          // Get existing config wrapper dumps and update them
          const userGroupsConfigWrapperDump = MIGRATION_HELPERS.V34.fetchConfigDumps(
            db,
            targetVersion,
            publicKeyHex,
            'UserGroupsConfig'
          );

          if (userGroupsConfigWrapperDump) {
            const userGroupsConfigData = userGroupsConfigWrapperDump.data;
            const userGroupsConfigWrapper = new UserGroupsWrapperNode(
              privateEd25519,
              userGroupsConfigData
            );

            console.info(
              `===================== Starting legacy group wrapper update length: ${legacyGroupsToWriteInWrapper?.length} =======================`
            );

            legacyGroupsToWriteInWrapper.forEach(legacyGroup => {
              try {
                hasDebugEnvVariable &&
                  console.info('Updating legacy group: ', JSON.stringify(legacyGroup));

                MIGRATION_HELPERS.V34.updateLegacyGroupInWrapper(
                  legacyGroup,
                  userGroupsConfigWrapper,
                  db,
                  targetVersion
                );
              } catch (e) {
                console.info(`failed to insert legacy group with ${e.message}`, legacyGroup);
              }
            });

            // dump the wrapper content and save it to the DB
            MIGRATION_HELPERS.V34.writeConfigDumps(
              db,
              targetVersion,
              publicKeyHex,
              'UserGroupsConfig',
              userGroupsConfigWrapper.dump()
            );
            console.info(
              '===================== Done with legacy group inserting ======================='
            );
          } else {
            console.log(
              '===================== user groups config wrapper dump found ======================='
            );
          }
        }
      }

      // #endregion
    } catch (e) {
      console.error(
        `Failed to migrate to disappearing messages v2. Might just not have a logged in user yet? `,
        e.message,
        e.stack,
        e
      );
      // if we get an exception here, most likely no users are logged in yet. We can just continue the transaction and the wrappers will be created when a user creates a new account.
    }

    writeSessionSchemaVersion(targetVersion, db);
  })();

  console.log(`updateToSessionSchemaVersion${targetVersion}: success!`);
}

function updateToSessionSchemaVersion35(currentVersion: number, db: BetterSqlite3.Database) {
  const targetVersion = 35;
  if (currentVersion >= targetVersion) {
    return;
  }

  console.log(`updateToSessionSchemaVersion${targetVersion}: starting...`);
  db.transaction(() => {
    db.prepare(
      `ALTER TABLE ${CONVERSATIONS_TABLE} ADD COLUMN lastMessageInteractionType TEXT;`
    ).run();

    db.prepare(
      `ALTER TABLE ${CONVERSATIONS_TABLE} ADD COLUMN lastMessageInteractionStatus TEXT;`
    ).run();
    writeSessionSchemaVersion(targetVersion, db);
  })();

  console.log(`updateToSessionSchemaVersion${targetVersion}: success!`);
}

function updateToSessionSchemaVersion36(currentVersion: number, db: BetterSqlite3.Database) {
  const targetVersion = 36;
  if (currentVersion >= targetVersion) {
    return;
  }

  console.log(`updateToSessionSchemaVersion${targetVersion}: starting...`);

  db.transaction(() => {
    db.exec(`CREATE INDEX messages_DaR_unread_sent_at ON ${MESSAGES_TABLE} (
      expirationType,
      unread,
      sent_at
    );`);
    writeSessionSchemaVersion(targetVersion, db);
  })();

  console.log(`updateToSessionSchemaVersion${targetVersion}: success!`);
}

function updateToSessionSchemaVersion37(currentVersion: number, db: BetterSqlite3.Database) {
  const targetVersion = 37;
  if (currentVersion >= targetVersion) {
    return;
  }

  console.log(`updateToSessionSchemaVersion${targetVersion}: starting...`);

  db.transaction(() => {
    console.info(`clearing ${SNODE_POOL_ITEM_ID} cache`);
    db.prepare(`DELETE FROM ${ITEMS_TABLE} WHERE id = $snodePoolId;`).run({
      snodePoolId: SNODE_POOL_ITEM_ID,
    });
    writeSessionSchemaVersion(targetVersion, db);
  })();

  console.log(`updateToSessionSchemaVersion${targetVersion}: success!`);
}

function updateToSessionSchemaVersion38(currentVersion: number, db: BetterSqlite3.Database) {
  const targetVersion = 38;
  if (currentVersion >= targetVersion) {
    return;
  }

  console.log(`updateToSessionSchemaVersion${targetVersion}: starting...`);

  db.transaction(() => {
    db.exec(`ALTER TABLE ${MESSAGES_TABLE} ADD COLUMN messageHash TEXT;
      UPDATE ${MESSAGES_TABLE} SET
      messageHash = json_extract(json, '$.messageHash');
        `);

    db.exec(`CREATE INDEX messages_t_messageHash ON ${MESSAGES_TABLE} (
      messageHash
    );`);
    db.exec(`CREATE INDEX messages_t_messageHash_author ON ${MESSAGES_TABLE} (
      messageHash,
      source
    );`);
    db.exec(`CREATE INDEX messages_t_messageHash_author_convoId ON ${MESSAGES_TABLE} (
      messageHash,
      source,
      conversationId
    );`);
    writeSessionSchemaVersion(targetVersion, db);
  })();

  console.log(`updateToSessionSchemaVersion${targetVersion}: success!`);
}

function updateToSessionSchemaVersion39(currentVersion: number, db: BetterSqlite3.Database) {
  const targetVersion = 39;
  if (currentVersion >= targetVersion) {
    return;
  }

  console.log(`updateToSessionSchemaVersion${targetVersion}: starting...`);

  db.transaction(() => {
    db.exec(`ALTER TABLE ${SEEN_MESSAGE_TABLE} ADD COLUMN conversationId TEXT;`);

    db.exec(`CREATE INDEX seen_hashes_per_pubkey ON ${SEEN_MESSAGE_TABLE} (
      conversationId
    );`);
    writeSessionSchemaVersion(targetVersion, db);
  })();

  console.log(`updateToSessionSchemaVersion${targetVersion}: success!`);
}

function updateToSessionSchemaVersion40(currentVersion: number, db: BetterSqlite3.Database) {
  const targetVersion = 40;
  if (currentVersion >= targetVersion) {
    return;
  }

  console.log(`updateToSessionSchemaVersion${targetVersion}: starting...`);

  db.transaction(() => {
    // the 'errors' field used to do different things. We need to extract it to be a single string.
    db.exec(`ALTER TABLE ${MESSAGES_TABLE} ADD COLUMN errors TEXT;`);
    db.exec(`UPDATE ${MESSAGES_TABLE}
      SET json = json_remove(json, '$.errors');
    `);

    writeSessionSchemaVersion(targetVersion, db);
  })();

  console.log(`updateToSessionSchemaVersion${targetVersion}: success!`);
}

function updateToSessionSchemaVersion41(currentVersion: number, db: BetterSqlite3.Database) {
  const targetVersion = 41;
  if (currentVersion >= targetVersion) {
    return;
  }

  console.log(`updateToSessionSchemaVersion${targetVersion}: starting...`);

  db.transaction(() => {
    // the 'isExpired03Group' field is used to keep track of an 03 group is expired
    db.prepare(`ALTER TABLE ${CONVERSATIONS_TABLE} ADD COLUMN isExpired03Group BOOLEAN;`).run();

    writeSessionSchemaVersion(targetVersion, db);
  })();

  console.log(`updateToSessionSchemaVersion${targetVersion}: success!`);
}

function updateToSessionSchemaVersion42(currentVersion: number, db: BetterSqlite3.Database) {
  const targetVersion = 42;
  if (currentVersion >= targetVersion) {
    return;
  }

  console.log(`updateToSessionSchemaVersion${targetVersion}: starting...`);

  db.transaction(() => {
    const row = db.prepare(`SELECT count(*) from ${CONVERSATIONS_TABLE};`).get();

    const convoCount = row ? row['count(*)'] || 0 : 0;
    console.log(`convoCount: ${convoCount}`);

    const itemValue = sqlNode.getItemById(SettingsKey.showOnboardingAccountJustCreated, db)?.value;
    console.log(`showOnboardingAccountJustCreated before: ${itemValue}`);

    if (convoCount > 1 && itemValue === undefined) {
      console.log(
        'setting showOnboardingAccountJustCreated to false (user has conversations already, but itemValue was undefined)'
      );

      sqlNode.createOrUpdateItem(
        { id: SettingsKey.showOnboardingAccountJustCreated, value: false },
        db
      );
    }
    console.log(
      'showOnboardingAccountJustCreated after ',
      sqlNode.getItemById(SettingsKey.showOnboardingAccountJustCreated, db)?.value
    );

    writeSessionSchemaVersion(targetVersion, db);
  })();

  console.log(`updateToSessionSchemaVersion${targetVersion}: success!`);
}

function updateToSessionSchemaVersion43(currentVersion: number, db: BetterSqlite3.Database) {
  const targetVersion = 43;
  if (currentVersion >= targetVersion) {
    return;
  }

  console.log(`updateToSessionSchemaVersion${targetVersion}: starting...`);

  db.transaction(() => {
    db.prepare(`ALTER TABLE ${CONVERSATIONS_TABLE} DROP COLUMN hasOutdatedClient;`).run();
<<<<<<< HEAD
    db.prepare(`ALTER TABLE ${CONVERSATIONS_TABLE} DROP COLUMN zombies;`).run();
=======
>>>>>>> 9489036b

    db.prepare(
      `UPDATE ${CONVERSATIONS_TABLE}
        SET expirationMode = 'deleteAfterSend' AND expirationMode = 'legacy';`
    ).run();

<<<<<<< HEAD
    db.prepare(`DROP TABLE ${CLOSED_GROUP_V2_KEY_PAIRS_TABLE};`);

=======
>>>>>>> 9489036b
    writeSessionSchemaVersion(targetVersion, db);
  })();

  console.log(`updateToSessionSchemaVersion${targetVersion}: success!`);
}

export function printTableColumns(table: string, db: BetterSqlite3.Database) {
  console.info(db.pragma(`table_info('${table}');`));
}

function writeSessionSchemaVersion(newVersion: number, db: BetterSqlite3.Database) {
  db.prepare(
    `INSERT INTO loki_schema(
        version
      ) values (
        $newVersion
      )`
  ).run({ newVersion });
}

export async function updateSessionSchema(db: BetterSqlite3.Database) {
  const result = db
    .prepare(`SELECT name FROM sqlite_master WHERE type = 'table' AND name='loki_schema';`)
    .get();

  if (!result) {
    createSessionSchemaTable(db);
  }
  const lokiSchemaVersion = getSessionSchemaVersion(db);
  console.log(
    'updateSessionSchema:',
    `Current loki schema version: ${lokiSchemaVersion};`,
    `Most recent schema version: ${LOKI_SCHEMA_VERSIONS.length};`
  );
  for (let index = 0, max = LOKI_SCHEMA_VERSIONS.length; index < max; index += 1) {
    const runSchemaUpdate = LOKI_SCHEMA_VERSIONS[index];
    runSchemaUpdate(lokiSchemaVersion, db);
    if (index > lokiSchemaVersion && index - lokiSchemaVersion <= 3) {
      /** When running migrations, we block the node process.
       * This causes the app to be in a Not responding state when we have a lot of data.
       * To avoid this, we add a `sleep` between the run of the last 3 migrations.
       * This "only for the last 3 migrations" serves 2 purposes:
       * - we don't wait for `200ms * total number of migrations` when starting from schemaVersion 0
       * - we do have some time between the last 3 migrations, at most.
       *
       * This means that this sleepFor will only sleep for at most 600ms, even if we need to run 30 migrations.
       */
      // eslint-disable-next-line no-await-in-loop
      await sleepFor(200); // give some time for the UI to not freeze between 2 migrations
    }
  }
}<|MERGE_RESOLUTION|>--- conflicted
+++ resolved
@@ -112,6 +112,7 @@
   updateToSessionSchemaVersion41,
   updateToSessionSchemaVersion42,
   updateToSessionSchemaVersion43,
+  updateToSessionSchemaVersion44,
 ];
 
 function updateToSessionSchemaVersion1(currentVersion: number, db: BetterSqlite3.Database) {
@@ -2068,21 +2069,36 @@
 
   db.transaction(() => {
     db.prepare(`ALTER TABLE ${CONVERSATIONS_TABLE} DROP COLUMN hasOutdatedClient;`).run();
-<<<<<<< HEAD
-    db.prepare(`ALTER TABLE ${CONVERSATIONS_TABLE} DROP COLUMN zombies;`).run();
-=======
->>>>>>> 9489036b
 
     db.prepare(
       `UPDATE ${CONVERSATIONS_TABLE}
         SET expirationMode = 'deleteAfterSend' AND expirationMode = 'legacy';`
     ).run();
 
-<<<<<<< HEAD
+    writeSessionSchemaVersion(targetVersion, db);
+  })();
+
+  console.log(`updateToSessionSchemaVersion${targetVersion}: success!`);
+}
+
+function updateToSessionSchemaVersion44(currentVersion: number, db: BetterSqlite3.Database) {
+  const targetVersion = 44;
+  if (currentVersion >= targetVersion) {
+    return;
+  }
+
+  console.log(`updateToSessionSchemaVersion${targetVersion}: starting...`);
+
+  db.transaction(() => {
+    db.prepare(`ALTER TABLE ${CONVERSATIONS_TABLE} DROP COLUMN zombies;`).run();
+
+    db.prepare(
+      `UPDATE ${CONVERSATIONS_TABLE}
+        SET expirationMode = 'deleteAfterSend' AND expirationMode = 'legacy';`
+    ).run();
+
     db.prepare(`DROP TABLE ${CLOSED_GROUP_V2_KEY_PAIRS_TABLE};`);
 
-=======
->>>>>>> 9489036b
     writeSessionSchemaVersion(targetVersion, db);
   })();
 
