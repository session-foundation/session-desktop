--- conflicted
+++ resolved
@@ -36,11 +36,8 @@
 
 import { getIdentityKeys, sqlNode } from '../sql';
 import { sleepFor } from '../../session/utils/Promise';
-<<<<<<< HEAD
+import { SettingsKey } from '../../data/settings-key';
 // import updateToSessionSchemaVersion33 from './session/migrationV33';
-=======
-import { SettingsKey } from '../../data/settings-key';
->>>>>>> d8d437bf
 
 export const hasDebugEnvVariable = Boolean(process.env.SESSION_DEBUG);
 
@@ -109,11 +106,7 @@
   updateToSessionSchemaVersion30,
   updateToSessionSchemaVersion31,
   updateToSessionSchemaVersion32,
-<<<<<<< HEAD
-  // updateToSessionSchemaVersion33,
-=======
   updateToSessionSchemaVersion33,
->>>>>>> d8d437bf
 ];
 
 function updateToSessionSchemaVersion1(currentVersion: number, db: BetterSqlite3.Database) {
@@ -1590,15 +1583,6 @@
 }
 
 /**
-<<<<<<< HEAD
- * Get's the user's private and public keys from the database
- * @param db the database
- * @returns the keys { privateEd25519: string, publicEd25519: string }
- */
-export function getOurAccountKeys(db: BetterSqlite3.Database) {
-  const keys = getIdentityKeys(db);
-  return keys;
-=======
  * Returns the logged in user conversation attributes and the keys.
  * If the keys exists but a conversation for that pubkey does not exist yet, the keys are still returned
  */
@@ -1614,7 +1598,6 @@
   }) as Record<string, any> | null;
 
   return { ourKeys, ourConversation: ourConversation || null };
->>>>>>> d8d437bf
 }
 
 function updateToSessionSchemaVersion31(currentVersion: number, db: BetterSqlite3.Database) {
@@ -1628,11 +1611,7 @@
     // In the migration 30, we made all the changes which didn't require the user to be logged in yet.
     // in this one, we check if a user is logged in, and if yes we build and save the config dumps for the current state of the database.
     try {
-<<<<<<< HEAD
-      const keys = getOurAccountKeys(db);
-=======
       const loggedInUser = getLoggedInUserConvoDuringMigration(db);
->>>>>>> d8d437bf
 
       if (!loggedInUser || !loggedInUser.ourKeys) {
         throw new Error('privateEd25519 was empty. Considering no users are logged in');
@@ -1661,22 +1640,10 @@
       const ourConvoPriority = ourConversation.priority;
 
       if (ourDbProfileUrl && !isEmpty(ourDbProfileKey)) {
-<<<<<<< HEAD
         userProfileWrapper.setUserInfo(ourDbName, ourConvoPriority, {
           url: ourDbProfileUrl,
           key: ourDbProfileKey,
         });
-=======
-        userProfileWrapper.setUserInfo(
-          ourDbName,
-          ourConvoPriority,
-          {
-            url: ourDbProfileUrl,
-            key: ourDbProfileKey,
-          }
-          // ourConvoExpire,
-        );
->>>>>>> d8d437bf
       }
 
       insertContactIntoContactWrapper(
