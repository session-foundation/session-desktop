/* eslint-disable no-unused-expressions */
import * as BetterSqlite3 from '@signalapp/better-sqlite3';
import {
  ContactsConfigWrapperNode,
  ConvoInfoVolatileWrapperNode,
  UserConfigWrapperNode,
  UserGroupsWrapperNode,
} from 'libsession_util_nodejs';
import { compact, isArray, isEmpty, isNil, isString, map, pick } from 'lodash';
import { ConversationAttributes } from '../../models/conversationAttributes';
import { fromHexToArray } from '../../session/utils/String';
import { CONFIG_DUMP_TABLE, toFixedUint8ArrayOfLength } from '../../types/sqlSharedTypes';
import {
  CLOSED_GROUP_V2_KEY_PAIRS_TABLE,
  CONVERSATIONS_TABLE,
  GUARD_NODE_TABLE,
  ITEMS_TABLE,
  LAST_HASHES_TABLE,
  MESSAGES_TABLE,
  NODES_FOR_PUBKEY_TABLE,
  OPEN_GROUP_ROOMS_V2_TABLE,
  dropFtsAndTriggers,
  objectToJSON,
  rebuildFtsTable,
} from '../database_utility';

import { SettingsKey, SNODE_POOL_ITEM_ID } from '../../data/settings-key';
import { sleepFor } from '../../session/utils/Promise';
import { sqlNode } from '../sql';
import MIGRATION_HELPERS from './helpers';
import {
  getBlockedNumbersDuringMigration,
  getLoggedInUserConvoDuringMigration,
  hasDebugEnvVariable,
} from './utils';
import { CONVERSATION_PRIORITIES } from '../../models/types';

// eslint:disable: quotemark one-variable-per-declaration no-unused-expression

function getSessionSchemaVersion(db: BetterSqlite3.Database) {
  const result = db
    .prepare(
      `
      SELECT MAX(version) as version FROM loki_schema;
      `
    )
    .get();
  if (!result || !result.version) {
    return 0;
  }
  return result.version;
}

function createSessionSchemaTable(db: BetterSqlite3.Database) {
  db.transaction(() => {
    db.exec(`
      CREATE TABLE loki_schema(
        id INTEGER NOT NULL PRIMARY KEY AUTOINCREMENT,
        version INTEGER
      );
      INSERT INTO loki_schema (
        version
      ) values (
        0
      );
      `);
  })();
}

const LOKI_SCHEMA_VERSIONS = [
  updateToSessionSchemaVersion1,
  updateToSessionSchemaVersion2,
  updateToSessionSchemaVersion3,
  updateToSessionSchemaVersion4,
  updateToSessionSchemaVersion5,
  updateToSessionSchemaVersion6,
  updateToSessionSchemaVersion7,
  updateToSessionSchemaVersion8,
  updateToSessionSchemaVersion9,
  updateToSessionSchemaVersion10,
  updateToSessionSchemaVersion11,
  updateToSessionSchemaVersion12,
  updateToSessionSchemaVersion13,
  updateToSessionSchemaVersion14,
  updateToSessionSchemaVersion15,
  updateToSessionSchemaVersion16,
  updateToSessionSchemaVersion17,
  updateToSessionSchemaVersion18,
  updateToSessionSchemaVersion19,
  updateToSessionSchemaVersion20,
  updateToSessionSchemaVersion21,
  updateToSessionSchemaVersion22,
  updateToSessionSchemaVersion23,
  updateToSessionSchemaVersion24,
  updateToSessionSchemaVersion25,
  updateToSessionSchemaVersion26,
  updateToSessionSchemaVersion27,
  updateToSessionSchemaVersion28,
  updateToSessionSchemaVersion29,
  updateToSessionSchemaVersion30,
  updateToSessionSchemaVersion31,
  updateToSessionSchemaVersion32,
  updateToSessionSchemaVersion33,
  updateToSessionSchemaVersion34,
  updateToSessionSchemaVersion35,
  updateToSessionSchemaVersion36,
  updateToSessionSchemaVersion37,
];

function updateToSessionSchemaVersion1(currentVersion: number, db: BetterSqlite3.Database) {
  const targetVersion = 1;
  if (currentVersion >= targetVersion) {
    return;
  }
  console.log(`updateToSessionSchemaVersion${targetVersion}: starting...`);
  db.transaction(() => {
    db.exec(`
      ALTER TABLE ${MESSAGES_TABLE}
      ADD COLUMN serverId INTEGER;

      CREATE TABLE servers(
        serverUrl STRING PRIMARY KEY ASC,
        token TEXT
      );
      `);
    writeSessionSchemaVersion(targetVersion, db);
  })();

  console.log(`updateToSessionSchemaVersion${targetVersion}: success!`);
}

function updateToSessionSchemaVersion2(currentVersion: number, db: BetterSqlite3.Database) {
  const targetVersion = 2;

  if (currentVersion >= targetVersion) {
    return;
  }
  console.log(`updateToSessionSchemaVersion${targetVersion}: starting...`);

  db.transaction(() => {
    db.exec(`
      CREATE TABLE pairingAuthorisations(
        id INTEGER NOT NULL PRIMARY KEY AUTOINCREMENT,
        primaryDevicePubKey VARCHAR(255),
        secondaryDevicePubKey VARCHAR(255),
        isGranted BOOLEAN,
        json TEXT,
        UNIQUE(primaryDevicePubKey, secondaryDevicePubKey)
      );
      `);
    writeSessionSchemaVersion(targetVersion, db);
  })();
  console.log(`updateToSessionSchemaVersion${targetVersion}: success!`);
}

function updateToSessionSchemaVersion3(currentVersion: number, db: BetterSqlite3.Database) {
  const targetVersion = 3;

  if (currentVersion >= targetVersion) {
    return;
  }

  console.log(`updateToSessionSchemaVersion${targetVersion}: starting...`);

  db.transaction(() => {
    db.exec(`
      CREATE TABLE ${GUARD_NODE_TABLE}(
        id INTEGER NOT NULL PRIMARY KEY AUTOINCREMENT,
        ed25519PubKey VARCHAR(64)
      );
      `);
    writeSessionSchemaVersion(targetVersion, db);
  })();

  console.log(`updateToSessionSchemaVersion${targetVersion}: success!`);
}

function updateToSessionSchemaVersion4(currentVersion: number, db: BetterSqlite3.Database) {
  const targetVersion = 4;
  if (currentVersion >= targetVersion) {
    return;
  }

  console.log(`updateToSessionSchemaVersion${targetVersion}: starting...`);

  db.transaction(() => {
    db.exec(`
      DROP TABLE ${LAST_HASHES_TABLE};
      CREATE TABLE ${LAST_HASHES_TABLE}(
        id TEXT,
        snode TEXT,
        hash TEXT,
        expiresAt INTEGER,
        PRIMARY KEY (id, snode)
      );
      -- Add senderIdentity field to unprocessed needed for medium size groups
      ALTER TABLE unprocessed ADD senderIdentity TEXT;
      `);
    writeSessionSchemaVersion(targetVersion, db);
  })();
  console.log(`updateToSessionSchemaVersion${targetVersion}: success!`);
}

function updateToSessionSchemaVersion5(currentVersion: number, db: BetterSqlite3.Database) {
  const targetVersion = 5;
  if (currentVersion >= targetVersion) {
    return;
  }

  console.log(`updateToSessionSchemaVersion${targetVersion}: starting...`);

  db.transaction(() => {
    db.exec(`
      CREATE TABLE ${NODES_FOR_PUBKEY_TABLE} (
        pubkey TEXT PRIMARY KEY,
        json TEXT
      );

      `);
    writeSessionSchemaVersion(targetVersion, db);
  })();
  console.log(`updateToSessionSchemaVersion${targetVersion}: success!`);
}

function updateToSessionSchemaVersion6(currentVersion: number, db: BetterSqlite3.Database) {
  const targetVersion = 6;
  if (currentVersion >= targetVersion) {
    return;
  }

  console.log(`updateToSessionSchemaVersion${targetVersion}: starting...`);

  db.transaction(() => {
    db.exec(`
      -- Remove RSS Feed conversations
      DELETE FROM ${CONVERSATIONS_TABLE} WHERE
      type = 'group' AND
      id LIKE 'rss://%';

      `);
    writeSessionSchemaVersion(targetVersion, db);
  })();
  console.log(`updateToSessionSchemaVersion${targetVersion}: success!`);
}

function updateToSessionSchemaVersion7(currentVersion: number, db: BetterSqlite3.Database) {
  const targetVersion = 7;
  if (currentVersion >= targetVersion) {
    return;
  }

  console.log(`updateToSessionSchemaVersion${targetVersion}: starting...`);

  db.transaction(() => {
    db.exec(`
      -- Remove multi device data

      DELETE FROM pairingAuthorisations;
      `);
    writeSessionSchemaVersion(targetVersion, db);
  })();
  console.log(`updateToSessionSchemaVersion${targetVersion}: success!`);
}

function updateToSessionSchemaVersion8(currentVersion: number, db: BetterSqlite3.Database) {
  const targetVersion = 8;
  if (currentVersion >= targetVersion) {
    return;
  }
  console.log(`updateToSessionSchemaVersion${targetVersion}: starting...`);

  db.transaction(() => {
    db.exec(`

      ALTER TABLE ${MESSAGES_TABLE}
      ADD COLUMN serverTimestamp INTEGER;
      `);
    writeSessionSchemaVersion(targetVersion, db);
  })();
  console.log(`updateToSessionSchemaVersion${targetVersion}: success!`);
}

function updateToSessionSchemaVersion9(currentVersion: number, db: BetterSqlite3.Database) {
  const targetVersion = 9;
  if (currentVersion >= targetVersion) {
    return;
  }

  console.log(`updateToSessionSchemaVersion${targetVersion}: starting...`);
  db.transaction(() => {
    const rows = db
      .prepare(
        `SELECT * FROM ${CONVERSATIONS_TABLE} WHERE
        type = 'group' AND
        id LIKE '__textsecure_group__!%';
      `
      )
      .all();

    const conversationIdRows = db
      .prepare(`SELECT id FROM ${CONVERSATIONS_TABLE} ORDER BY id ASC;`)
      .all();

    const allOldConversationIds = map(conversationIdRows, row => row.id);
    rows.forEach(o => {
      const oldId = o.id;
      const newId = oldId.replace('__textsecure_group__!', '');
      console.log(`migrating conversation, ${oldId} to ${newId}`);

      if (allOldConversationIds.includes(newId)) {
        console.log(
          'Found a duplicate conversation after prefix removing. We need to take care of it'
        );
        // We have another conversation with the same future name.
        // We decided to keep only the conversation with the higher number of messages
        const countMessagesOld = sqlNode.getMessagesCountByConversation(oldId, db);
        const countMessagesNew = sqlNode.getMessagesCountByConversation(newId, db);

        console.log(`countMessagesOld: ${countMessagesOld}, countMessagesNew: ${countMessagesNew}`);

        const deleteId = countMessagesOld > countMessagesNew ? newId : oldId;
        db.prepare(`DELETE FROM ${CONVERSATIONS_TABLE} WHERE id = $deleteId;`).run({ deleteId });
      }

      const morphedObject = {
        ...o,
        id: newId,
      };

      db.prepare(
        `UPDATE ${CONVERSATIONS_TABLE} SET
          id = $newId,
          json = $json
          WHERE id = $oldId;`
      ).run({
        newId,
        json: objectToJSON(morphedObject),
        oldId,
      });
    });

    writeSessionSchemaVersion(targetVersion, db);
  })();

  console.log(`updateToSessionSchemaVersion${targetVersion}: success!`);
}

function updateToSessionSchemaVersion10(currentVersion: number, db: BetterSqlite3.Database) {
  const targetVersion = 10;
  if (currentVersion >= targetVersion) {
    return;
  }
  console.log(`updateToSessionSchemaVersion${targetVersion}: starting...`);

  db.transaction(() => {
    db.exec(`
      CREATE TABLE ${CLOSED_GROUP_V2_KEY_PAIRS_TABLE} (
        id INTEGER NOT NULL PRIMARY KEY AUTOINCREMENT,
        groupPublicKey TEXT,
        timestamp NUMBER,
        json TEXT
      );

      `);
    writeSessionSchemaVersion(targetVersion, db);
  })();
  console.log(`updateToSessionSchemaVersion${targetVersion}: success!`);
}

function updateToSessionSchemaVersion11(currentVersion: number, db: BetterSqlite3.Database) {
  const targetVersion = 11;
  if (currentVersion >= targetVersion) {
    return;
  }
  console.log(`updateToSessionSchemaVersion${targetVersion}: starting...`);

  function remove05PrefixFromStringIfNeeded(str: string) {
    if (str.length === 66 && str.startsWith('05')) {
      return str.substr(2);
    }
    return str;
  }

  db.transaction(() => {
    // the migration is called only once, so all current groups not being open groups are v1 closed group.
    const allClosedGroupV1Ids = db
      .prepare(
        `SELECT id FROM ${CONVERSATIONS_TABLE} WHERE
        type = 'group' AND
        id NOT LIKE 'publicChat:%';`
      )
      .all()
      .map(m => m.id) as Array<string>;

    allClosedGroupV1Ids.forEach(groupV1Id => {
      try {
        console.log('Migrating closed group v1 to v2: pubkey', groupV1Id);
        const groupV1IdentityKey = sqlNode.getIdentityKeyById(groupV1Id, db);
        if (!groupV1IdentityKey) {
          return;
        }
        const encryptionPubKeyWithoutPrefix = remove05PrefixFromStringIfNeeded(
          groupV1IdentityKey.id
        );

        // Note:
        // this is what we get from getIdentityKeyById:
        //   {
        //     id: string;
        //     secretKey?: string;
        //   }

        // and this is what we want saved in db:
        //   {
        //    publicHex: string; // without prefix
        //    privateHex: string;
        //   }
        const keyPair = {
          publicHex: encryptionPubKeyWithoutPrefix,
          privateHex: groupV1IdentityKey.secretKey,
        };
        sqlNode.addClosedGroupEncryptionKeyPair(groupV1Id, keyPair, db);
      } catch (e) {
        console.error(e);
      }
    });
    writeSessionSchemaVersion(targetVersion, db);
  })();
  console.log(`updateToSessionSchemaVersion${targetVersion}: success!`);
}

function updateToSessionSchemaVersion12(currentVersion: number, db: BetterSqlite3.Database) {
  const targetVersion = 12;
  if (currentVersion >= targetVersion) {
    return;
  }
  console.log(`updateToSessionSchemaVersion${targetVersion}: starting...`);

  db.transaction(() => {
    db.exec(`
      CREATE TABLE ${OPEN_GROUP_ROOMS_V2_TABLE} (
        serverUrl TEXT NOT NULL,
        roomId TEXT NOT NULL,
        conversationId TEXT,
        json TEXT,
        PRIMARY KEY (serverUrl, roomId)
      );

      `);
    writeSessionSchemaVersion(targetVersion, db);
  })();
  console.log(`updateToSessionSchemaVersion${targetVersion}: success!`);
}

function updateToSessionSchemaVersion13(currentVersion: number, db: BetterSqlite3.Database) {
  const targetVersion = 13;
  if (currentVersion >= targetVersion) {
    return;
  }
  console.log(`updateToSessionSchemaVersion${targetVersion}: starting...`);

  // Clear any already deleted db entries.
  // secure_delete = ON will make sure next deleted entries are overwritten with 0 right away
  db.transaction(() => {
    db.pragma('secure_delete = ON');
    writeSessionSchemaVersion(targetVersion, db);
  })();
  console.log(`updateToSessionSchemaVersion${targetVersion}: success!`);
}

function updateToSessionSchemaVersion14(currentVersion: number, db: BetterSqlite3.Database) {
  const targetVersion = 14;
  if (currentVersion >= targetVersion) {
    return;
  }
  console.log(`updateToSessionSchemaVersion${targetVersion}: starting...`);

  db.transaction(() => {
    db.exec(`
      DROP TABLE IF EXISTS servers;
      DROP TABLE IF EXISTS sessions;
      DROP TABLE IF EXISTS preKeys;
      DROP TABLE IF EXISTS contactPreKeys;
      DROP TABLE IF EXISTS contactSignedPreKeys;
      DROP TABLE IF EXISTS signedPreKeys;
      DROP TABLE IF EXISTS senderKeys;
      `);
    writeSessionSchemaVersion(targetVersion, db);
  })();
  console.log(`updateToSessionSchemaVersion${targetVersion}: success!`);
}

function updateToSessionSchemaVersion15(currentVersion: number, db: BetterSqlite3.Database) {
  const targetVersion = 15;
  if (currentVersion >= targetVersion) {
    return;
  }
  console.log(`updateToSessionSchemaVersion${targetVersion}: starting...`);

  db.transaction(() => {
    db.exec(`
        DROP TABLE pairingAuthorisations;
        DROP TRIGGER IF EXISTS messages_on_delete;
        DROP TRIGGER IF EXISTS messages_on_update;
      `);

    writeSessionSchemaVersion(targetVersion, db);
  })();
  console.log(`updateToSessionSchemaVersion${targetVersion}: success!`);
}

function updateToSessionSchemaVersion16(currentVersion: number, db: BetterSqlite3.Database) {
  const targetVersion = 16;
  if (currentVersion >= targetVersion) {
    return;
  }
  console.log(`updateToSessionSchemaVersion${targetVersion}: starting...`);

  db.transaction(() => {
    db.exec(`
        ALTER TABLE ${MESSAGES_TABLE} ADD COLUMN serverHash TEXT;
        ALTER TABLE ${MESSAGES_TABLE} ADD COLUMN isDeleted BOOLEAN;

        CREATE INDEX messages_serverHash ON ${MESSAGES_TABLE} (
          serverHash
        ) WHERE serverHash IS NOT NULL;

        CREATE INDEX messages_isDeleted ON ${MESSAGES_TABLE} (
          isDeleted
        ) WHERE isDeleted IS NOT NULL;

        ALTER TABLE unprocessed ADD serverHash TEXT;
        CREATE INDEX messages_messageHash ON unprocessed (
          serverHash
        ) WHERE serverHash IS NOT NULL;
      `);

    writeSessionSchemaVersion(targetVersion, db);
  })();
  console.log(`updateToSessionSchemaVersion${targetVersion}: success!`);
}

function updateToSessionSchemaVersion17(currentVersion: number, db: BetterSqlite3.Database) {
  const targetVersion = 17;
  if (currentVersion >= targetVersion) {
    return;
  }
  console.log(`updateToSessionSchemaVersion${targetVersion}: starting...`);

  db.transaction(() => {
    db.exec(`
        UPDATE ${CONVERSATIONS_TABLE} SET
        json = json_set(json, '$.isApproved', 1)
      `);
    // remove the moderators field. As it was only used for opengroups a long time ago and whatever is there is probably unused
    db.exec(`
        UPDATE ${CONVERSATIONS_TABLE} SET
        json = json_remove(json, '$.moderators', '$.dataMessage', '$.accessKey', '$.profileSharing', '$.sessionRestoreSeen')
      `);
    writeSessionSchemaVersion(targetVersion, db);
  })();
  console.log(`updateToSessionSchemaVersion${targetVersion}: success!`);
}

function updateToSessionSchemaVersion18(currentVersion: number, db: BetterSqlite3.Database) {
  const targetVersion = 18;
  if (currentVersion >= targetVersion) {
    return;
  }
  console.log(`updateToSessionSchemaVersion${targetVersion}: starting...`);

  // Dropping all pre-existing schema relating to message searching.
  // Recreating the full text search and related triggers

  db.transaction(() => {
    dropFtsAndTriggers(db);
    rebuildFtsTable(db);
    writeSessionSchemaVersion(targetVersion, db);
  })();
  console.log(`updateToSessionSchemaVersion${targetVersion}: success!`);
}

function updateToSessionSchemaVersion19(currentVersion: number, db: BetterSqlite3.Database) {
  const targetVersion = 19;
  if (currentVersion >= targetVersion) {
    return;
  }
  console.log(`updateToSessionSchemaVersion${targetVersion}: starting...`);

  db.transaction(() => {
    db.exec(`
        DROP INDEX messages_schemaVersion;
        ALTER TABLE ${MESSAGES_TABLE} DROP COLUMN schemaVersion;
      `);
    writeSessionSchemaVersion(targetVersion, db);
  })();

  console.log(`updateToSessionSchemaVersion${targetVersion}: success!`);
}

function updateToSessionSchemaVersion20(currentVersion: number, db: BetterSqlite3.Database) {
  const targetVersion = 20;
  if (currentVersion >= targetVersion) {
    return;
  }
  console.log(`updateToSessionSchemaVersion${targetVersion}: starting...`);

  db.transaction(() => {
    // First we want to drop the column friendRequestStatus if it is there, otherwise the transaction fails
    const rows = db.pragma(`table_info(${CONVERSATIONS_TABLE});`);
    if (rows.some((m: any) => m.name === 'friendRequestStatus')) {
      console.info('found column friendRequestStatus. Dropping it');
      db.exec(`ALTER TABLE ${CONVERSATIONS_TABLE} DROP COLUMN friendRequestStatus;`);
    }
    // disable those updates as sqlNode.saveConversation will break if called without the right type of arguments.
    // and when called during a migration we won't have the expected arguments. Plus, this migration is almost a year old already

    // looking for all private conversations, with a nickname set
    // const rowsToUpdate = db
    //   .prepare(
    //     `SELECT * FROM ${CONVERSATIONS_TABLE} WHERE type = 'private' AND (name IS NULL or name = '') AND json_extract(json, '$.nickname') <> '';`
    //   )
    //   .all();

    // (rowsToUpdate || []).forEach(r => {
    //   const obj = jsonToObject(r.json);

    //   // obj.profile.displayName is the display as this user set it.
    //   if (obj?.nickname?.length && obj?.profile?.displayName?.length) {
    //     // this one has a nickname set, but name is unset, set it to the displayName in the lokiProfile if it's exisitng
    //     obj.name = obj.profile.displayName;
    //     sqlNode.saveConversation(obj as ConversationAttributes, db);
    //   }
    // });
    writeSessionSchemaVersion(targetVersion, db);
  });
  console.log(`updateToSessionSchemaVersion${targetVersion}: success!`);
}

function updateToSessionSchemaVersion21(currentVersion: number, db: BetterSqlite3.Database) {
  const targetVersion = 21;
  if (currentVersion >= targetVersion) {
    return;
  }
  console.log(`updateToSessionSchemaVersion${targetVersion}: starting...`);

  db.transaction(() => {
    db.exec(`
          UPDATE ${CONVERSATIONS_TABLE} SET
          json = json_set(json, '$.didApproveMe', 1, '$.isApproved', 1)
          WHERE type = 'private';
        `);

    writeSessionSchemaVersion(targetVersion, db);
  })();
  console.log(`updateToSessionSchemaVersion${targetVersion}: success!`);
}

function updateToSessionSchemaVersion22(currentVersion: number, db: BetterSqlite3.Database) {
  const targetVersion = 22;
  if (currentVersion >= targetVersion) {
    return;
  }
  console.log(`updateToSessionSchemaVersion${targetVersion}: starting...`);

  db.transaction(() => {
    db.exec(`DROP INDEX messages_duplicate_check;`);

    db.exec(`
      ALTER TABLE ${MESSAGES_TABLE} DROP sourceDevice;
      `);
    db.exec(`
      ALTER TABLE unprocessed DROP sourceDevice;
      `);
    db.exec(`
      CREATE INDEX messages_duplicate_check ON ${MESSAGES_TABLE} (
        source,
        sent_at
      );
      `);

    dropFtsAndTriggers(db);
    // we also want to remove the read_by it could have 20 times the same value set in the array
    // we do this once, and updated the code to not allow multiple entries in read_by as we do not care about multiple entries
    // (read_by is only used in private chats)
    db.exec(`
          UPDATE ${MESSAGES_TABLE} SET
          json = json_remove(json, '$.schemaVersion', '$.recipients', '$.decrypted_at', '$.sourceDevice', '$.read_by')
        `);
    rebuildFtsTable(db);
    writeSessionSchemaVersion(targetVersion, db);
  })();
  console.log(`updateToSessionSchemaVersion${targetVersion}: success!`);
}

function updateToSessionSchemaVersion23(currentVersion: number, db: BetterSqlite3.Database) {
  const targetVersion = 23;
  if (currentVersion >= targetVersion) {
    return;
  }
  console.log(`updateToSessionSchemaVersion${targetVersion}: starting...`);

  db.transaction(() => {
    db.exec(
      `
        ALTER TABLE ${LAST_HASHES_TABLE} RENAME TO ${LAST_HASHES_TABLE}_old;
        CREATE TABLE ${LAST_HASHES_TABLE}(
          id TEXT,
          snode TEXT,
          hash TEXT,
          expiresAt INTEGER,
          namespace INTEGER NOT NULL DEFAULT 0,
          PRIMARY KEY (id, snode, namespace)
        );`
    );

    db.exec(
      `INSERT INTO ${LAST_HASHES_TABLE}(id, snode, hash, expiresAt) SELECT id, snode, hash, expiresAt FROM ${LAST_HASHES_TABLE}_old;`
    );
    db.exec(`DROP TABLE ${LAST_HASHES_TABLE}_old;`);

    writeSessionSchemaVersion(targetVersion, db);
  })();
  console.log(`updateToSessionSchemaVersion${targetVersion}: success!`);
}

function updateToSessionSchemaVersion24(currentVersion: number, db: BetterSqlite3.Database) {
  const targetVersion = 24;
  if (currentVersion >= targetVersion) {
    return;
  }
  console.log(`updateToSessionSchemaVersion${targetVersion}: starting...`);

  db.transaction(() => {
    // it's unlikely there is still a publicChat v1 convo in the db, but run this in a migration to be 100% sure (previously, run on app start instead)
    db.prepare(
      `DELETE FROM ${CONVERSATIONS_TABLE} WHERE
        type = 'group' AND
        id LIKE 'publicChat:1@%';`
    ).run();

    db.exec(`
         ALTER TABLE ${CONVERSATIONS_TABLE} ADD COLUMN zombies TEXT DEFAULT "[]";
         ALTER TABLE ${CONVERSATIONS_TABLE} ADD COLUMN left INTEGER;
         ALTER TABLE ${CONVERSATIONS_TABLE} ADD COLUMN expireTimer INTEGER;
         ALTER TABLE ${CONVERSATIONS_TABLE} ADD COLUMN mentionedUs INTEGER;
         ALTER TABLE ${CONVERSATIONS_TABLE} ADD COLUMN unreadCount INTEGER;
         ALTER TABLE ${CONVERSATIONS_TABLE} ADD COLUMN lastMessageStatus TEXT;
         ALTER TABLE ${CONVERSATIONS_TABLE} ADD COLUMN lastMessage TEXT;
         ALTER TABLE ${CONVERSATIONS_TABLE} ADD COLUMN lastJoinedTimestamp INTEGER;
         ALTER TABLE ${CONVERSATIONS_TABLE} ADD COLUMN groupAdmins TEXT DEFAULT "[]";
         ALTER TABLE ${CONVERSATIONS_TABLE} ADD COLUMN isKickedFromGroup INTEGER;
         ALTER TABLE ${CONVERSATIONS_TABLE} ADD COLUMN subscriberCount INTEGER;
         ALTER TABLE ${CONVERSATIONS_TABLE} ADD COLUMN is_medium_group INTEGER;

         ALTER TABLE ${CONVERSATIONS_TABLE} ADD COLUMN avatarPointer TEXT; -- this is the url of the avatar for that conversation
         ALTER TABLE ${CONVERSATIONS_TABLE} ADD COLUMN avatarHash TEXT; -- only used for opengroup avatar.
         ALTER TABLE ${CONVERSATIONS_TABLE} ADD COLUMN nickname TEXT;
         ALTER TABLE ${CONVERSATIONS_TABLE} ADD COLUMN profileKey TEXT;
         ALTER TABLE ${CONVERSATIONS_TABLE} ADD COLUMN triggerNotificationsFor TEXT DEFAULT "all";
         ALTER TABLE ${CONVERSATIONS_TABLE} ADD COLUMN isTrustedForAttachmentDownload INTEGER DEFAULT "FALSE";
         ALTER TABLE ${CONVERSATIONS_TABLE} ADD COLUMN isPinned INTEGER DEFAULT "FALSE";
         ALTER TABLE ${CONVERSATIONS_TABLE} ADD COLUMN isApproved INTEGER DEFAULT "FALSE";
         ALTER TABLE ${CONVERSATIONS_TABLE} ADD COLUMN didApproveMe INTEGER DEFAULT "FALSE";
         ALTER TABLE ${CONVERSATIONS_TABLE} ADD COLUMN avatarInProfile TEXT;
         ALTER TABLE ${CONVERSATIONS_TABLE} ADD COLUMN avatarPathInAvatar TEXT; -- this is very temporary, removed right below
         ALTER TABLE ${CONVERSATIONS_TABLE} ADD COLUMN displayNameInProfile TEXT;

         UPDATE ${CONVERSATIONS_TABLE} SET
          zombies = json_extract(json, '$.zombies'),
          members = json_extract(json, '$.members'),
          left = json_extract(json, '$.left'),
          expireTimer = json_extract(json, '$.expireTimer'),
          mentionedUs = json_extract(json, '$.mentionedUs'),
          unreadCount = json_extract(json, '$.unreadCount'),
          lastMessageStatus = json_extract(json, '$.lastMessageStatus'),
          lastMessage = json_extract(json, '$.lastMessage'),
          lastJoinedTimestamp = json_extract(json, '$.lastJoinedTimestamp'),
          groupAdmins = json_extract(json, '$.groupAdmins'),
          isKickedFromGroup = json_extract(json, '$.isKickedFromGroup'),
          subscriberCount = json_extract(json, '$.subscriberCount'),
          is_medium_group = json_extract(json, '$.is_medium_group'),
          avatarPointer = json_extract(json, '$.avatarPointer'),
          avatarHash = json_extract(json, '$.avatarHash'),
          nickname = json_extract(json, '$.nickname'),
          profileKey = json_extract(json, '$.profileKey'),
          triggerNotificationsFor = json_extract(json, '$.triggerNotificationsFor'),
          isTrustedForAttachmentDownload = json_extract(json, '$.isTrustedForAttachmentDownload'),
          isPinned = json_extract(json, '$.isPinned'),
          isApproved = json_extract(json, '$.isApproved'),
          didApproveMe = json_extract(json, '$.didApproveMe'),
          avatarInProfile = json_extract(json, '$.profile.avatar'),-- profile.avatar is no longer used. We rely on avatarInProfile only (for private chats and opengroups )
          avatarPathInAvatar = json_extract(json, '$.avatar.path'),-- this is very temporary
          displayNameInProfile =  json_extract(json, '$.profile.displayName');

          UPDATE ${CONVERSATIONS_TABLE} SET json = json_remove(json,
              '$.zombies',
              '$.members',
              '$.left',
              '$.expireTimer',
              '$.mentionedUs',
              '$.unreadCount',
              '$.lastMessageStatus',
              '$.lastJoinedTimestamp',
              '$.lastMessage',
              '$.groupAdmins',
              '$.isKickedFromGroup',
              '$.subscriberCount',
              '$.is_medium_group',
              '$.avatarPointer',
              '$.avatarHash',
              '$.nickname',
              '$.profileKey',
              '$.triggerNotificationsFor',
              '$.isTrustedForAttachmentDownload',
              '$.isPinned',
              '$.isApproved',
              '$.type',
              '$.version',
              '$.isMe',
              '$.didApproveMe',
              '$.active_at',
              '$.id',
              '$.moderators',
              '$.sessionRestoreSeen',
              '$.profileName',
              '$.timestamp',
              '$.profile',
              '$.name',
              '$.profileAvatar',
              '$.avatarPath
          ');

          ALTER TABLE ${CONVERSATIONS_TABLE} DROP COLUMN json;
          UPDATE ${CONVERSATIONS_TABLE} SET displayNameInProfile = name WHERE
          type = 'group' AND
          id NOT LIKE 'publicChat:%';

          ALTER TABLE ${CONVERSATIONS_TABLE} DROP COLUMN profileName;
          ALTER TABLE ${CONVERSATIONS_TABLE} DROP COLUMN name;

          -- we want to rely on avatarInProfile only, but it can be set either in avatarInProfile or in avatarPathInAvatar.
          -- make sure to override avatarInProfile with the value from avatarPathInAvatar if avatarInProfile is unset
          UPDATE ${CONVERSATIONS_TABLE} SET avatarInProfile = avatarPathInAvatar WHERE avatarInProfile IS NULL;
          ALTER TABLE ${CONVERSATIONS_TABLE} DROP COLUMN avatarPathInAvatar;

          CREATE INDEX conversation_nickname ON ${CONVERSATIONS_TABLE} (
            nickname
          );
          CREATE INDEX conversation_displayNameInProfile ON ${CONVERSATIONS_TABLE} (
            displayNameInProfile
          );

         `);

    writeSessionSchemaVersion(targetVersion, db);
  })();

  console.log(`updateToSessionSchemaVersion${targetVersion}: success!`);
}

function updateToSessionSchemaVersion25(currentVersion: number, db: BetterSqlite3.Database) {
  const targetVersion = 25;
  if (currentVersion >= targetVersion) {
    return;
  }
  console.log(`updateToSessionSchemaVersion${targetVersion}: starting...`);

  db.transaction(() => {
    // mark all conversation as read/write/upload capability to be true on migration.
    // the next batch poll will update them if needed
    db.exec(`
          ALTER TABLE ${CONVERSATIONS_TABLE} ADD COLUMN readCapability INTEGER DEFAULT 1;
          ALTER TABLE ${CONVERSATIONS_TABLE} ADD COLUMN writeCapability INTEGER DEFAULT 1;
          ALTER TABLE ${CONVERSATIONS_TABLE} ADD COLUMN uploadCapability INTEGER DEFAULT 1;
          ALTER TABLE ${CONVERSATIONS_TABLE} ADD COLUMN conversationIdOrigin TEXT;
          ALTER TABLE ${CONVERSATIONS_TABLE} DROP COLUMN avatarHash;
          ALTER TABLE ${CONVERSATIONS_TABLE} ADD COLUMN avatarImageId INTEGER;

          CREATE INDEX messages_convo_serverID ON ${MESSAGES_TABLE} (
            serverId,
            conversationId
          );
         `);

    writeSessionSchemaVersion(targetVersion, db);
  })();

  console.log(`updateToSessionSchemaVersion${targetVersion}: success!`);
}

function updateToSessionSchemaVersion26(currentVersion: number, db: BetterSqlite3.Database) {
  const targetVersion = 26;
  if (currentVersion >= targetVersion) {
    return;
  }
  console.log(`updateToSessionSchemaVersion${targetVersion}: starting...`);

  db.transaction(() => {
    db.exec(`
         ALTER TABLE ${CONVERSATIONS_TABLE} ADD COLUMN groupModerators TEXT DEFAULT "[]"; -- those are for sogs only (for closed groups we only need the groupAdmins)
         `);

    writeSessionSchemaVersion(targetVersion, db);
  })();

  console.log(`updateToSessionSchemaVersion${targetVersion}: success!`);
}

function updateToSessionSchemaVersion27(currentVersion: number, db: BetterSqlite3.Database) {
  const targetVersion = 27;
  if (currentVersion >= targetVersion) {
    return;
  }
  console.log(`updateToSessionSchemaVersion${targetVersion}: starting...`);
  const domainNameToUse = 'open.getsession.org';
  const urlToUse = `https://${domainNameToUse}`;

  const ipToRemove = '116.203.70.33';

  // defining these functions here as this is very specific to this migration and used in a few places
  function getNewConvoId(oldConvoId?: string) {
    if (!oldConvoId) {
      return null;
    }
    return oldConvoId
      ?.replace(`https://${ipToRemove}`, urlToUse)

      ?.replace(`http://${ipToRemove}`, urlToUse)
      ?.replace(ipToRemove, urlToUse);
  }

  function getAllOpenGroupV2Conversations(instance: BetterSqlite3.Database) {
    // first _ matches all opengroupv1 (they are completely removed in a migration now),
    // second _ force a second char to be there, so it can only be opengroupv2 convos

    const rows = instance
      .prepare(
        `SELECT * FROM ${CONVERSATIONS_TABLE} WHERE
        type = 'group' AND
        id LIKE 'publicChat:__%@%'
       ORDER BY id ASC;`
      )
      .all();

    return rows || [];
  }

  function getRoomIdFromConversationAttributes(attributes?: ConversationAttributes | null) {
    if (!attributes) {
      return null;
    }
    const indexSemiColon = attributes.id.indexOf(':');
    const indexAt = attributes.id.indexOf('@');
    if (indexSemiColon < 0 || indexAt < 0 || indexSemiColon >= indexAt) {
      return null;
    }
    const roomId = attributes.id.substring(indexSemiColon, indexAt);
    if (roomId.length <= 0) {
      return null;
    }
    return roomId;
  }

  db.transaction(() => {
    // First we want to drop the column friendRequestStatus if it is there, otherwise the transaction fails
    const rows = db.pragma(`table_info(${CONVERSATIONS_TABLE});`);
    if (rows.some((m: any) => m.name === 'friendRequestStatus')) {
      console.info('found column friendRequestStatus. Dropping it');
      db.exec(`ALTER TABLE ${CONVERSATIONS_TABLE} DROP COLUMN friendRequestStatus;`);
    }

    // We want to replace all the occurrences of the sogs server ip url (116.203.70.33 || http://116.203.70.33 || https://116.203.70.33) by its hostname: https://open.getsession.org
    // This includes change the conversationTable, the openGroupRooms tables and every single message associated with them.
    // Because the conversationId is used to link messages to conversation includes the ip/url in it...

    /**
     * First, remove duplicates for the v2 opengroup table, and replace the one without duplicates with their dns name syntax
     */

    // rooms to rename are: crypto, lokinet, oxen, session, session-updates
    const allSessionV2RoomsIp = sqlNode
      .getAllV2OpenGroupRooms(db)
      .filter(m => m.serverUrl.includes(ipToRemove));
    const allSessionV2RoomsDns = sqlNode
      .getAllV2OpenGroupRooms(db)
      .filter(m => m.serverUrl.includes(domainNameToUse));

    const duplicatesRoomsIpAndDns = allSessionV2RoomsIp.filter(ip =>
      allSessionV2RoomsDns.some(dns => dns.roomId === ip.roomId)
    );

    const withIpButNotDuplicateRoom = allSessionV2RoomsIp.filter(ip => {
      return !duplicatesRoomsIpAndDns.some(dns => dns.roomId === ip.roomId);
    });

    console.info(
      'allSessionV2RoomsIp',
      allSessionV2RoomsIp.map(m => pick(m, ['serverUrl', 'roomId']))
    );
    console.info(
      'allSessionV2RoomsDns',
      allSessionV2RoomsDns.map(m => pick(m, ['serverUrl', 'roomId']))
    );
    console.info(
      'duplicatesRoomsIpAndDns',
      duplicatesRoomsIpAndDns.map(m => pick(m, ['serverUrl', 'roomId']))
    );
    console.info(
      'withIpButNotDuplicateRoom',
      withIpButNotDuplicateRoom.map(m => pick(m, ['serverUrl', 'roomId']))
    );
    console.info(
      '========> before room update:',
      sqlNode
        .getAllV2OpenGroupRooms(db)
        .filter(m => m.serverUrl.includes(domainNameToUse) || m.serverUrl.includes(ipToRemove))
        .map(m => pick(m, ['conversationId', 'serverUrl', 'roomId']))
    );

    // for those with duplicates, delete the one with the IP as we want to rely on the one with the DNS only now
    // remove the ip ones completely which are duplicated.
    // Note: this also removes the ones not duplicated, but we are recreating them just below with `saveV2OpenGroupRoom`
    db.exec(`DELETE FROM ${OPEN_GROUP_ROOMS_V2_TABLE} WHERE serverUrl LIKE '%${ipToRemove}%';`);

    // for those without duplicates, override the value with the Domain Name
    withIpButNotDuplicateRoom.forEach(r => {
      const newConvoId = getNewConvoId(r.conversationId);
      if (!newConvoId) {
        return;
      }
      console.info(
        `withIpButNotDuplicateRoom: renaming room old:${r.conversationId} with saveV2OpenGroupRoom() new- conversationId:${newConvoId}: serverUrl:${urlToUse}`
      );
      sqlNode.saveV2OpenGroupRoom(
        {
          ...r,
          serverUrl: urlToUse,
          conversationId: newConvoId,
        },
        db
      );
    });

    console.info(
      '<======== after room update:',
      sqlNode
        .getAllV2OpenGroupRooms(db)
        .filter(m => m.serverUrl.includes(domainNameToUse) || m.serverUrl.includes(ipToRemove))
        .map(m => pick(m, ['conversationId', 'serverUrl', 'roomId']))
    );

    /**
     * Then, update the conversations table by doing the same thing
     */
    const allSessionV2ConvosIp = compact(
      getAllOpenGroupV2Conversations(db).filter(m => m?.id.includes(ipToRemove))
    );
    const allSessionV2ConvosDns = compact(
      getAllOpenGroupV2Conversations(db).filter(m => m?.id.includes(domainNameToUse))
    );

    const withIpButNotDuplicateConvo = allSessionV2ConvosIp.filter(ip => {
      const roomId = getRoomIdFromConversationAttributes(ip);
      if (!roomId) {
        return false;
      }

      return !allSessionV2ConvosDns.some(dns => {
        return getRoomIdFromConversationAttributes(dns) === roomId;
      });
    });

    // for those with duplicates, delete the one with the IP as we want to rely on the one with the DNS only now
    // remove the ip ones completely which are duplicated.
    // Note: this also removes the ones not duplicated, but we are recreating them just below with `saveConversation`
    db.exec(`DELETE FROM ${CONVERSATIONS_TABLE} WHERE id LIKE '%${ipToRemove}%';`);

    // for those without duplicates, override the value with the DNS
    const convoIdsToMigrateFromIpToDns: Map<string, string> = new Map();
    withIpButNotDuplicateConvo.forEach(r => {
      if (!r) {
        return;
      }
      const newConvoId = getNewConvoId(r.id);
      if (!newConvoId) {
        return;
      }
      console.info(
        `withIpButNotDuplicateConvo: renaming convo old:${r.id} with saveConversation() new- conversationId:${newConvoId}`
      );
      convoIdsToMigrateFromIpToDns.set(r.id, newConvoId);
      // commenting this as saveConversation should not be called during migration.
      // I actually suspect that this code was not working at all.
      // sqlNode.saveConversation(
      //   {
      //     ...r,
      //     id: newConvoId,
      //   },
      //   db
      // );
    });

    /**
     * Lastly, we need to take care of messages.
     * For duplicated rooms, we drop all the messages from the IP one. (Otherwise we
     * would need to compare each message id to not break the PRIMARY_KEY on the messageID and those are just sogs messages).
     * For non duplicated rooms which got renamed to their dns ID, we override the stored conversationId in the message with the new conversationID
     */
    dropFtsAndTriggers(db);

    // let's start with the non duplicateD ones, as doing so will make the duplicated one process easier
    console.info('convoIdsToMigrateFromIpToDns', [...convoIdsToMigrateFromIpToDns.entries()]);
    [...convoIdsToMigrateFromIpToDns.keys()].forEach(oldConvoId => {
      const newConvoId = convoIdsToMigrateFromIpToDns.get(oldConvoId);
      if (!newConvoId) {
        return;
      }
      console.info(`About to migrate messages of ${oldConvoId} to ${newConvoId}`);

      db.prepare(
        `UPDATE ${MESSAGES_TABLE} SET
          conversationId = $newConvoId,
          json = json_set(json,'$.conversationId', $newConvoId)
          WHERE conversationId = $oldConvoId;`
      ).run({ oldConvoId, newConvoId });
    });
    // now, the duplicated ones. We just need to move every message with a convoId matching that ip, because we already took care of the one to migrate to the dns before
    console.log(
      'Count of messages to be migrated: ',
      db
        .prepare(
          `SELECT COUNT(*) FROM ${MESSAGES_TABLE} WHERE conversationId LIKE '%${ipToRemove}%';`
        )
        .get()
    );

    const messageWithIdsToUpdate = db
      .prepare(
        `SELECT DISTINCT conversationId FROM ${MESSAGES_TABLE} WHERE conversationID LIKE '%${ipToRemove}%'`
      )
      .all();
    console.info('messageWithConversationIdsToUpdate', messageWithIdsToUpdate);
    messageWithIdsToUpdate.forEach(oldConvo => {
      const newConvoId = getNewConvoId(oldConvo.conversationId);
      if (!newConvoId) {
        return;
      }
      console.info('oldConvo.conversationId', oldConvo.conversationId, newConvoId);
      db.prepare(
        `UPDATE ${MESSAGES_TABLE} SET
          conversationId = $newConvoId,
          json = json_set(json,'$.conversationId', $newConvoId)
          WHERE conversationId = $oldConvoId;`
      ).run({ oldConvoId: oldConvo.conversationId, newConvoId });
    });

    rebuildFtsTable(db);

    console.info(
      'removing lastMessageDeletedServerID & lastMessageFetchedServerID from rooms table'
    );
    db.exec(
      `UPDATE ${OPEN_GROUP_ROOMS_V2_TABLE} SET
        json = json_remove(json, '$.lastMessageDeletedServerID', '$.lastMessageFetchedServerID', '$.token' );`
    );
    console.info(
      'removing lastMessageDeletedServerID & lastMessageFetchedServerID from rooms table. done'
    );

    writeSessionSchemaVersion(targetVersion, db);
    console.log('... done');
  })();

  console.log(`updateToSessionSchemaVersion${targetVersion}: success!`);
}

function updateToSessionSchemaVersion28(currentVersion: number, db: BetterSqlite3.Database) {
  const targetVersion = 28;
  if (currentVersion >= targetVersion) {
    return;
  }

  console.log(`updateToSessionSchemaVersion${targetVersion}: starting...`);

  db.transaction(() => {
    // Keeping this empty migration because some people updated to this already, even if it is not needed anymore
    writeSessionSchemaVersion(targetVersion, db);
  })();

  console.log(`updateToSessionSchemaVersion${targetVersion}: success!`);
}

function updateToSessionSchemaVersion29(currentVersion: number, db: BetterSqlite3.Database) {
  const targetVersion = 29;
  if (currentVersion >= targetVersion) {
    return;
  }

  console.log(`updateToSessionSchemaVersion${targetVersion}: starting...`);

  db.transaction(() => {
    dropFtsAndTriggers(db);
    db.exec(`CREATE INDEX messages_unread_by_conversation ON ${MESSAGES_TABLE} (
      unread,
      conversationId
    );`);
    rebuildFtsTable(db);
    writeSessionSchemaVersion(targetVersion, db);
  })();

  console.log(`updateToSessionSchemaVersion${targetVersion}: success!`);
}

function updateToSessionSchemaVersion30(currentVersion: number, db: BetterSqlite3.Database) {
  const targetVersion = 30;
  if (currentVersion >= targetVersion) {
    return;
  }

  console.log(`updateToSessionSchemaVersion${targetVersion}: starting...`);
  /**
   * Make all the changes required to the database structure to handle the user configs, in the next migration.
   * I made two migrations because it was easier to separate
   *  - the part needed a user to be logged in (creating the user dumps needs a private ed25519 key)
   *  - from the part not requiring a change of user, but which absolutely needed to be happening nevertheless (database structure changes)
   *
   */
  db.transaction(() => {
    // drop unused readCapability & uploadCapability columns. Also move `writeCapability` to memory only value.
    db.exec(`
      ALTER TABLE ${CONVERSATIONS_TABLE} DROP COLUMN readCapability; -- stored in a redux slice now
      ALTER TABLE ${CONVERSATIONS_TABLE} DROP COLUMN writeCapability; -- stored in a redux slice now
      ALTER TABLE ${CONVERSATIONS_TABLE} DROP COLUMN uploadCapability; -- stored in a redux slice now
      ALTER TABLE ${CONVERSATIONS_TABLE} DROP COLUMN subscriberCount; -- stored in a redux slice now
      ALTER TABLE ${CONVERSATIONS_TABLE} DROP COLUMN groupModerators; -- stored in a redux slice now

      ALTER TABLE ${CONVERSATIONS_TABLE} RENAME COLUMN isPinned TO priority; -- isPinned was 0 for false and 1 for true, which matches our way of handling the priority
      ALTER TABLE ${CONVERSATIONS_TABLE} DROP COLUMN is_medium_group; -- a medium group starts with 05 and has a type of group. We cache everything renderer side so there is no need for that field
      `);

    // Didn't find any reference to this serverTimestamp in the unprocessed table needed, so let's clean it up
    db.exec(`
      ALTER TABLE unprocessed DROP COLUMN serverTimestamp;
      `);

    // for manually flagging conversations as unread"
    db.exec(`ALTER TABLE ${CONVERSATIONS_TABLE} ADD COLUMN markedAsUnread BOOLEAN;`);

    // after the rename of isPinned to priority, we also need to hide any private conversation that is not active at all.
    // as they might be contacts, we did delete from the app already.

    // The release of message requests from other platforms (17 april 2022) created a bunch of active, but not "real contacts" conversation.
    // This `UPDATE` command makes sure to make any private conversation which have was inactive since the 1st may 2022 as inactive
    db.prepare(
      `UPDATE ${CONVERSATIONS_TABLE} SET
            active_at = 0
            WHERE type = 'private' AND active_at > 0 AND active_at < ${1000 * 1651363200};` // 1st may 2022 GMT
    ).run({});

    db.prepare(
      `UPDATE ${CONVERSATIONS_TABLE} SET
        priority = ${CONVERSATION_PRIORITIES.hidden}
        WHERE type = 'private' AND (active_at IS NULL OR active_at = 0 );`
    ).run({});

    // create the table which is going to handle the wrappers, without any content in this migration.
    db.exec(`CREATE TABLE ${CONFIG_DUMP_TABLE}(
          variant TEXT NOT NULL,
          publicKey TEXT NOT NULL,
          data BLOB,
          PRIMARY KEY (publicKey, variant)
          );
          `);

    /**
     * Remove the `publicChat` prefix from the communities, instead keep the full url+room in it, with the corresponding http or https prefix.
     * This is easier to handle with the libsession wrappers
     */
    const allOpengroupsConvo = db
      .prepare(
        `SELECT id FROM ${CONVERSATIONS_TABLE} WHERE
      type = 'group' AND
      id LIKE 'publicChat:%'
     ORDER BY id ASC;`
      )
      .all();

    const allValidOpengroupsDetails = allOpengroupsConvo
      .filter(m => isString(m.id) && m.id.indexOf('@') > 0)
      .map(row => {
        const roomNameStart = (row.id.indexOf(':') as number) + 1;
        const roomNameEnd = row.id.indexOf('@');
        const roomName = row.id.substring(roomNameStart, roomNameEnd);
        const baseUrl = row.id.substring((roomNameEnd as number) + 1);

        return { roomName, baseUrl, oldConvoId: row.id };
      });

    allValidOpengroupsDetails.forEach(convoDetails => {
      const newId = `${convoDetails.baseUrl}/${convoDetails.roomName}`;
      db.prepare(
        `UPDATE ${CONVERSATIONS_TABLE} SET
          id = $newId
          WHERE id = $oldId;`
      ).run({
        newId,
        oldId: convoDetails.oldConvoId,
      });
      // do the same for messages

      db.prepare(
        `UPDATE ${MESSAGES_TABLE} SET
          conversationId = $newId,
          json = json_set(json,'$.conversationId', $newId)
          WHERE conversationId = $oldConvoId;`
      ).run({ oldConvoId: convoDetails.oldConvoId, newId });

      db.prepare(
        `UPDATE ${OPEN_GROUP_ROOMS_V2_TABLE} SET
          conversationId = $newId,
          json = json_set(json, '$.conversationId', $newId)
          WHERE conversationId = $oldConvoId;`
      ).run({ newId, oldConvoId: convoDetails.oldConvoId });
    });

    // priority was isPinned before. Make sure that it was set to something, rather than allowing null values.
    db.prepare(
      `UPDATE ${CONVERSATIONS_TABLE} SET
        priority = ${CONVERSATION_PRIORITIES.default}
        WHERE priority IS NULL;`
    ).run({});

    writeSessionSchemaVersion(targetVersion, db);
  })();

  console.log(`updateToSessionSchemaVersion${targetVersion}: success!`);
}

function updateToSessionSchemaVersion31(currentVersion: number, db: BetterSqlite3.Database) {
  const targetVersion = 31;
  if (currentVersion >= targetVersion) {
    return;
  }

  console.log(`updateToSessionSchemaVersion${targetVersion}: starting...`);
  db.transaction(() => {
    // In the migration 30, we made all the changes which didn't require the user to be logged in yet.
    // in this one, we check if a user is logged in, and if yes we build and save the config dumps for the current state of the database.
    try {
      const loggedInUser = getLoggedInUserConvoDuringMigration(db);

      if (!loggedInUser || !loggedInUser.ourKeys) {
        throw new Error('privateEd25519 was empty. Considering no users are logged in');
      }
      const blockedNumbers = getBlockedNumbersDuringMigration(db);
      const { privateEd25519, publicKeyHex } = loggedInUser.ourKeys;
      const userProfileWrapper = new UserConfigWrapperNode(privateEd25519, null);
      const contactsConfigWrapper = new ContactsConfigWrapperNode(privateEd25519, null);
      const userGroupsConfigWrapper = new UserGroupsWrapperNode(privateEd25519, null);
      const volatileInfoConfigWrapper = new ConvoInfoVolatileWrapperNode(privateEd25519, null);

      /**
       * Setup up the User profile wrapper with what is stored in our own conversation
       */

      const { ourConversation } = loggedInUser;

      if (!ourConversation) {
        throw new Error('Failed to find our logged in conversation while migrating');
      }

      // Insert the user profile into the userWrapper
      const ourDbName = ourConversation.displayNameInProfile || '';
      const ourDbProfileUrl = ourConversation.avatarPointer || '';
      const ourDbProfileKey = fromHexToArray(ourConversation.profileKey || '');
      const ourConvoPriority = ourConversation.priority;

      // we don't want to throw if somehow our display name in the DB is too long here, so we use the truncated version.
      userProfileWrapper.setNameTruncated(ourDbName);
      userProfileWrapper.setPriority(ourConvoPriority);
      if (ourDbProfileUrl && !isEmpty(ourDbProfileKey)) {
<<<<<<< HEAD
        if (ourDbProfileKey.length === 32) {
          const ourKeyFixedLen = toFixedUint8ArrayOfLength(ourDbProfileKey, 32);
          userProfileWrapper.setUserInfo(ourDbName, ourConvoPriority, {
            url: ourDbProfileUrl,
            key: ourKeyFixedLen.buffer, // TODO make this use the fixed length array
          });
        }
=======
        userProfileWrapper.setProfilePic({ key: ourDbProfileKey, url: ourDbProfileUrl });
      } else {
        userProfileWrapper.setProfilePic({ key: null, url: null });
>>>>>>> a92dbfe5
      }

      MIGRATION_HELPERS.V31.insertContactIntoContactWrapper(
        ourConversation,
        blockedNumbers,
        null,
        volatileInfoConfigWrapper,
        db,
        targetVersion
      );

      // dump the user wrapper content and save it to the DB
      const userDump = userProfileWrapper.dump();

      db.prepare(
        `INSERT OR REPLACE INTO ${CONFIG_DUMP_TABLE} (
              publicKey,
              variant,
              data
          ) values (
            $publicKey,
            $variant,
            $data
          );`
      ).run({
        publicKey: publicKeyHex,
        variant: 'UserConfig',
        data: userDump,
      });

      /**
       * Setup up the Contacts Wrapper with all the contact details which needs to be stored in it.
       */

      // this filter is based on the `isContactToStoreInWrapper` function. Note, blocked contacts won't be added to the wrapper at first, but will on the first start
      const contactsToWriteInWrapper = db
        .prepare(
          `SELECT * FROM ${CONVERSATIONS_TABLE} WHERE type = 'private' AND active_at > 0 AND priority <> ${CONVERSATION_PRIORITIES.hidden} AND (didApproveMe OR isApproved) AND id <> '$us' AND id NOT LIKE '15%' AND id NOT LIKE '25%' ;`
        )
        .all({
          us: publicKeyHex,
        });

      if (isArray(contactsToWriteInWrapper) && contactsToWriteInWrapper.length) {
        console.info(
          `===================== Starting contact inserting into wrapper ${contactsToWriteInWrapper?.length} =======================`
        );

        contactsToWriteInWrapper.forEach(contact => {
          MIGRATION_HELPERS.V31.insertContactIntoContactWrapper(
            contact,
            blockedNumbers,
            contactsConfigWrapper,
            volatileInfoConfigWrapper,
            db,
            targetVersion
          );
        });

        console.info('===================== Done with contact inserting =======================');
      }
      const contactsDump = contactsConfigWrapper.dump();

      db.prepare(
        `INSERT OR REPLACE INTO ${CONFIG_DUMP_TABLE} (
              publicKey,
              variant,
              data
          ) values (
            $publicKey,
            $variant,
            $data
          );`
      ).run({
        publicKey: publicKeyHex,
        variant: 'ContactsConfig',
        data: contactsDump,
      });

      /**
       * Setup up the UserGroups Wrapper with all the comunities details which needs to be stored in it.
       */

      // this filter is based on the `isCommunityToStoreInWrapper` function.
      const communitiesToWriteInWrapper = db
        .prepare(
          `SELECT * FROM ${CONVERSATIONS_TABLE} WHERE type = 'group' AND active_at > 0 AND id LIKE 'http%' ;`
        )
        .all({});

      if (isArray(communitiesToWriteInWrapper) && communitiesToWriteInWrapper.length) {
        console.info(
          `===================== Starting communities inserting into wrapper ${communitiesToWriteInWrapper?.length} =======================`
        );

        communitiesToWriteInWrapper.forEach(community => {
          try {
            MIGRATION_HELPERS.V31.insertCommunityIntoWrapper(
              community,
              userGroupsConfigWrapper,
              volatileInfoConfigWrapper,
              db,
              targetVersion
            );
          } catch (e) {
            console.info(`failed to insert community with ${e.message}`, community);
          }
        });

        console.info(
          '===================== Done with communinities inserting ======================='
        );
      }

      // this filter is based on the `isLegacyGroupToStoreInWrapper` function.
      const legacyGroupsToWriteInWrapper = db
        .prepare(
          `SELECT * FROM ${CONVERSATIONS_TABLE} WHERE type = 'group' AND active_at > 0 AND id LIKE '05%' AND NOT isKickedFromGroup AND NOT left ;`
        )
        .all({});

      if (isArray(legacyGroupsToWriteInWrapper) && legacyGroupsToWriteInWrapper.length) {
        console.info(
          `===================== Starting legacy group inserting into wrapper length: ${legacyGroupsToWriteInWrapper?.length} =======================`
        );

        legacyGroupsToWriteInWrapper.forEach(legacyGroup => {
          try {
            hasDebugEnvVariable &&
              console.info('Writing legacy group: ', JSON.stringify(legacyGroup));

            MIGRATION_HELPERS.V31.insertLegacyGroupIntoWrapper(
              legacyGroup,
              userGroupsConfigWrapper,
              volatileInfoConfigWrapper,
              db,
              targetVersion
            );
          } catch (e) {
            console.info(`failed to insert legacy group with ${e.message}`, legacyGroup);
          }
        });

        console.info(
          '===================== Done with legacy group inserting ======================='
        );
      }

      const userGroupsDump = userGroupsConfigWrapper.dump();

      db.prepare(
        `INSERT OR REPLACE INTO ${CONFIG_DUMP_TABLE} (
              publicKey,
              variant,
              data
          ) values (
            $publicKey,
            $variant,
            $data
          );`
      ).run({
        publicKey: publicKeyHex,
        variant: 'UserGroupsConfig',
        data: userGroupsDump,
      });

      const convoVolatileDump = volatileInfoConfigWrapper.dump();

      db.prepare(
        `INSERT OR REPLACE INTO ${CONFIG_DUMP_TABLE} (
              publicKey,
              variant,
              data
          ) values (
            $publicKey,
            $variant,
            $data
          );`
      ).run({
        publicKey: publicKeyHex,
        variant: 'ConvoInfoVolatileConfig',
        data: convoVolatileDump,
      });

      // we've just created the initial dumps. A ConfSyncJob is run when the app starts after 20 seconds
    } catch (e) {
      console.error(
        `failed to create initial wrapper. Might just not have a logged in user yet? `,
        e.message,
        e.stack,
        e
      );
      // if we get an exception here, most likely no users are logged in yet. We can just continue the transaction and the wrappers will be created when a user creates a new account.
    }

    // still, we update the schema version
    writeSessionSchemaVersion(targetVersion, db);
  })();
}

function updateToSessionSchemaVersion32(currentVersion: number, db: BetterSqlite3.Database) {
  const targetVersion = 32;
  if (currentVersion >= targetVersion) {
    return;
  }

  console.log(`updateToSessionSchemaVersion${targetVersion}: starting...`);

  db.transaction(() => {
    db.exec(`CREATE INDEX messages_conversationId ON ${MESSAGES_TABLE} (
      conversationId
    );`);
    dropFtsAndTriggers(db);
    rebuildFtsTable(db);
    writeSessionSchemaVersion(targetVersion, db);
  })();

  console.log(`updateToSessionSchemaVersion${targetVersion}: success!`);
}

function updateToSessionSchemaVersion33(currentVersion: number, db: BetterSqlite3.Database) {
  const targetVersion = 33;
  if (currentVersion >= targetVersion) {
    return;
  }

  console.log(`updateToSessionSchemaVersion${targetVersion}: starting...`);
  db.transaction(() => {
    db.exec(`ALTER TABLE ${CONVERSATIONS_TABLE} ADD COLUMN blocksSogsMsgReqsTimestamp INTEGER;`);

    const loggedInUser = getLoggedInUserConvoDuringMigration(db);

    if (!loggedInUser?.ourKeys) {
      // no user loggedin was empty. Considering no users are logged in
      writeSessionSchemaVersion(targetVersion, db);
      return;
    }
    // a user is logged in, we want to enable the 'inbox' polling for sogs, only if the current userwrapper for that field is undefined
    const { privateEd25519, publicKeyHex } = loggedInUser.ourKeys;

    // Get existing config wrapper dump and update it
    const userConfigWrapperDump = MIGRATION_HELPERS.V33.fetchUserConfigDump(
      db,
      targetVersion,
      publicKeyHex
    );

    if (!userConfigWrapperDump) {
      writeSessionSchemaVersion(targetVersion, db);
      return;
    }
    const userConfigData = userConfigWrapperDump.data;
    const userProfileWrapper = new UserConfigWrapperNode(privateEd25519, userConfigData);

    let blindedReqEnabled = userProfileWrapper.getEnableBlindedMsgRequest();

    // if the value stored in the wrapper is undefined, we want to have blinded request enabled
    if (isNil(blindedReqEnabled)) {
      // this change will be part of the next ConfSyncJob (one is always made on app startup)
      userProfileWrapper.setEnableBlindedMsgRequest(true);
      MIGRATION_HELPERS.V33.writeUserConfigDump(
        db,
        targetVersion,
        publicKeyHex,
        userProfileWrapper.dump()
      );
    }
    blindedReqEnabled = userProfileWrapper.getEnableBlindedMsgRequest();

    // update the item stored in the DB with that value too
    sqlNode.createOrUpdateItem(
      { id: SettingsKey.hasBlindedMsgRequestsEnabled, value: blindedReqEnabled },
      db
    );

    writeSessionSchemaVersion(targetVersion, db);
  })();
}

function updateToSessionSchemaVersion34(currentVersion: number, db: BetterSqlite3.Database) {
  const targetVersion = 34;
  if (currentVersion >= targetVersion) {
    return;
  }

  console.log(`updateToSessionSchemaVersion${targetVersion}: starting...`);
  db.transaction(() => {
    try {
      // #region v34 Disappearing Messages Database Model Changes
      // Conversation changes
      db.prepare(
        `ALTER TABLE ${CONVERSATIONS_TABLE} ADD COLUMN expirationMode TEXT DEFAULT "off";`
      ).run();

      db.prepare(`ALTER TABLE ${CONVERSATIONS_TABLE} ADD COLUMN hasOutdatedClient TEXT;`).run();

      // Message changes
      db.prepare(`ALTER TABLE ${MESSAGES_TABLE} ADD COLUMN expirationType TEXT;`).run();
      db.prepare(`ALTER TABLE ${MESSAGES_TABLE} ADD COLUMN flags INTEGER;`).run();
      db.prepare(`UPDATE ${MESSAGES_TABLE} SET flags = json_extract(json, '$.flags');`);

      // #endregion

      const loggedInUser = getLoggedInUserConvoDuringMigration(db);

      if (!loggedInUser || !loggedInUser.ourKeys) {
        throw new Error('privateEd25519 was empty. Considering no users are logged in');
      }

      const { privateEd25519, publicKeyHex } = loggedInUser.ourKeys;

      // #region v34 Disappearing Messages Note to Self
      const noteToSelfInfo = db
        .prepare(
          `UPDATE ${CONVERSATIONS_TABLE} SET
      expirationMode = $expirationMode
      WHERE id = $id AND type = 'private' AND expireTimer > 0;`
        )
        .run({ expirationMode: 'deleteAfterSend', id: publicKeyHex });

      if (noteToSelfInfo.changes) {
        const ourConversation = db
          .prepare(`SELECT * FROM ${CONVERSATIONS_TABLE} WHERE id = $id`)
          .get({ id: publicKeyHex });

        const expirySeconds = ourConversation.expireTimer || 0;

        // Get existing config wrapper dump and update it
        const userConfigWrapperDump = MIGRATION_HELPERS.V34.fetchConfigDumps(
          db,
          targetVersion,
          publicKeyHex,
          'UserConfig'
        );

        if (userConfigWrapperDump) {
          const userConfigData = userConfigWrapperDump.data;
          const userProfileWrapper = new UserConfigWrapperNode(privateEd25519, userConfigData);

          userProfileWrapper.setNoteToSelfExpiry(expirySeconds);

          // dump the user wrapper content and save it to the DB
          MIGRATION_HELPERS.V34.writeConfigDumps(
            db,
            targetVersion,
            publicKeyHex,
            'UserConfig',
            userProfileWrapper.dump()
          );

          console.log(
            '===================== user config wrapper dump updated ======================='
          );
        } else {
          console.log(
            '===================== user config wrapper dump not found ======================='
          );
        }
      }

      // #endregion

      // #region v34 Disappearing Messages Private Conversations
      const privateConversationsInfo = db
        .prepare(
          `UPDATE ${CONVERSATIONS_TABLE} SET
      expirationMode = $expirationMode
      WHERE type = 'private' AND expirationMode = 'off' AND expireTimer > 0;`
        )
        .run({ expirationMode: 'deleteAfterRead' });

      if (privateConversationsInfo.changes) {
        // this filter is based on the `isContactToStoreInWrapper` function. Note, it has been expanded to check if disappearing messages is on
        const contactsToUpdateInWrapper = db
          .prepare(
            `SELECT * FROM ${CONVERSATIONS_TABLE} WHERE type = 'private' AND active_at > 0 AND priority <> ${CONVERSATION_PRIORITIES.hidden} AND (didApproveMe OR isApproved) AND id <> '$us' AND id NOT LIKE '15%' AND id NOT LIKE '25%' AND expirationMode = 'deleteAfterRead' AND expireTimer > 0;`
          )
          .all({
            us: publicKeyHex,
          });

        if (isArray(contactsToUpdateInWrapper) && contactsToUpdateInWrapper.length) {
          const blockedNumbers = getBlockedNumbersDuringMigration(db);

          // Get existing config wrapper dumps and update them
          const contactsWrapperDump = MIGRATION_HELPERS.V34.fetchConfigDumps(
            db,
            targetVersion,
            publicKeyHex,
            'ContactsConfig'
          );

          if (contactsWrapperDump) {
            const contactsData = contactsWrapperDump.data;
            const contactsConfigWrapper = new ContactsConfigWrapperNode(
              privateEd25519,
              contactsData
            );

            console.info(
              `===================== Starting contact update into wrapper ${contactsToUpdateInWrapper?.length} =======================`
            );

            contactsToUpdateInWrapper.forEach(contact => {
              MIGRATION_HELPERS.V34.updateContactInContactWrapper(
                contact,
                blockedNumbers,
                contactsConfigWrapper,
                targetVersion
              );
            });

            console.info(
              '===================== Done with contact updating ======================='
            );

            // dump the wrapper content and save it to the DB
            MIGRATION_HELPERS.V34.writeConfigDumps(
              db,
              targetVersion,
              publicKeyHex,
              'ContactsConfig',
              contactsConfigWrapper.dump()
            );

            console.log(
              '===================== contacts config wrapper dump updated ======================='
            );
          } else {
            console.log(
              '===================== contacts config wrapper dump not found ======================='
            );
          }
        }
      }

      // #endregion

      // #region v34 Disappearing Messages Groups
      const groupConversationsInfo = db
        .prepare(
          `UPDATE ${CONVERSATIONS_TABLE} SET
      expirationMode = $expirationMode
      WHERE type = 'group' AND id LIKE '05%' AND expirationMode = 'off' AND expireTimer > 0;`
        )
        .run({ expirationMode: 'deleteAfterSend' });

      if (groupConversationsInfo.changes) {
        // this filter is based on the `isLegacyGroupToStoreInWrapper` function. Note, it has been expanded to check if disappearing messages is on
        const legacyGroupsToWriteInWrapper = db
          .prepare(
            `SELECT * FROM ${CONVERSATIONS_TABLE} WHERE type = 'group' AND active_at > 0 AND id LIKE '05%' AND NOT isKickedFromGroup AND NOT left AND expirationMode = 'deleteAfterSend' AND expireTimer > 0;`
          )
          .all({});

        if (isArray(legacyGroupsToWriteInWrapper) && legacyGroupsToWriteInWrapper.length) {
          // Get existing config wrapper dumps and update them
          const userGroupsConfigWrapperDump = MIGRATION_HELPERS.V34.fetchConfigDumps(
            db,
            targetVersion,
            publicKeyHex,
            'UserGroupsConfig'
          );

          if (userGroupsConfigWrapperDump) {
            const userGroupsConfigData = userGroupsConfigWrapperDump.data;
            const userGroupsConfigWrapper = new UserGroupsWrapperNode(
              privateEd25519,
              userGroupsConfigData
            );

            console.info(
              `===================== Starting legacy group wrapper update length: ${legacyGroupsToWriteInWrapper?.length} =======================`
            );

            legacyGroupsToWriteInWrapper.forEach(legacyGroup => {
              try {
                hasDebugEnvVariable &&
                  console.info('Updating legacy group: ', JSON.stringify(legacyGroup));

                MIGRATION_HELPERS.V34.updateLegacyGroupInWrapper(
                  legacyGroup,
                  userGroupsConfigWrapper,
                  db,
                  targetVersion
                );
              } catch (e) {
                console.info(`failed to insert legacy group with ${e.message}`, legacyGroup);
              }
            });

            // dump the wrapper content and save it to the DB
            MIGRATION_HELPERS.V34.writeConfigDumps(
              db,
              targetVersion,
              publicKeyHex,
              'UserGroupsConfig',
              userGroupsConfigWrapper.dump()
            );
            console.info(
              '===================== Done with legacy group inserting ======================='
            );
          } else {
            console.log(
              '===================== user groups config wrapper dump found ======================='
            );
          }
        }
      }

      // #endregion
    } catch (e) {
      console.error(
        `Failed to migrate to disappearing messages v2. Might just not have a logged in user yet? `,
        e.message,
        e.stack,
        e
      );
      // if we get an exception here, most likely no users are logged in yet. We can just continue the transaction and the wrappers will be created when a user creates a new account.
    }

    writeSessionSchemaVersion(targetVersion, db);
  })();

  console.log(`updateToSessionSchemaVersion${targetVersion}: success!`);
}

function updateToSessionSchemaVersion35(currentVersion: number, db: BetterSqlite3.Database) {
  const targetVersion = 35;
  if (currentVersion >= targetVersion) {
    return;
  }

  console.log(`updateToSessionSchemaVersion${targetVersion}: starting...`);
  db.transaction(() => {
    db.prepare(
      `ALTER TABLE ${CONVERSATIONS_TABLE} ADD COLUMN lastMessageInteractionType TEXT;`
    ).run();

    db.prepare(
      `ALTER TABLE ${CONVERSATIONS_TABLE} ADD COLUMN lastMessageInteractionStatus TEXT;`
    ).run();
    writeSessionSchemaVersion(targetVersion, db);
  })();

  console.log(`updateToSessionSchemaVersion${targetVersion}: success!`);
}

function updateToSessionSchemaVersion36(currentVersion: number, db: BetterSqlite3.Database) {
  const targetVersion = 36;
  if (currentVersion >= targetVersion) {
    return;
  }

  console.log(`updateToSessionSchemaVersion${targetVersion}: starting...`);

  db.transaction(() => {
    db.exec(`CREATE INDEX messages_DaR_unread_sent_at ON ${MESSAGES_TABLE} (
      expirationType,
      unread,
      sent_at
    );`);
    writeSessionSchemaVersion(targetVersion, db);
  })();

  console.log(`updateToSessionSchemaVersion${targetVersion}: success!`);
}

function updateToSessionSchemaVersion37(currentVersion: number, db: BetterSqlite3.Database) {
  const targetVersion = 37;
  if (currentVersion >= targetVersion) {
    return;
  }

  console.log(`updateToSessionSchemaVersion${targetVersion}: starting...`);

  db.transaction(() => {
<<<<<<< HEAD
    db.exec(`ALTER TABLE ${MESSAGES_TABLE} ADD COLUMN messageHash TEXT;
      UPDATE ${MESSAGES_TABLE} SET
      messageHash = json_extract(json, '$.messageHash');
        `);

    db.exec(`CREATE INDEX messages_t_messageHash ON ${MESSAGES_TABLE} (
      messageHash
    );`);
    db.exec(`CREATE INDEX messages_t_messageHash_author ON ${MESSAGES_TABLE} (
      messageHash,
      source
    );`);
    db.exec(`CREATE INDEX messages_t_messageHash_author_convoId ON ${MESSAGES_TABLE} (
      messageHash,
      source,
      conversationId
    );`);
=======
    console.info(`clearing ${SNODE_POOL_ITEM_ID} cache`);
    db.prepare(`DELETE FROM ${ITEMS_TABLE} WHERE id = $snodePoolId;`).run({
      snodePoolId: SNODE_POOL_ITEM_ID,
    });
>>>>>>> a92dbfe5
    writeSessionSchemaVersion(targetVersion, db);
  })();

  console.log(`updateToSessionSchemaVersion${targetVersion}: success!`);
}

export function printTableColumns(table: string, db: BetterSqlite3.Database) {
  console.info(db.pragma(`table_info('${table}');`));
}

function writeSessionSchemaVersion(newVersion: number, db: BetterSqlite3.Database) {
  db.prepare(
    `INSERT INTO loki_schema(
        version
      ) values (
        $newVersion
      )`
  ).run({ newVersion });
}

export async function updateSessionSchema(db: BetterSqlite3.Database) {
  const result = db
    .prepare(`SELECT name FROM sqlite_master WHERE type = 'table' AND name='loki_schema';`)
    .get();

  if (!result) {
    createSessionSchemaTable(db);
  }
  const lokiSchemaVersion = getSessionSchemaVersion(db);
  console.log(
    'updateSessionSchema:',
    `Current loki schema version: ${lokiSchemaVersion};`,
    `Most recent schema version: ${LOKI_SCHEMA_VERSIONS.length};`
  );
  for (let index = 0, max = LOKI_SCHEMA_VERSIONS.length; index < max; index += 1) {
    const runSchemaUpdate = LOKI_SCHEMA_VERSIONS[index];
    runSchemaUpdate(lokiSchemaVersion, db);
    if (index > lokiSchemaVersion && index - lokiSchemaVersion <= 3) {
      /** When running migrations, we block the node process.
       * This causes the app to be in a Not responding state when we have a lot of data.
       * To avoid this, we add a `sleep` between the run of the last 3 migrations.
       * This "only for the last 3 migrations" serves 2 purposes:
       * - we don't wait for `200ms * total number of migrations` when starting from schemaVersion 0
       * - we do have some time between the last 3 migrations, at most.
       *
       * This means that this sleepFor will only sleep for at most 600ms, even if we need to run 30 migrations.
       */
      // eslint-disable-next-line no-await-in-loop
      await sleepFor(200); // give some time for the UI to not freeze between 2 migrations
    }
  }
}<|MERGE_RESOLUTION|>--- conflicted
+++ resolved
@@ -9,7 +9,7 @@
 import { compact, isArray, isEmpty, isNil, isString, map, pick } from 'lodash';
 import { ConversationAttributes } from '../../models/conversationAttributes';
 import { fromHexToArray } from '../../session/utils/String';
-import { CONFIG_DUMP_TABLE, toFixedUint8ArrayOfLength } from '../../types/sqlSharedTypes';
+import { CONFIG_DUMP_TABLE } from '../../types/sqlSharedTypes';
 import {
   CLOSED_GROUP_V2_KEY_PAIRS_TABLE,
   CONVERSATIONS_TABLE,
@@ -105,6 +105,7 @@
   updateToSessionSchemaVersion35,
   updateToSessionSchemaVersion36,
   updateToSessionSchemaVersion37,
+  updateToSessionSchemaVersion38,
 ];
 
 function updateToSessionSchemaVersion1(currentVersion: number, db: BetterSqlite3.Database) {
@@ -627,7 +628,7 @@
 
     //   // obj.profile.displayName is the display as this user set it.
     //   if (obj?.nickname?.length && obj?.profile?.displayName?.length) {
-    //     // this one has a nickname set, but name is unset, set it to the displayName in the lokiProfile if it's exisitng
+    //     // this one has a nickname set, but name is unset, set it to the displayName in the lokiProfile if it's existing
     //     obj.name = obj.profile.displayName;
     //     sqlNode.saveConversation(obj as ConversationAttributes, db);
     //   }
@@ -931,8 +932,8 @@
   }
 
   function getAllOpenGroupV2Conversations(instance: BetterSqlite3.Database) {
-    // first _ matches all opengroupv1 (they are completely removed in a migration now),
-    // second _ force a second char to be there, so it can only be opengroupv2 convos
+    // first _ matches all opengroup v1 (they are completely removed in a migration now),
+    // second _ force a second char to be there, so it can only be opengroup v2 convos
 
     const rows = instance
       .prepare(
@@ -1380,19 +1381,9 @@
       userProfileWrapper.setNameTruncated(ourDbName);
       userProfileWrapper.setPriority(ourConvoPriority);
       if (ourDbProfileUrl && !isEmpty(ourDbProfileKey)) {
-<<<<<<< HEAD
-        if (ourDbProfileKey.length === 32) {
-          const ourKeyFixedLen = toFixedUint8ArrayOfLength(ourDbProfileKey, 32);
-          userProfileWrapper.setUserInfo(ourDbName, ourConvoPriority, {
-            url: ourDbProfileUrl,
-            key: ourKeyFixedLen.buffer, // TODO make this use the fixed length array
-          });
-        }
-=======
         userProfileWrapper.setProfilePic({ key: ourDbProfileKey, url: ourDbProfileUrl });
       } else {
         userProfileWrapper.setProfilePic({ key: null, url: null });
->>>>>>> a92dbfe5
       }
 
       MIGRATION_HELPERS.V31.insertContactIntoContactWrapper(
@@ -1473,7 +1464,7 @@
       });
 
       /**
-       * Setup up the UserGroups Wrapper with all the comunities details which needs to be stored in it.
+       * Setup up the UserGroups Wrapper with all the communities details which needs to be stored in it.
        */
 
       // this filter is based on the `isCommunityToStoreInWrapper` function.
@@ -1503,7 +1494,7 @@
         });
 
         console.info(
-          '===================== Done with communinities inserting ======================='
+          '===================== Done with communities inserting ======================='
         );
       }
 
@@ -1626,11 +1617,11 @@
     const loggedInUser = getLoggedInUserConvoDuringMigration(db);
 
     if (!loggedInUser?.ourKeys) {
-      // no user loggedin was empty. Considering no users are logged in
+      // Considering no users are logged in
       writeSessionSchemaVersion(targetVersion, db);
       return;
     }
-    // a user is logged in, we want to enable the 'inbox' polling for sogs, only if the current userwrapper for that field is undefined
+    // a user is logged in, we want to enable the 'inbox' polling for sogs, only if the current user wrapper for that field is undefined
     const { privateEd25519, publicKeyHex } = loggedInUser.ourKeys;
 
     // Get existing config wrapper dump and update it
@@ -1961,6 +1952,7 @@
   console.log(`updateToSessionSchemaVersion${targetVersion}: success!`);
 }
 
+
 function updateToSessionSchemaVersion37(currentVersion: number, db: BetterSqlite3.Database) {
   const targetVersion = 37;
   if (currentVersion >= targetVersion) {
@@ -1970,7 +1962,25 @@
   console.log(`updateToSessionSchemaVersion${targetVersion}: starting...`);
 
   db.transaction(() => {
-<<<<<<< HEAD
+    console.info(`clearing ${SNODE_POOL_ITEM_ID} cache`);
+    db.prepare(`DELETE FROM ${ITEMS_TABLE} WHERE id = $snodePoolId;`).run({
+      snodePoolId: SNODE_POOL_ITEM_ID,
+    });
+    writeSessionSchemaVersion(targetVersion, db);
+  })();
+
+  console.log(`updateToSessionSchemaVersion${targetVersion}: success!`);
+}
+
+function updateToSessionSchemaVersion38(currentVersion: number, db: BetterSqlite3.Database) {
+  const targetVersion = 38;
+  if (currentVersion >= targetVersion) {
+    return;
+  }
+
+  console.log(`updateToSessionSchemaVersion${targetVersion}: starting...`);
+
+  db.transaction(() => {
     db.exec(`ALTER TABLE ${MESSAGES_TABLE} ADD COLUMN messageHash TEXT;
       UPDATE ${MESSAGES_TABLE} SET
       messageHash = json_extract(json, '$.messageHash');
@@ -1988,12 +1998,6 @@
       source,
       conversationId
     );`);
-=======
-    console.info(`clearing ${SNODE_POOL_ITEM_ID} cache`);
-    db.prepare(`DELETE FROM ${ITEMS_TABLE} WHERE id = $snodePoolId;`).run({
-      snodePoolId: SNODE_POOL_ITEM_ID,
-    });
->>>>>>> a92dbfe5
     writeSessionSchemaVersion(targetVersion, db);
   })();
 
