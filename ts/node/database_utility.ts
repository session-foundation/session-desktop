--- conflicted
+++ resolved
@@ -73,14 +73,11 @@
   'avatarInProfile',
   'displayNameInProfile',
   'conversationIdOrigin',
-<<<<<<< HEAD
   'markedAsUnread',
   'priority',
-=======
   'expirationType',
   'lastDisappearingMessageChangeTimestamp',
   'hasOutdatedClient',
->>>>>>> 992d3d34
 ];
 // tslint:disable: cyclomatic-complexity
 export function formatRowOfConversation(
@@ -196,14 +193,11 @@
   'avatarInProfile',
   'displayNameInProfile',
   'conversationIdOrigin',
-<<<<<<< HEAD
   'markedAsUnread',
   'priority',
-=======
   'expirationType',
   'lastDisappearingMessageChangeTimestamp',
   'hasOutdatedClient',
->>>>>>> 992d3d34
 ];
 
 /**
