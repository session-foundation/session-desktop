import { isString } from 'lodash';
import type { LocalizerDictionary } from '../types/Localizer';
import { LOCALE_DEFAULTS } from '../localization/constants';

/**
 * Adds the accelerator prefix to the label for the menu item
 * @link https://www.electronjs.org/docs/latest/api/menu#static-methods
 *
 * @param label - The label for the menu item
 * @returns The label with the accelerator prefix
 */
const withAcceleratorPrefix = (label: string) => {
  return `&${label}`;
};

export const createTemplate = (
  options: {
    openReleaseNotes: () => void;
    openSupportPage: () => void;
    platform: string;
    showAbout: () => void;
    saveDebugLog: (_event: any, additionalInfo?: string) => void;
    showWindow: () => void;
  },
  messages: LocalizerDictionary
) => {
  if (!isString(options.platform)) {
    throw new TypeError('`options.platform` must be a string');
  }

  const { openReleaseNotes, openSupportPage, platform, showAbout, saveDebugLog, showWindow } =
    options;

  const template = [
    {
      label: withAcceleratorPrefix(messages.file),
      submenu: [
        {
          type: 'separator',
        },
        {
          role: 'quit',
          label: messages.quit,
        },
      ],
    },
    {
      label: withAcceleratorPrefix(messages.edit),
      submenu: [
        {
          role: 'undo',
          label: messages.undo,
        },
        {
          role: 'redo',
          label: messages.redo,
        },
        {
          type: 'separator',
        },
        {
          role: 'cut',
          label: messages.cut,
        },
        {
          role: 'copy',
          label: messages.copy,
        },
        {
          role: 'paste',
          label: messages.paste,
        },
        {
          role: 'delete',
          label: messages.delete,
        },
        {
          role: 'selectall',
          label: messages.selectAll,
        },
      ],
    },
    {
      label: withAcceleratorPrefix(messages.view),
      submenu: [
        {
          role: 'resetzoom',
          label: messages.actualSize,
        },
        {
          accelerator: platform === 'darwin' ? 'Command+=' : 'Control+Plus',
          role: 'zoomin',
          label: messages.appearanceZoomIn,
        },
        {
          role: 'zoomout',
          label: messages.appearanceZoomOut,
        },
        {
          type: 'separator',
        },
        {
          role: 'togglefullscreen',
          label: messages.fullScreenToggle,
        },
        {
          type: 'separator',
        },
        {
          label: messages.showDebugLog,
          click: () => {
            saveDebugLog('save-debug-log');
          },
        },
        {
          type: 'separator',
        },
        {
          role: 'toggledevtools',
          label: messages.developerToolsToggle,
        },
      ],
    },
    {
      label: withAcceleratorPrefix(messages.window),
      role: 'window',
      submenu: [
        {
          role: 'minimize',
          label: messages.minimize,
        },
      ],
    },
    {
      label: withAcceleratorPrefix(messages.sessionHelp),
      role: 'help',
      submenu: [
        {
          label: messages.updateReleaseNotes,
          click: openReleaseNotes,
        },
        {
<<<<<<< HEAD
          type: 'separator',
        },
        {
          label: messages.supportGoTo,
=======
          label: messages.goToSupportPage,
>>>>>>> 0deb79b4
          click: openSupportPage,
        },
        {
          type: 'separator',
        },
        {
          label: messages.about,
          click: showAbout,
        },
      ],
    },
  ];

  if (platform === 'darwin') {
    return updateForMac(template, messages, {
      showAbout,
      showWindow,
    });
  }

  return template;
};

function updateForMac(
  template: any,
  messages: LocalizerDictionary,
  options: { showAbout: () => void; showWindow: () => void }
) {
  const { showAbout, showWindow } = options;

  // Remove About item and separator from Help menu, since it's on the first menu
  template[4].submenu.pop();
  template[4].submenu.pop();

  // Remove File menu
  template.shift();

  // Add the OSX-specific Signal Desktop menu at the far left
  template.unshift({
    label: LOCALE_DEFAULTS.app_name,
    submenu: [
      {
        label: messages.about,
        click: showAbout,
      },
      {
        type: 'separator',
      },
      {
        type: 'separator',
      },
      {
        label: messages.hide,
        role: 'hide',
      },
      {
        label: messages.hideOthers,
        role: 'hideothers',
      },
      {
        label: messages.showAll,
        role: 'unhide',
      },
      {
        type: 'separator',
      },
      {
        label: messages.quit,
        role: 'quit',
      },
    ],
  });

  // Replace Window menu
  const windowMenuTemplateIndex = 3;
  // eslint-disable-next-line no-param-reassign
  template[windowMenuTemplateIndex].submenu = [
    {
      label: messages.closeWindow,
      accelerator: 'CmdOrCtrl+W',
      role: 'close',
    },
    {
      label: messages.minimize,
      accelerator: 'CmdOrCtrl+M',
      role: 'minimize',
    },
    {
      label: messages.appearanceZoom,
      role: 'zoom',
    },
    {
      label: messages.show,
      click: showWindow,
    },
  ];

  return template;
}<|MERGE_RESOLUTION|>--- conflicted
+++ resolved
@@ -140,14 +140,7 @@
           click: openReleaseNotes,
         },
         {
-<<<<<<< HEAD
-          type: 'separator',
-        },
-        {
           label: messages.supportGoTo,
-=======
-          label: messages.goToSupportPage,
->>>>>>> 0deb79b4
           click: openSupportPage,
         },
         {
