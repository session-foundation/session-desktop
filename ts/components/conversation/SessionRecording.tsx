/* eslint-disable @typescript-eslint/no-misused-promises */

import autoBind from 'auto-bind';
import clsx from 'clsx';

import MicRecorder from 'mic-recorder-to-mp3';
import { Component } from 'react';
import styled, { keyframes } from 'styled-components';
import { Constants } from '../../session';
import { MAX_ATTACHMENT_FILESIZE_BYTES } from '../../session/constants';
import { ToastUtils } from '../../session/utils';
import { type SessionIconSize } from '../icon';
import { useFormattedDuration } from '../../hooks/useFormattedDuration';
import { SessionLucideIconButton } from '../icon/SessionIconButton';
import { LUCIDE_ICONS_UNICODE } from '../icon/lucide';

interface Props {
  onExitVoiceNoteView: () => void;
  onLoadVoiceNoteView: () => void;
  sendVoiceMessage: (audioBlob: Blob) => Promise<void>;
}

interface State {
  recordDuration: number;
  isRecording: boolean;
  isPlaying: boolean;
  isPaused: boolean;

  actionHover: boolean;
  startTimestamp: number;
  nowTimestamp: number;
}

function getTimestamp() {
  return Date.now() / 1000;
}

interface StyledFlexWrapperProps {
  marginHorizontal: string;
}

const sharedButtonProps = {
  iconColor: 'var(--chat-buttons-icon-color)',
  iconSize: 'large' satisfies SessionIconSize as SessionIconSize,
  backgroundColor: 'var(--chat-buttons-background-color)',
  padding: 'var(--margins-sm)',
};

const pulseColorAnimation = keyframes`
    0% {
      transform: scale(0.95);
      box-shadow: 0 0 0 0 rgba(var(--session-recording-pulse-color), 0.7);
    }

    70% {
      transform: scale(1);
      box-shadow: 0 0 0 10px rgba(var(--session-recording-pulse-color), 0);
    }

    100% {
      transform: scale(0.95);
      box-shadow: 0 0 0 0 rgba(var(--session-recording-pulse-color), 0);
    }
`;

const StyledRecordTimerLight = styled.div`
  height: var(--margins-sm);
  width: var(--margins-sm);
  border-radius: 50%;
  background-color: rgb(var(--session-recording-pulse-color));
  margin: 0 var(--margins-sm);
  animation: ${pulseColorAnimation} var(--duration-pulse) infinite;
`;

/**
 * Generic wrapper for quickly passing in theme constant values.
 */
const StyledFlexWrapper = styled.div<StyledFlexWrapperProps>`
  display: flex;
  flex-direction: row;
  align-items: center;
  gap: var(--margins-xs);

  .session-button {
    margin: ${props => props.marginHorizontal};
  }
`;

function RecordingDurations({
  isRecording,
  displaySeconds,
  remainingSeconds,
}: {
  isRecording: boolean;
  displaySeconds: number;
  remainingSeconds: number;
}) {
  const displayTimeString = useFormattedDuration(displaySeconds, { forceHours: false });
  const remainingTimeString = useFormattedDuration(remainingSeconds, { forceHours: false });

  return (
    <div className={clsx('session-recording--timer', !isRecording && 'playback-timer')}>
      {displayTimeString + (remainingTimeString ? ` / ${remainingTimeString}` : '')}
    </div>
  );
}

function RecordingTimer({ displaySeconds }: { displaySeconds: number }) {
  const displayTimeString = useFormattedDuration(displaySeconds, { forceHours: false });

  return (
    <div className={clsx('session-recording--timer')}>
      {displayTimeString}
      <StyledRecordTimerLight />
    </div>
  );
}

export class SessionRecording extends Component<Props, State> {
  private recorder?: any;
  private audioBlobMp3?: Blob;
  private audioElement?: HTMLAudioElement | null;
  private updateTimerInterval?: NodeJS.Timeout;

  constructor(props: Props) {
    super(props);
    autoBind(this);
    const now = getTimestamp();

    this.state = {
      recordDuration: 0,
      isRecording: true,
      isPlaying: false,
      isPaused: false,
      actionHover: false,
      startTimestamp: now,
      nowTimestamp: now,
    };
  }

  public componentDidMount() {
    // This turns on the microphone on the system. Later we need to turn it off.

    void this.initiateRecordingStream();
    // Callback to parent on load complete

    if (this.props.onLoadVoiceNoteView) {
      this.props.onLoadVoiceNoteView();
    }
    this.updateTimerInterval = global.setInterval(this.timerUpdate, 500);
  }

  public componentWillUnmount() {
    if (this.updateTimerInterval) {
      clearInterval(this.updateTimerInterval);
    }
  }

  public render() {
    const { isPlaying, isPaused, isRecording, startTimestamp, nowTimestamp } = this.state;

    const hasRecordingAndPaused = !isRecording && !isPlaying;
    const hasRecording = !!this.audioElement?.duration && this.audioElement?.duration > 0;
    const actionPauseAudio = !isRecording && !isPaused && isPlaying;
    const actionDefault = !isRecording && !hasRecordingAndPaused && !actionPauseAudio;

    // if we are recording, we base the time recording on our state values
    // if we are playing ( audioElement?.currentTime is !== 0, use that instead)
    // if we are not playing but we have an audioElement, display its duration
    // otherwise display 0
    const displayTimeMs = isRecording
      ? (nowTimestamp - startTimestamp) * 1000
      : (this.audioElement?.currentTime &&
          (this.audioElement.currentTime * 1000 || this.audioElement?.duration)) ||
        0;

    const recordingDurationMs = this.audioElement?.duration ? this.audioElement.duration * 1000 : 1;

    const actionPauseFn = isPlaying ? this.pauseAudio : this.stopRecordingStream;

    return (
      <div role="main" className="session-recording" tabIndex={0} onKeyDown={this.onKeyDown}>
        <div className="session-recording--actions">
          <StyledFlexWrapper marginHorizontal="5px">
            {isRecording && (
              <SessionLucideIconButton
                iconColor={'var(--danger-color)'}
                unicode={LUCIDE_ICONS_UNICODE.SQUARE}
                onClick={actionPauseFn}
                iconSize={'large'}
                dataTestId="end-voice-message"
              />
            )}
            {actionPauseAudio && (
              <SessionLucideIconButton
                unicode={LUCIDE_ICONS_UNICODE.PAUSE}
                {...sharedButtonProps}
                onClick={actionPauseFn}
              />
            )}
            {hasRecordingAndPaused && (
              <SessionLucideIconButton
                unicode={LUCIDE_ICONS_UNICODE.PLAY}
                {...sharedButtonProps}
                onClick={this.playAudio}
              />
            )}
            {hasRecording && (
              <SessionLucideIconButton
                unicode={LUCIDE_ICONS_UNICODE.TRASH2}
                onClick={this.onDeleteVoiceMessage}
                {...sharedButtonProps}
              />
            )}
          </StyledFlexWrapper>

          {actionDefault && (
            <SessionLucideIconButton unicode={LUCIDE_ICONS_UNICODE.MIC} iconSize="large" />
          )}
        </div>

        {hasRecording && !isRecording ? (
          <RecordingDurations
            isRecording={isRecording}
            displaySeconds={Math.floor(displayTimeMs / 1000)}
            remainingSeconds={Math.floor(recordingDurationMs / 1000)}
          />
        ) : null}

        {isRecording ? <RecordingTimer displaySeconds={Math.floor(displayTimeMs / 1000)} /> : null}

        {!isRecording && (
          <div>
<<<<<<< HEAD
            <SessionIconButton
              iconType="send"
              iconSize="large"
              iconRotation={90}
              onClick={this.onSendVoiceMessage}
              dataTestId="send-message-button"
              margin="0"
=======
            <SessionLucideIconButton
              unicode={LUCIDE_ICONS_UNICODE.ARROW_UP}
              onClick={this.onSendVoiceMessage}
              dataTestId="send-message-button"
              {...sharedButtonProps}
>>>>>>> 58d452b7
            />
          </div>
        )}
      </div>
    );
  }

  private async timerUpdate() {
    const { nowTimestamp, startTimestamp } = this.state;
    const elapsedTime = nowTimestamp - startTimestamp;

    // Prevent voice messages exceeding max length.
    if (elapsedTime >= Constants.CONVERSATION.MAX_VOICE_MESSAGE_DURATION) {
      await this.stopRecordingStream();
    }

    this.setState({
      nowTimestamp: getTimestamp(),
    });
  }

  private stopRecordingState() {
    this.setState({
      isRecording: false,
      isPaused: true,
    });
  }

  private async playAudio() {
    // Generate audio element if it doesn't exist
    const { recordDuration } = this.state;

    if (!this.audioBlobMp3) {
      return;
    }

    if (this.audioElement) {
      window?.log?.info('Audio element already init');
    } else {
      const audioURL = window.URL.createObjectURL(this.audioBlobMp3);
      this.audioElement = new Audio(audioURL);

      this.audioElement.loop = false;
      this.audioElement.onended = () => {
        this.pauseAudio();
      };

      this.audioElement.oncanplaythrough = async () => {
        const duration = recordDuration;

        if (duration && this.audioElement && this.audioElement.currentTime < duration) {
          await this.audioElement?.play();
        }
      };
    }

    this.setState({
      isRecording: false,
      isPaused: false,
      isPlaying: true,
    });

    await this.audioElement.play();
  }

  private pauseAudio() {
    if (this.audioElement) {
      this.audioElement.pause();
    }
    this.setState({
      isPlaying: false,
      isPaused: true,
    });
  }

  private async onDeleteVoiceMessage() {
    this.pauseAudio();
    await this.stopRecordingStream();
    this.audioBlobMp3 = undefined;
    this.audioElement = null;
    this.props.onExitVoiceNoteView();
  }

  /**
   * Sends the recorded voice message
   */
  private async onSendVoiceMessage() {
    if (!this.audioBlobMp3 || !this.audioBlobMp3.size) {
      window?.log?.info('Empty audio blob');
      return;
    }

    // Is the audio file > attachment filesize limit
    if (this.audioBlobMp3.size > MAX_ATTACHMENT_FILESIZE_BYTES) {
      ToastUtils.pushFileSizeErrorAsByte();
      return;
    }

    void this.props.sendVoiceMessage(this.audioBlobMp3);
  }

  private async initiateRecordingStream() {
    // Start recording. Browser will request permission to use your microphone.
    if (this.recorder) {
      await this.stopRecordingStream();
    }

    this.recorder = new MicRecorder({
      bitRate: 128,
    });
    // eslint-disable-next-line more/no-then
    this.recorder
      .start()
      .then(() => {
        // something else
      })
      .catch((e: any) => {
        window?.log?.error(e);
      });
  }

  /**
   * Stops recording audio, sets recording state to stopped.
   */
  private async stopRecordingStream() {
    if (!this.recorder) {
      return;
    }
    // eslint-disable-next-line @typescript-eslint/no-unused-vars
    const [_, blob] = await this.recorder.stop().getMp3();
    this.recorder = undefined;

    this.audioBlobMp3 = blob;
    this.updateAudioElementAndDuration();

    // Stop recording
    this.stopRecordingState();
  }

  /**
   * Creates an audio element using the recorded audio blob.
   * Updates the duration for displaying audio duration.
   */
  private updateAudioElementAndDuration() {
    // init audio element
    if (!this.audioBlobMp3) {
      return;
    }
    const audioURL = window.URL.createObjectURL(this.audioBlobMp3);
    this.audioElement = new Audio(audioURL);

    this.setState({
      recordDuration: this.audioElement.duration,
    });

    this.audioElement.loop = false;
    this.audioElement.onended = () => {
      this.pauseAudio();
    };

    this.audioElement.oncanplaythrough = async () => {
      const duration = this.state.recordDuration;

      if (duration && this.audioElement && this.audioElement.currentTime < duration) {
        await this.audioElement?.play();
      }
    };
  }

  private async onKeyDown(event: any) {
    if (event.key === 'Escape') {
      await this.onDeleteVoiceMessage();
    }
  }
}<|MERGE_RESOLUTION|>--- conflicted
+++ resolved
@@ -231,21 +231,11 @@
 
         {!isRecording && (
           <div>
-<<<<<<< HEAD
-            <SessionIconButton
-              iconType="send"
-              iconSize="large"
-              iconRotation={90}
-              onClick={this.onSendVoiceMessage}
-              dataTestId="send-message-button"
-              margin="0"
-=======
             <SessionLucideIconButton
               unicode={LUCIDE_ICONS_UNICODE.ARROW_UP}
               onClick={this.onSendVoiceMessage}
               dataTestId="send-message-button"
               {...sharedButtonProps}
->>>>>>> 58d452b7
             />
           </div>
         )}
