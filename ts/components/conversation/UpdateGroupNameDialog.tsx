--- conflicted
+++ resolved
@@ -86,11 +86,7 @@
         title={titleText}
         // tslint:disable-next-line: no-void-expression
         onClose={() => this.closeDialog()}
-<<<<<<< HEAD
-        theme={this.props.theme}
         additionalClassName="update-group-dialog"
-=======
->>>>>>> 93e43fe9
       >
         {this.state.errorDisplayed ? (
           <>
