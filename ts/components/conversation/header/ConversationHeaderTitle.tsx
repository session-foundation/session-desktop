import { isEmpty } from 'lodash';
import React, { useEffect, useMemo, useState } from 'react';
import { useDispatch } from 'react-redux';
import { useDisappearingMessageSettingText } from '../../../hooks/useParamSelector';
import { useIsRightPanelShowing } from '../../../hooks/useUI';
import { closeRightPanel, openRightPanel } from '../../../state/ducks/conversations';
import { resetRightOverlayMode, setRightOverlayMode } from '../../../state/ducks/section';
import {
  useSelectedConversationDisappearingMode,
  useSelectedConversationKey,
  useSelectedIsGroupOrCommunity,
  useSelectedIsKickedFromGroup,
  useSelectedIsNoteToSelf,
  useSelectedIsPublic,
  useSelectedMembersCount,
  useSelectedNicknameOrProfileNameOrShortenedPubkey,
  useSelectedNotificationSetting,
  useSelectedSubscriberCount,
} from '../../../state/selectors/selectedConversation';
import { ConversationHeaderSubtitle } from './ConversationHeaderSubtitle';

export type SubtitleStrings = Record<string, string> & {
  notifications?: string;
  members?: string;
  disappearingMessages?: string;
};

export type SubtitleStringsType = keyof Pick<
  SubtitleStrings,
  'notifications' | 'members' | 'disappearingMessages'
>;

export const ConversationHeaderTitle = () => {
  const dispatch = useDispatch();
  const convoId = useSelectedConversationKey();
  const convoName = useSelectedNicknameOrProfileNameOrShortenedPubkey();

  const notificationSetting = useSelectedNotificationSetting();
  const isRightPanelOn = useIsRightPanelShowing();
  const subscriberCount = useSelectedSubscriberCount();

  const isPublic = useSelectedIsPublic();
  const isKickedFromGroup = useSelectedIsKickedFromGroup();
  const isMe = useSelectedIsNoteToSelf();
<<<<<<< HEAD
  const isGroup = useSelectedIsGroup();
  const selectedMembersCount = useSelectedMembersCount();
=======
  const isGroup = useSelectedIsGroupOrCommunity();
  const members = useSelectedMembers();
>>>>>>> 8019cb43

  const expirationMode = useSelectedConversationDisappearingMode();
  const disappearingMessageSubtitle = useDisappearingMessageSettingText({
    convoId,
    abbreviate: true,
  });

  const [visibleSubtitle, setVisibleSubtitle] =
    useState<SubtitleStringsType>('disappearingMessages');

  const [subtitleStrings, setSubtitleStrings] = useState<SubtitleStrings>({});
  const [subtitleArray, setSubtitleArray] = useState<Array<SubtitleStringsType>>([]);

  const { i18n } = window;

  const notificationSubtitle = useMemo(
    () => (notificationSetting ? i18n('notificationSubtitle', [notificationSetting]) : null),
    [i18n, notificationSetting]
  );

  const memberCountSubtitle = useMemo(() => {
    let memberCount = 0;
    if (isGroup) {
      if (isPublic) {
        memberCount = subscriberCount || 0;
      } else {
        memberCount = selectedMembersCount;
      }
    }

    if (isGroup && memberCount > 0 && !isKickedFromGroup) {
      const count = String(memberCount);
      return isPublic ? i18n('activeMembers', [count]) : i18n('members', [count]);
    }

    return null;
  }, [i18n, isGroup, isKickedFromGroup, isPublic, selectedMembersCount, subscriberCount]);

  const handleRightPanelToggle = () => {
    if (isRightPanelOn) {
      dispatch(closeRightPanel());
      return;
    }

    // NOTE If disappearing messages is defined we must show it first
    if (visibleSubtitle === 'disappearingMessages') {
      dispatch(
        setRightOverlayMode({
          type: 'disappearing_messages',
          params: null,
        })
      );
    } else {
      dispatch(resetRightOverlayMode());
    }
    dispatch(openRightPanel());
  };

  useEffect(() => {
    if (visibleSubtitle !== 'disappearingMessages') {
      if (!isEmpty(disappearingMessageSubtitle)) {
        setVisibleSubtitle('disappearingMessages');
      } else {
        setVisibleSubtitle('notifications');
      }
    }
    // We only want this to change when a new conversation is selected or disappearing messages is toggled
    // eslint-disable-next-line react-hooks/exhaustive-deps
  }, [convoId, disappearingMessageSubtitle]);

  useEffect(() => {
    const newSubtitlesArray: any = [];
    const newSubtitlesStrings: any = {};

    if (disappearingMessageSubtitle) {
      newSubtitlesStrings.disappearingMessages = disappearingMessageSubtitle;
      newSubtitlesArray.push('disappearingMessages');
    }

    if (notificationSubtitle) {
      newSubtitlesStrings.notifications = notificationSubtitle;
      newSubtitlesArray.push('notifications');
    }

    if (memberCountSubtitle) {
      newSubtitlesStrings.members = memberCountSubtitle;
      newSubtitlesArray.push('members');
    }

    if (newSubtitlesArray.indexOf(visibleSubtitle) < 0) {
      setVisibleSubtitle('notifications');
    }

    setSubtitleStrings(newSubtitlesStrings);
    setSubtitleArray(newSubtitlesArray);
  }, [disappearingMessageSubtitle, memberCountSubtitle, notificationSubtitle, visibleSubtitle]);

  return (
    <div className="module-conversation-header__title-container">
      <div className="module-conversation-header__title-flex">
        <div className="module-conversation-header__title">
          {isMe ? (
            <span
              onClick={handleRightPanelToggle}
              role="button"
              data-testid="header-conversation-name"
            >
              {i18n('noteToSelf')}
            </span>
          ) : (
            <span
              className="module-contact-name__profile-name"
              onClick={handleRightPanelToggle}
              role="button"
              data-testid="header-conversation-name"
            >
              {convoName}
            </span>
          )}
          {subtitleArray.indexOf(visibleSubtitle) > -1 && (
            <ConversationHeaderSubtitle
              currentSubtitle={visibleSubtitle}
              setCurrentSubtitle={setVisibleSubtitle}
              subtitlesArray={subtitleArray}
              subtitleStrings={subtitleStrings}
              onClickFunction={handleRightPanelToggle}
              showDisappearingMessageIcon={
                visibleSubtitle === 'disappearingMessages' && expirationMode !== 'off'
              }
            />
          )}
        </div>
      </div>
    </div>
  );
};<|MERGE_RESOLUTION|>--- conflicted
+++ resolved
@@ -42,13 +42,8 @@
   const isPublic = useSelectedIsPublic();
   const isKickedFromGroup = useSelectedIsKickedFromGroup();
   const isMe = useSelectedIsNoteToSelf();
-<<<<<<< HEAD
-  const isGroup = useSelectedIsGroup();
+  const isGroup = useSelectedIsGroupOrCommunity();
   const selectedMembersCount = useSelectedMembersCount();
-=======
-  const isGroup = useSelectedIsGroupOrCommunity();
-  const members = useSelectedMembers();
->>>>>>> 8019cb43
 
   const expirationMode = useSelectedConversationDisappearingMode();
   const disappearingMessageSubtitle = useDisappearingMessageSettingText({
