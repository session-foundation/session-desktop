import { useSelector } from 'react-redux';
import { callRecipient } from '../../../interactions/conversationInteractions';
import { getHasIncomingCall, getHasOngoingCall } from '../../../state/selectors/call';

import {
  useSelectedConversationKey,
  useSelectedIsActive,
  useSelectedIsApproved,
  useSelectedIsBlocked,
  useSelectedIsNoteToSelf,
  useSelectedIsPrivate,
  useSelectedIsPrivateFriend,
  useSelectedIsPublic,
  useSelectedWeAreAdmin,
} from '../../../state/selectors/selectedConversation';
import { Avatar, AvatarSize } from '../../avatar/Avatar';
<<<<<<< HEAD
import { useIsLegacyGroup } from '../../../hooks/useParamSelector';
import { SessionLucideIconButton } from '../../icon/SessionIconButton';
import { LUCIDE_ICONS_UNICODE } from '../../icon/lucide';
=======
import { SessionIconButton } from '../../icon';
import { useIsGroupV2, useIsLegacyGroup } from '../../../hooks/useParamSelector';
import { useLibGroupInvitePending } from '../../../state/selectors/userGroups';
>>>>>>> 2457fb43

export const AvatarHeader = (props: { pubkey: string; onAvatarClick?: () => void }) => {
  const { pubkey, onAvatarClick } = props;
  const isApproved = useSelectedIsApproved();

  const isLegacyGroup = useIsLegacyGroup(pubkey);
  const invitePending = useLibGroupInvitePending(pubkey);
  const isPrivate = useSelectedIsPrivate();
  const isGroupV2 = useIsGroupV2(pubkey);

  const isPublic = useSelectedIsPublic();
  const weAreAdmin = useSelectedWeAreAdmin();

  const canClickLegacy = isLegacyGroup && false; // we can never click the avatar if it's a legacy group
  const canClickPrivateApproved = isApproved && isPrivate; // we can only click the avatar if it's a private and approved conversation
  const canClick03GroupAccepted = isGroupV2 && !invitePending; // we can only click the avatar if it's a group and have accepted the invite already
  const canClickCommunity = isPublic && weAreAdmin;

  const optOnAvatarClick =
    canClickLegacy || canClickPrivateApproved || canClick03GroupAccepted || canClickCommunity
      ? onAvatarClick
      : undefined;

  return (
    <span className="module-conversation-header__avatar">
      <Avatar
        size={AvatarSize.S}
        onAvatarClick={optOnAvatarClick}
        pubkey={pubkey}
        dataTestId="conversation-options-avatar"
      />
    </span>
  );
};

export const CallButton = () => {
  const isPrivate = useSelectedIsPrivate();
  const isBlocked = useSelectedIsBlocked();
  const isActive = useSelectedIsActive();
  const isMe = useSelectedIsNoteToSelf();
  const selectedConvoKey = useSelectedConversationKey();

  const hasIncomingCall = useSelector(getHasIncomingCall);
  const hasOngoingCall = useSelector(getHasOngoingCall);
  const canCall = !(hasIncomingCall || hasOngoingCall);

  const isPrivateAndFriend = useSelectedIsPrivateFriend();

  if (
    !isPrivate ||
    isMe ||
    !selectedConvoKey ||
    !isActive ||
    !isPrivateAndFriend // call requires us to be friends
  ) {
    return null;
  }

  return (
    <SessionLucideIconButton
      unicode={LUCIDE_ICONS_UNICODE.PHONE}
      iconSize="large"
      onClick={() => {
        void callRecipient(selectedConvoKey, canCall);
      }}
      dataTestId="call-button"
      margin="0 var(--margins-sm) 0 0"
      disabled={isBlocked || !canCall}
    />
  );
};<|MERGE_RESOLUTION|>--- conflicted
+++ resolved
@@ -14,15 +14,10 @@
   useSelectedWeAreAdmin,
 } from '../../../state/selectors/selectedConversation';
 import { Avatar, AvatarSize } from '../../avatar/Avatar';
-<<<<<<< HEAD
-import { useIsLegacyGroup } from '../../../hooks/useParamSelector';
 import { SessionLucideIconButton } from '../../icon/SessionIconButton';
 import { LUCIDE_ICONS_UNICODE } from '../../icon/lucide';
-=======
-import { SessionIconButton } from '../../icon';
 import { useIsGroupV2, useIsLegacyGroup } from '../../../hooks/useParamSelector';
 import { useLibGroupInvitePending } from '../../../state/selectors/userGroups';
->>>>>>> 2457fb43
 
 export const AvatarHeader = (props: { pubkey: string; onAvatarClick?: () => void }) => {
   const { pubkey, onAvatarClick } = props;
