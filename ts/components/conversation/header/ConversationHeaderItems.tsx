import { useSelector } from 'react-redux';
import { callRecipient } from '../../../interactions/conversationInteractions';
import { getHasIncomingCall, getHasOngoingCall } from '../../../state/selectors/call';

import {
  useSelectedConversationKey,
  useSelectedIsActive,
  useSelectedIsApproved,
  useSelectedIsBlocked,
  useSelectedIsNoteToSelf,
  useSelectedIsPrivate,
  useSelectedIsPrivateFriend,
} from '../../../state/selectors/selectedConversation';
import { Avatar, AvatarSize } from '../../avatar/Avatar';
import { useIsLegacyGroup } from '../../../hooks/useParamSelector';
import { SessionLucideIconButton } from '../../icon/SessionIconButton';
import { LUCIDE_ICONS_UNICODE } from '../../icon/lucide';

export const AvatarHeader = (props: { pubkey: string; onAvatarClick?: () => void }) => {
  const { pubkey, onAvatarClick } = props;
  const isApproved = useSelectedIsApproved();

  const isLegacyGroup = useIsLegacyGroup(pubkey);

  const optOnAvatarClick = !isLegacyGroup && isApproved ? onAvatarClick : undefined;

  return (
    <span className="module-conversation-header__avatar">
      <Avatar
        size={AvatarSize.S}
        onAvatarClick={optOnAvatarClick}
        pubkey={pubkey}
        dataTestId="conversation-options-avatar"
      />
    </span>
  );
};

export const CallButton = () => {
  const isPrivate = useSelectedIsPrivate();
  const isBlocked = useSelectedIsBlocked();
  const isActive = useSelectedIsActive();
  const isMe = useSelectedIsNoteToSelf();
  const selectedConvoKey = useSelectedConversationKey();

  const hasIncomingCall = useSelector(getHasIncomingCall);
  const hasOngoingCall = useSelector(getHasOngoingCall);
  const canCall = !(hasIncomingCall || hasOngoingCall);

  const isPrivateAndFriend = useSelectedIsPrivateFriend();

  if (
    !isPrivate ||
    isMe ||
    !selectedConvoKey ||
    !isActive ||
    !isPrivateAndFriend // call requires us to be friends
  ) {
    return null;
  }

  return (
    <SessionLucideIconButton
      unicode={LUCIDE_ICONS_UNICODE.PHONE}
      iconSize="large"
      onClick={() => {
        void callRecipient(selectedConvoKey, canCall);
      }}
      dataTestId="call-button"
<<<<<<< HEAD
      margin="0 var(--margins-sm) 0 0"
=======
      disabled={isBlocked || !canCall}
>>>>>>> 50706263
    />
  );
};<|MERGE_RESOLUTION|>--- conflicted
+++ resolved
@@ -67,11 +67,8 @@
         void callRecipient(selectedConvoKey, canCall);
       }}
       dataTestId="call-button"
-<<<<<<< HEAD
       margin="0 var(--margins-sm) 0 0"
-=======
       disabled={isBlocked || !canCall}
->>>>>>> 50706263
     />
   );
 };