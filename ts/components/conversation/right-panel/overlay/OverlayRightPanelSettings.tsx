--- conflicted
+++ resolved
@@ -173,7 +173,7 @@
       {showMemberCount && (
         <Flex container={true} flexDirection={'column'}>
           <div role="button" className="subtle">
-            {window.i18n('members', { count: `${subscriberCount}` })}
+            {window.i18n('members', { count: subscriberCount })}
           </div>
           <SpacerMD />
         </Flex>
@@ -262,7 +262,6 @@
     ? window.i18n('communityLeave')
     : lastMessage?.interactionType === ConversationInteractionType.Leave &&
         lastMessage?.interactionStatus === ConversationInteractionStatus.Error
-<<<<<<< HEAD
       ? window.i18n('conversationsDelete')
       : isKickedFromGroup
         ? // TODO - add group name
@@ -270,14 +269,6 @@
         : left
           ? window.i18n('groupMemberYouLeft')
           : window.i18n('groupLeave');
-=======
-      ? window.i18n('deleteConversation')
-      : isKickedFromGroup
-        ? window.i18n('youGotKickedFromGroup')
-        : left
-          ? window.i18n('youLeftTheGroup')
-          : window.i18n('leaveGroup');
->>>>>>> 8b5978e3
 
   const showUpdateGroupNameButton = isGroup && weAreAdmin && !commonNoShow; // legacy groups non-admin cannot change groupname anymore
   const showAddRemoveModeratorsButton = weAreAdmin && !commonNoShow && isPublic;
@@ -294,13 +285,8 @@
         <PanelButtonGroup style={{ margin: '0 var(--margins-lg)' }}>
           {showUpdateGroupNameButton && (
             <PanelIconButton
-<<<<<<< HEAD
-              iconType={'group'}
+              iconType={'groupMembers'}
               text={window.i18n('groupEdit')}
-=======
-              iconType={'groupMembers'}
-              text={isPublic ? window.i18n('editGroup') : window.i18n('editGroupName')}
->>>>>>> 8b5978e3
               onClick={() => {
                 void showUpdateGroupNameByConvoId(selectedConvoKey);
               }}
