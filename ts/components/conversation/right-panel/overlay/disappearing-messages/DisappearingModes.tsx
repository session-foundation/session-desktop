import { DisappearingMessageConversationModeType } from '../../../../../session/disappearing_messages/types';
import { PanelButtonGroup, PanelLabel } from '../../../../buttons/PanelButton';
import { PanelRadioButton } from '../../../../buttons/PanelRadioButton';

function loadDataTestId(mode: DisappearingMessageConversationModeType) {
  const dataTestId = 'disappear-%-option';
  switch (mode) {
    case 'legacy':
      return dataTestId.replace('%', 'legacy');
    case 'deleteAfterRead':
      return dataTestId.replace('%', 'after-read');
    case 'deleteAfterSend':
      return dataTestId.replace('%', 'after-send');
    case 'off':
    default:
      return dataTestId.replace('%', 'off');
  }
}

type DisappearingModesProps = {
  options: Record<DisappearingMessageConversationModeType, boolean>;
  selected?: DisappearingMessageConversationModeType;
  setSelected: (value: DisappearingMessageConversationModeType) => void;
  hasOnlyOneMode?: boolean;
};

export const DisappearingModes = (props: DisappearingModesProps) => {
  const { options, selected, setSelected, hasOnlyOneMode } = props;

  if (hasOnlyOneMode) {
    return null;
  }

  return (
    <>
      <PanelLabel>{window.i18n('disappearingMessagesDeleteType')}</PanelLabel>
      <PanelButtonGroup>
        {Object.keys(options).map(_mode => {
          const mode = _mode as DisappearingMessageConversationModeType;
          const optionI18n =
            mode === 'legacy'
              ? window.i18n('disappearingMessagesModeLegacy')
              : mode === 'deleteAfterRead'
<<<<<<< HEAD
              ? window.i18n('disappearingMessagesDisappearAfterRead')
              : mode === 'deleteAfterSend'
              ? window.i18n('disappearingMessagesDisappearAfterSend')
              : window.i18n('off');
=======
                ? window.i18n('disappearingMessagesModeAfterRead')
                : mode === 'deleteAfterSend'
                  ? window.i18n('disappearingMessagesModeAfterSend')
                  : window.i18n('disappearingMessagesModeOff');
>>>>>>> 8b5978e3

          const subtitleI18n =
            mode === 'legacy'
              ? window.i18n('disappearingMessagesModeLegacySubtitle')
              : mode === 'deleteAfterRead'
<<<<<<< HEAD
              ? window.i18n('disappearingMessagesDisappearAfterReadDescription')
              : mode === 'deleteAfterSend'
              ? window.i18n('disappearingMessagesDisappearAfterSendDescription')
              : undefined;
=======
                ? window.i18n('disappearingMessagesModeAfterReadSubtitle')
                : mode === 'deleteAfterSend'
                  ? window.i18n('disappearingMessagesModeAfterSendSubtitle')
                  : undefined;
>>>>>>> 8b5978e3

          return (
            <PanelRadioButton
              key={mode}
              text={optionI18n}
              subtitle={subtitleI18n}
              value={mode}
              isSelected={selected === mode}
              onSelect={() => {
                setSelected(mode);
              }}
              disabled={options[mode]}
              dataTestId={loadDataTestId(mode)}
            />
          );
        })}
      </PanelButtonGroup>
    </>
  );
};<|MERGE_RESOLUTION|>--- conflicted
+++ resolved
@@ -41,33 +41,19 @@
             mode === 'legacy'
               ? window.i18n('disappearingMessagesModeLegacy')
               : mode === 'deleteAfterRead'
-<<<<<<< HEAD
               ? window.i18n('disappearingMessagesDisappearAfterRead')
               : mode === 'deleteAfterSend'
               ? window.i18n('disappearingMessagesDisappearAfterSend')
               : window.i18n('off');
-=======
-                ? window.i18n('disappearingMessagesModeAfterRead')
-                : mode === 'deleteAfterSend'
-                  ? window.i18n('disappearingMessagesModeAfterSend')
-                  : window.i18n('disappearingMessagesModeOff');
->>>>>>> 8b5978e3
 
           const subtitleI18n =
             mode === 'legacy'
               ? window.i18n('disappearingMessagesModeLegacySubtitle')
               : mode === 'deleteAfterRead'
-<<<<<<< HEAD
               ? window.i18n('disappearingMessagesDisappearAfterReadDescription')
               : mode === 'deleteAfterSend'
               ? window.i18n('disappearingMessagesDisappearAfterSendDescription')
               : undefined;
-=======
-                ? window.i18n('disappearingMessagesModeAfterReadSubtitle')
-                : mode === 'deleteAfterSend'
-                  ? window.i18n('disappearingMessagesModeAfterSendSubtitle')
-                  : undefined;
->>>>>>> 8b5978e3
 
           return (
             <PanelRadioButton
