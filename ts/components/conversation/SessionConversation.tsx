import _ from 'lodash';

import autoBind from 'auto-bind';
import { blobToArrayBuffer } from 'blob-util';
import loadImage from 'blueimp-load-image';
import classNames from 'classnames';
import { Component, RefObject, createRef } from 'react';
import styled from 'styled-components';
import { useDispatch } from 'react-redux';
import {
  CompositionBox,
  SendMessageType,
  StagedAttachmentType,
} from './composition/CompositionBox';

import { perfEnd, perfStart } from '../../session/utils/Performance';

import { SessionMessagesListContainer } from './SessionMessagesListContainer';

import { SessionFileDropzone } from './SessionFileDropzone';

import { Data } from '../../data/data';
import { markAllReadByConvoId } from '../../interactions/conversationInteractions';
import { MAX_ATTACHMENT_FILESIZE_BYTES } from '../../session/constants';
import { ConvoHub } from '../../session/conversations';
import { ToastUtils } from '../../session/utils';
import {
  ReduxConversationType,
  SortedMessageModelProps,
  openConversationToSpecificMessage,
  quoteMessage,
  resetSelectedMessageIds,
  updateMentionsMembers,
} from '../../state/ducks/conversations';
import { updateConfirmModal } from '../../state/ducks/modalDialog';
import { addStagedAttachmentsInConversation } from '../../state/ducks/stagedAttachments';
import { MIME } from '../../types';
import {
  THUMBNAIL_CONTENT_TYPE,
  getAudioDuration,
  getVideoDuration,
  makeImageThumbnailBuffer,
  makeVideoScreenshot,
} from '../../types/attachments/VisualAttachment';
import { AttachmentUtil, GoogleChrome, arrayBufferToObjectURL } from '../../util';
import { getCurrentRecoveryPhrase } from '../../util/storage';
import { EmptyMessageView } from '../EmptyMessageView';
import { SplitViewContainer } from '../SplitViewContainer';
import { SessionButtonColor } from '../basic/SessionButton';
import { InConversationCallContainer } from '../calling/InConversationCallContainer';
import { NoMessageInConversation } from './SubtleNotification';
import { ConversationHeaderWithDetails } from './header/ConversationHeader';

import { isAudio } from '../../types/MIME';
import { NoticeBanner } from '../NoticeBanner';
<<<<<<< HEAD
import { SessionSpinner } from '../basic/SessionSpinner';
import { ConversationMessageRequestButtons } from './MessageRequestButtons';
import { RightPanel, StyledRightPanelContainer } from './right-panel/RightPanel';
import { showLinkVisitWarningDialog } from '../dialog/SessionConfirm';
=======
import { SessionSpinner } from '../loading';
import { RightPanel, StyledRightPanelContainer } from './right-panel/RightPanel';
import { HTMLDirection } from '../../util/i18n/rtlSupport';
>>>>>>> a92dbfe5

const DEFAULT_JPEG_QUALITY = 0.85;

interface State {
  isDraggingFile: boolean;
}

interface Props {
  ourDisplayNameInProfile: string;
  ourNumber: string;
  selectedConversationKey: string;
  selectedConversation?: ReduxConversationType;
  messagesProps: Array<SortedMessageModelProps>;
  selectedMessages: Array<string>;
  isRightPanelShowing: boolean;
  hasOngoingCallWithFocusedConvo: boolean;
  htmlDirection: HTMLDirection;

  stagedAttachments: Array<StagedAttachmentType>;
  isSelectedConvoInitialLoadingInProgress: boolean;
}

const StyledSpinnerContainer = styled.div`
  display: flex;
  justify-content: center;
  width: 100%;
  height: 100%;
  align-items: center;
`;

const ConvoLoadingSpinner = () => {
  return (
    <StyledSpinnerContainer>
      <SessionSpinner loading={true} />
    </StyledSpinnerContainer>
  );
};

export class SessionConversation extends Component<Props, State> {
  private readonly messageContainerRef: RefObject<HTMLDivElement>;
  private dragCounter: number;
  private publicMembersRefreshTimeout?: NodeJS.Timeout;
  private readonly updateMemberList: () => any;

  constructor(props: any) {
    super(props);

    this.state = {
      isDraggingFile: false,
    };
    this.messageContainerRef = createRef();
    this.dragCounter = 0;
    this.updateMemberList = _.debounce(this.updateMemberListBouncy.bind(this), 10000);

    autoBind(this);
  }

  // ~~~~~~~~~~~~~~~~~~~~~~~~~~~~~~~~~~~~~~~~~~~~
  // ~~~~~~~~~~~~~~~~ LIFECYCLES ~~~~~~~~~~~~~~~~
  // ~~~~~~~~~~~~~~~~~~~~~~~~~~~~~~~~~~~~~~~~~~~~

  public componentDidUpdate(prevProps: Props, _prevState: State) {
    const { selectedConversationKey: newConversationKey, selectedConversation: newConversation } =
      this.props;
    const { selectedConversationKey: oldConversationKey } = prevProps;

    // if the convo is valid, and it changed, register for drag events
    if (newConversationKey && newConversation && newConversationKey !== oldConversationKey) {
      // Pause thread to wait for rendering to complete
      setTimeout(() => {
        const div = this.messageContainerRef.current;
        div?.addEventListener('dragenter', this.handleDragIn);
        div?.addEventListener('dragleave', this.handleDragOut);
        div?.addEventListener('dragover', this.handleDrag);
        div?.addEventListener('drop', this.handleDrop);
      }, 100);

      // if the conversation changed, we have to stop our refresh of member list
      if (this.publicMembersRefreshTimeout) {
        global.clearInterval(this.publicMembersRefreshTimeout);
        this.publicMembersRefreshTimeout = undefined;
      }
      // if the newConversation changed, and is public, start our refresh members list
      if (newConversation.isPublic) {
        // this is a debounced call.
        void this.updateMemberListBouncy();
        // run this only once every minute if we don't change the visible conversation.
        // this is a heavy operation (like a few thousands members can be here)
        this.publicMembersRefreshTimeout = global.setInterval(this.updateMemberList, 60000);
      }
    }
    // if we do not have a model, unregister for events
    if (!newConversation) {
      const div = this.messageContainerRef.current;
      div?.removeEventListener('dragenter', this.handleDragIn);
      div?.removeEventListener('dragleave', this.handleDragOut);
      div?.removeEventListener('dragover', this.handleDrag);
      div?.removeEventListener('drop', this.handleDrop);
      if (this.publicMembersRefreshTimeout) {
        global.clearInterval(this.publicMembersRefreshTimeout);
        this.publicMembersRefreshTimeout = undefined;
      }
    }
    if (newConversationKey !== oldConversationKey) {
      this.setState({
        isDraggingFile: false,
      });
    }
  }

  public componentWillUnmount() {
    const div = this.messageContainerRef.current;
    div?.removeEventListener('dragenter', this.handleDragIn);
    div?.removeEventListener('dragleave', this.handleDragOut);
    div?.removeEventListener('dragover', this.handleDrag);
    div?.removeEventListener('drop', this.handleDrop);

    if (this.publicMembersRefreshTimeout) {
      global.clearInterval(this.publicMembersRefreshTimeout);
      this.publicMembersRefreshTimeout = undefined;
    }
  }

  public sendMessageFn(msg: SendMessageType) {
    const { selectedConversationKey } = this.props;
    const conversationModel = ConvoHub.use().get(selectedConversationKey);

    if (!conversationModel) {
      return;
    }

    const sendAndScroll = async () => {
      // this needs to be awaited otherwise, the scrollToNow won't find the new message in the db.
      // and this make the showScrollButton to be visible (even if we just scrolled to now)
      await conversationModel.sendMessage(msg);
      await this.scrollToNow();
    };

    const recoveryPhrase = getCurrentRecoveryPhrase();

    // string replace to fix case where pasted text contains invis characters causing false negatives
    if (msg.body.replace(/\s/g, '').includes(recoveryPhrase.replace(/\s/g, ''))) {
      window.inboxStore?.dispatch(
        updateConfirmModal({
          title: window.i18n('warning'),
          i18nMessage: { token: 'recoveryPasswordWarningSendDescription' },
          okTheme: SessionButtonColor.Danger,
          onClickOk: () => {
            void sendAndScroll();
          },
          onClickClose: () => {
            window.inboxStore?.dispatch(updateConfirmModal(null));
          },
        })
      );
    } else {
      void sendAndScroll();
    }

    window.inboxStore?.dispatch(quoteMessage(undefined));
  }

  // ~~~~~~~~~~~~~~~~~~~~~~~~~~~~~~~~~~~~~~~~~~~~
  // ~~~~~~~~~~~~~~ RENDER METHODS ~~~~~~~~~~~~~~
  // ~~~~~~~~~~~~~~~~~~~~~~~~~~~~~~~~~~~~~~~~~~~~
  public render() {
    const { isDraggingFile } = this.state;

    const {
      ourDisplayNameInProfile,
      selectedConversation,
      messagesProps,
      selectedMessages,
      isRightPanelShowing,
      isSelectedConvoInitialLoadingInProgress,
    } = this.props;

    if (!selectedConversation || !messagesProps) {
      return <EmptyMessageView />;
    }
    // TODOLATER break selectionMode into it's own container component so we can use hooks to fetch relevant state from the store
    const selectionMode = selectedMessages.length > 0;
<<<<<<< HEAD
=======
    // TODO legacy messages support will be removed in a future release
    const bannerText =
      selectedConversation.hasOutdatedClient &&
      selectedConversation.hasOutdatedClient !== ourDisplayNameInProfile
        ? window.i18n('disappearingMessagesLegacy', {
            name: selectedConversation.hasOutdatedClient, // we store this guy's display name in here.
          })
        : window.i18n('deleteAfterGroupFirstReleaseConfigOutdated');
>>>>>>> a92dbfe5

    return (
      <>
        <div className="conversation-header">
          <ConversationHeaderWithDetails />
          <OutdatedClientBanner
            ourDisplayNameInProfile={ourDisplayNameInProfile}
            selectedConversation={selectedConversation}
          />
          <OutdatedLegacyGroupBanner selectedConversation={selectedConversation} />
        </div>
        {isSelectedConvoInitialLoadingInProgress ? (
          <ConvoLoadingSpinner />
        ) : (
          <>
            <div
              // if you change the classname, also update it on onKeyDown
              className={classNames('conversation-content', selectionMode && 'selection-mode')}
              tabIndex={0}
              onKeyDown={this.onKeyDown}
              role="navigation"
            >
              <div className="conversation-messages">
                <NoMessageInConversation />
                <ConversationMessageRequestButtons />
                <SplitViewContainer
                  top={<InConversationCallContainer />}
                  bottom={
                    <SessionMessagesListContainer
                      messageContainerRef={this.messageContainerRef}
                      scrollToNow={this.scrollToNow}
                    />
                  }
                  disableTop={!this.props.hasOngoingCallWithFocusedConvo}
                />
                {isDraggingFile && <SessionFileDropzone />}
              </div>

              <CompositionBox
                sendMessage={this.sendMessageFn}
                stagedAttachments={this.props.stagedAttachments}
                // eslint-disable-next-line @typescript-eslint/no-misused-promises
                onChoseAttachments={this.onChoseAttachments}
                htmlDirection={this.props.htmlDirection}
              />
            </div>
            <StyledRightPanelContainer className={classNames(isRightPanelShowing && 'show')}>
              <RightPanel />
            </StyledRightPanelContainer>
          </>
        )}
      </>
    );
  }

  private async scrollToNow() {
    const conversationKey = this.props.selectedConversationKey;
    if (!conversationKey) {
      return;
    }

    await markAllReadByConvoId(conversationKey);
    const mostRecentMessage = await Data.getLastMessageInConversation(conversationKey);

    if (mostRecentMessage) {
      await openConversationToSpecificMessage({
        conversationKey,
        messageIdToNavigateTo: mostRecentMessage.id,
        shouldHighlightMessage: false,
      });
      const messageContainer = this.messageContainerRef.current;
      if (!messageContainer) {
        return;
      }
      messageContainer.scrollTop = messageContainer.scrollHeight - messageContainer.clientHeight;
    }
  }

  // ~~~~~~~~~~~~~~~~~~~~~~~~~~~~~~~~~~~~~~~~~~~~
  // ~~~~~~~~~~~ KEYBOARD NAVIGATION ~~~~~~~~~~~~
  // ~~~~~~~~~~~~~~~~~~~~~~~~~~~~~~~~~~~~~~~~~~~~
  private onKeyDown(event: any) {
    const selectionMode = !!this.props.selectedMessages.length;

    if (event.target.classList.contains('conversation-content')) {
      switch (event.key) {
        case 'Escape':
          if (selectionMode) {
            window.inboxStore?.dispatch(resetSelectedMessageIds());
          }
          break;
        default:
          break;
      }
    }
  }

  private async onChoseAttachments(attachmentsFileList: Array<File>) {
    if (!attachmentsFileList || attachmentsFileList.length === 0) {
      return;
    }

    for (let i = 0; i < attachmentsFileList.length; i++) {
      // eslint-disable-next-line no-await-in-loop
      await this.maybeAddAttachment(attachmentsFileList[i]);
    }
  }

  private async maybeAddAttachment(file: File) {
    if (!file) {
      return;
    }

    const fileName = file.name;
    const contentType = file.type;

    const { stagedAttachments } = this.props;

    if (stagedAttachments.length >= 32) {
      ToastUtils.pushMaximumAttachmentsError();
      return;
    }

    const haveNonImage = _.some(
      stagedAttachments,
      attachment => !MIME.isImage(attachment.contentType)
    );
    // You can't add another attachment if you already have a non-image staged
    if (haveNonImage) {
      ToastUtils.pushMultipleNonImageError();
      return;
    }

    // You can't add a non-image attachment if you already have attachments staged
    if (!MIME.isImage(contentType) && stagedAttachments.length > 0) {
      ToastUtils.pushCannotMixError();
      return;
    }

    let blob = null;

    try {
      blob = await AttachmentUtil.autoScale({
        contentType,
        blob: file,
      });

      if (blob.blob.size > MAX_ATTACHMENT_FILESIZE_BYTES) {
        ToastUtils.pushFileSizeErrorAsByte();
        return;
      }
    } catch (error) {
      window?.log?.error(
        'Error ensuring that image is properly sized:',
        error && error.stack ? error.stack : error
      );

      ToastUtils.pushLoadAttachmentFailure(error?.message);
      return;
    }

    try {
      if (GoogleChrome.isImageTypeSupported(contentType)) {
        // this does not add the preview to the message outgoing
        // this is just for us, for the list of attachments we are sending
        // the files are scaled down under getFiles()

        const attachmentWithPreview = await renderImagePreview(contentType, file, fileName);
        this.addAttachments([attachmentWithPreview]);
      } else if (GoogleChrome.isVideoTypeSupported(contentType)) {
        const attachmentWithVideoPreview = await renderVideoPreview(contentType, file, fileName);
        this.addAttachments([attachmentWithVideoPreview]);
      } else {
        const attachment: StagedAttachmentType = {
          file,
          size: file.size,
          contentType,
          fileName,
          url: '',
          isVoiceMessage: false,
          fileSize: null,
          screenshot: null,
          thumbnail: null,
        };

        if (isAudio(contentType)) {
          const objectUrl = URL.createObjectURL(file);

          try {
            const duration = await getAudioDuration({ objectUrl, contentType });
            attachment.duration = duration;
          } finally {
            URL.revokeObjectURL(objectUrl);
          }
        }

        this.addAttachments([attachment]);
      }
    } catch (e) {
      window?.log?.error(
        `Was unable to generate thumbnail for file type ${contentType}`,
        e && e.stack ? e.stack : e
      );
      this.addAttachments([
        {
          file,
          size: file.size,
          contentType,
          fileName,
          isVoiceMessage: false,
          url: '',
          fileSize: null,
          screenshot: null,
          thumbnail: null,
        },
      ]);
    }
  }

  private addAttachments(newAttachments: Array<StagedAttachmentType>) {
    window.inboxStore?.dispatch(
      addStagedAttachmentsInConversation({
        conversationKey: this.props.selectedConversationKey,
        newAttachments,
      })
    );
  }

  private handleDrag(e: any) {
    e.preventDefault();
    e.stopPropagation();
  }

  private handleDragIn(e: any) {
    e.preventDefault();
    e.stopPropagation();
    this.dragCounter++;
    if (e.dataTransfer.items && e.dataTransfer.items.length > 0) {
      this.setState({ isDraggingFile: true });
    }
  }

  private handleDragOut(e: any) {
    e.preventDefault();
    e.stopPropagation();
    this.dragCounter--;

    if (this.dragCounter === 0) {
      this.setState({ isDraggingFile: false });
    }
  }

  private handleDrop(e: DragEvent) {
    e.preventDefault();
    e.stopPropagation();

    if (e?.dataTransfer?.files && e.dataTransfer.files.length > 0) {
      void this.onChoseAttachments(Array.from(e.dataTransfer.files));
      e.dataTransfer.clearData();
      this.dragCounter = 0;
      this.setState({ isDraggingFile: false });
    }
  }

  private async updateMemberListBouncy() {
    const start = Date.now();
    const allPubKeys = await Data.getPubkeysInPublicConversation(
      this.props.selectedConversationKey
    );

    window?.log?.debug(
      `[perf] getPubkeysInPublicConversation returned '${
        allPubKeys?.length
      }' members in ${Date.now() - start}ms`
    );

    const allMembers = allPubKeys.map((pubKey: string) => {
      const conv = ConvoHub.use().get(pubKey);
      const profileName = conv?.getNicknameOrRealUsernameOrPlaceholder();

      return {
        id: pubKey,
        authorProfileName: profileName,
      };
    });

    window.inboxStore?.dispatch(updateMentionsMembers(allMembers));
  }
}

const renderVideoPreview = async (contentType: string, file: File, fileName: string) => {
  const objectUrl = URL.createObjectURL(file);
  try {
    const type = THUMBNAIL_CONTENT_TYPE;

    const thumbnail = await makeVideoScreenshot({
      objectUrl,
      contentType: type,
    });
    const duration = await getVideoDuration({
      objectUrl,
      contentType: type,
    });
    const data = await blobToArrayBuffer(thumbnail);
    const url = arrayBufferToObjectURL({
      data,
      type,
    });
    return {
      file,
      size: file.size,
      fileName,
      contentType,
      duration,
      videoUrl: objectUrl,
      url,
      isVoiceMessage: false,
      fileSize: null,
      screenshot: null,
      thumbnail: null,
    };
  } catch (error) {
    URL.revokeObjectURL(objectUrl);
    throw error;
  }
};

const autoOrientJpegImage = async (fileOrBlobOrURL: File): Promise<string> => {
  perfStart('autoOrientJpegImage');
  const loadedImage = await loadImage(fileOrBlobOrURL, { orientation: true, canvas: true });
  perfEnd('autoOrientJpegImage', 'autoOrientJpegImage');
  const dataURL = (loadedImage.image as HTMLCanvasElement).toDataURL(
    MIME.IMAGE_JPEG,
    DEFAULT_JPEG_QUALITY
  );

  return dataURL;
};

const renderImagePreview = async (contentType: string, file: File, fileName: string) => {
  if (!MIME.isJPEG(contentType)) {
    const urlImage = URL.createObjectURL(file);
    if (!urlImage) {
      throw new Error('Failed to create object url for image!');
    }
    return {
      file,
      size: file.size,
      fileName,
      contentType,
      url: urlImage,
      isVoiceMessage: false,
      fileSize: null,
      screenshot: null,
      thumbnail: null,
    };
  }

  // orient the image correctly based on the EXIF data, if needed
  const orientedImageUrl = await autoOrientJpegImage(file);

  const thumbnailBuffer = await makeImageThumbnailBuffer({
    objectUrl: orientedImageUrl,
    contentType,
  });
  const url = arrayBufferToObjectURL({
    data: thumbnailBuffer,
    type: THUMBNAIL_CONTENT_TYPE,
  });

  return {
    file,
    size: file.size,
    fileName,
    contentType,
    url,
    isVoiceMessage: false,
    fileSize: null,
    screenshot: null,
    thumbnail: null,
  };
};

function OutdatedClientBanner(props: {
  selectedConversation: Pick<ReduxConversationType, 'id' | 'hasOutdatedClient'>;
  ourDisplayNameInProfile: string;
}) {
  const { selectedConversation, ourDisplayNameInProfile } = props;
  const bannerText =
    selectedConversation.hasOutdatedClient &&
    selectedConversation.hasOutdatedClient !== ourDisplayNameInProfile
      ? window.i18n('disappearingMessagesModeOutdated', [selectedConversation.hasOutdatedClient])
      : window.i18n('someOfYourDeviceUseOutdatedVersion');

  return selectedConversation.hasOutdatedClient?.length ? (
    <NoticeBanner
      text={bannerText}
      onButtonClick={() => {
        const conversation = ConvoHub.use().get(selectedConversation.id);
        conversation.set({ hasOutdatedClient: undefined });
        void conversation.commit();
      }}
      icon="exit"
      dataTestId="some-of-your-devices-outdated-conversation"
    />
  ) : null;
}

function OutdatedLegacyGroupBanner(props: {
  selectedConversation: Pick<ReduxConversationType, 'id' | 'isPrivate' | 'isPublic'>;
}) {
  const { selectedConversation } = props;
  const dispatch = useDispatch();

  const isLegacyGroup =
    !selectedConversation.isPrivate &&
    !selectedConversation.isPublic &&
    selectedConversation.id.startsWith('05');

  return isLegacyGroup ? (
    <NoticeBanner
      text={window.i18n('upgradeYourGroupBefore')}
      onButtonClick={() => {
        showLinkVisitWarningDialog('', dispatch);
        throw new Error('TODO'); // fixme audric
      }}
      icon="externalLink"
      dataTestId="legacy-group-banner"
    />
  ) : null;
}<|MERGE_RESOLUTION|>--- conflicted
+++ resolved
@@ -48,21 +48,17 @@
 import { SplitViewContainer } from '../SplitViewContainer';
 import { SessionButtonColor } from '../basic/SessionButton';
 import { InConversationCallContainer } from '../calling/InConversationCallContainer';
-import { NoMessageInConversation } from './SubtleNotification';
+
 import { ConversationHeaderWithDetails } from './header/ConversationHeader';
 
 import { isAudio } from '../../types/MIME';
 import { NoticeBanner } from '../NoticeBanner';
-<<<<<<< HEAD
-import { SessionSpinner } from '../basic/SessionSpinner';
+import { SessionSpinner } from '../loading';
 import { ConversationMessageRequestButtons } from './MessageRequestButtons';
 import { RightPanel, StyledRightPanelContainer } from './right-panel/RightPanel';
-import { showLinkVisitWarningDialog } from '../dialog/SessionConfirm';
-=======
-import { SessionSpinner } from '../loading';
-import { RightPanel, StyledRightPanelContainer } from './right-panel/RightPanel';
 import { HTMLDirection } from '../../util/i18n/rtlSupport';
->>>>>>> a92dbfe5
+import { showLinkVisitWarningDialog } from '../dialog/OpenUrlModal';
+import { NoMessageInConversation } from './SubtleNotification';
 
 const DEFAULT_JPEG_QUALITY = 0.85;
 
@@ -245,17 +241,6 @@
     }
     // TODOLATER break selectionMode into it's own container component so we can use hooks to fetch relevant state from the store
     const selectionMode = selectedMessages.length > 0;
-<<<<<<< HEAD
-=======
-    // TODO legacy messages support will be removed in a future release
-    const bannerText =
-      selectedConversation.hasOutdatedClient &&
-      selectedConversation.hasOutdatedClient !== ourDisplayNameInProfile
-        ? window.i18n('disappearingMessagesLegacy', {
-            name: selectedConversation.hasOutdatedClient, // we store this guy's display name in here.
-          })
-        : window.i18n('deleteAfterGroupFirstReleaseConfigOutdated');
->>>>>>> a92dbfe5
 
     return (
       <>
@@ -647,8 +632,8 @@
   const bannerText =
     selectedConversation.hasOutdatedClient &&
     selectedConversation.hasOutdatedClient !== ourDisplayNameInProfile
-      ? window.i18n('disappearingMessagesModeOutdated', [selectedConversation.hasOutdatedClient])
-      : window.i18n('someOfYourDeviceUseOutdatedVersion');
+      ? window.i18n('deleteAfterGroupFirstReleaseConfigOutdated', [selectedConversation.hasOutdatedClient])
+      : window.i18n('disappearingMessagesLegacy');
 
   return selectedConversation.hasOutdatedClient?.length ? (
     <NoticeBanner
