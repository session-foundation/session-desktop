import classNames from 'classnames';
import { CSSProperties } from 'styled-components';

import {
  useIsPrivate,
  useNicknameOrProfileNameOrShortenedPubkey,
} from '../../hooks/useParamSelector';
import { Emojify } from './Emojify';

type Props = {
  pubkey: string;
  name?: string | null;
  profileName?: string | null;
  module?: string;
  boldProfileName?: boolean;
  compact?: boolean;
  shouldShowPubkey: boolean;
};

export const ContactName = (props: Props) => {
  const { pubkey, name, profileName, module, boldProfileName, compact, shouldShowPubkey } = props;
  const prefix = module || 'module-contact-name';

  const convoName = useNicknameOrProfileNameOrShortenedPubkey(pubkey);
  const isPrivate = useIsPrivate(pubkey);
  const shouldShowProfile = Boolean(convoName || profileName || name);
<<<<<<< HEAD
  const styles = (boldProfileName
    ? {
        fontWeight: 'bold',
      }
    : {}) as CSSProperties;
=======
  const styles = (
    boldProfileName
      ? {
          fontWeight: 'bold',
        }
      : {}
  ) as React.CSSProperties;
>>>>>>> e90b6438
  const textProfile = profileName || name || convoName || window.i18n('anonymous');

  return (
    <span
      className={classNames(prefix, compact && 'compact')}
      dir="auto"
      data-testid={`${prefix}__profile-name`}
      style={{ textOverflow: 'inherit' }}
    >
      {shouldShowProfile ? (
        <span style={styles as CSSProperties} className={`${prefix}__profile-name`}>
          <Emojify text={textProfile} sizeClass="small" isGroup={!isPrivate} />
        </span>
      ) : null}
      {shouldShowProfile ? ' ' : null}
      {shouldShowPubkey ? <span className={`${prefix}__profile-number`}>{pubkey}</span> : null}
    </span>
  );
};<|MERGE_RESOLUTION|>--- conflicted
+++ resolved
@@ -24,21 +24,13 @@
   const convoName = useNicknameOrProfileNameOrShortenedPubkey(pubkey);
   const isPrivate = useIsPrivate(pubkey);
   const shouldShowProfile = Boolean(convoName || profileName || name);
-<<<<<<< HEAD
-  const styles = (boldProfileName
-    ? {
-        fontWeight: 'bold',
-      }
-    : {}) as CSSProperties;
-=======
   const styles = (
     boldProfileName
       ? {
           fontWeight: 'bold',
         }
       : {}
-  ) as React.CSSProperties;
->>>>>>> e90b6438
+  ) as CSSProperties;
   const textProfile = profileName || name || convoName || window.i18n('anonymous');
 
   return (
