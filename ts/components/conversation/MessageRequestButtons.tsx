<<<<<<< HEAD
import React from 'react';
=======
import { useSelector } from 'react-redux';
>>>>>>> a92dbfe5
import styled from 'styled-components';
import { useIsIncomingRequest, useIsOutgoingRequest } from '../../hooks/useParamSelector';
import {
  declineConversationWithConfirm,
  handleAcceptConversationRequest,
} from '../../interactions/conversationInteractions';
import {
  useSelectedConversationIdOrigin,
  useSelectedConversationKey,
  useSelectedIsGroupV2,
  useSelectedIsPrivateFriend,
} from '../../state/selectors/selectedConversation';
import { useLibGroupInvitePending } from '../../state/selectors/userGroups';
import { SessionButton, SessionButtonColor } from '../basic/SessionButton';
<<<<<<< HEAD
import { InvitedToGroupControlMessage, MessageRequestExplanation } from './SubtleNotification';
=======
import {
  ConversationIncomingRequestExplanation,
  ConversationOutgoingRequestExplanation,
} from './SubtleNotification';
>>>>>>> a92dbfe5

const MessageRequestContainer = styled.div`
  display: flex;
  flex-direction: column;
  justify-content: center;
  padding: var(--margins-lg);
  gap: var(--margins-lg);
  text-align: center;
`;

const ConversationBannerRow = styled.div`
  display: flex;
  flex-direction: row;
  gap: var(--margins-lg);
  justify-content: center;

  .session-button {
    padding: 0 36px;
  }
`;

const StyledBlockUserText = styled.span`
  color: var(--danger-color);
  cursor: pointer;
  font-size: var(--font-size-md);
  align-self: center;
  font-weight: 700;
`;

const handleDeclineConversationRequest = (
  convoId: string,
  currentSelected: string | undefined,
  conversationIdOrigin: string | null
) => {
  declineConversationWithConfirm({
    conversationId: convoId,
    syncToDevices: true,
    alsoBlock: false,
    currentlySelectedConvo: currentSelected,
    conversationIdOrigin,
  });
};

const handleDeclineAndBlockConversationRequest = (
  convoId: string,
  currentSelected: string | undefined,
  conversationIdOrigin: string | null
) => {
  declineConversationWithConfirm({
    conversationId: convoId,
    syncToDevices: true,
    alsoBlock: true,
    currentlySelectedConvo: currentSelected,
    conversationIdOrigin,
  });
};

export const ConversationMessageRequestButtons = () => {
  const selectedConvoId = useSelectedConversationKey();
  const isIncomingRequest = useIsIncomingRequest(selectedConvoId);
<<<<<<< HEAD
  const isGroupV2 = useSelectedIsGroupV2();
  const isPrivateAndFriend = useSelectedIsPrivateFriend();
  const isGroupPendingInvite = useLibGroupInvitePending(selectedConvoId);
  const convoOrigin = useSelectedConversationIdOrigin() ?? null;

  if (
    !selectedConvoId ||
    isPrivateAndFriend || // if we are already friends, there is no need for the msg request buttons
    (isGroupV2 && !isGroupPendingInvite)
  ) {
    return null;
  }

  if (!isIncomingRequest) {
=======
  const isOutgoingRequest = useIsOutgoingRequest(selectedConvoId);

  if (!selectedConvoId || (!isIncomingRequest && !isOutgoingRequest)) {
>>>>>>> a92dbfe5
    return null;
  }

  return (
<<<<<<< HEAD
    <MessageRequestContainer>
      <InvitedToGroupControlMessage />
      <ConversationBannerRow>
        <SessionButton
          onClick={() => {
            void handleAcceptConversationRequest({ convoId: selectedConvoId });
          }}
          text={window.i18n('accept')}
          dataTestId="accept-message-request"
        />
        <SessionButton
          buttonColor={SessionButtonColor.Danger}
          text={window.i18n('delete')}
          onClick={() => {
            handleDeclineConversationRequest(selectedConvoId, selectedConvoId, convoOrigin);
          }}
          dataTestId="decline-message-request"
        />
      </ConversationBannerRow>
      <MessageRequestExplanation />

      {(isGroupV2 && !!convoOrigin) || !isGroupV2 ? (
        <StyledBlockUserText
          onClick={() => {
            handleDeclineAndBlockConversationRequest(selectedConvoId, selectedConvoId, convoOrigin);
          }}
          data-testid="decline-and-block-message-request"
        >
          {window.i18n('block')}
        </StyledBlockUserText>
      ) : null}
    </MessageRequestContainer>
=======
    <ConversationRequestBanner>
      {isOutgoingRequest && !hasIncomingMessages ? (
        <ConversationOutgoingRequestExplanation />
      ) : (
        <>
          <StyledBlockUserText
            onClick={() => {
              handleDeclineAndBlockConversationRequest(selectedConvoId, selectedConvoId);
            }}
            data-testid="decline-and-block-message-request"
          >
            {window.i18n('block')}
          </StyledBlockUserText>
          <ConversationIncomingRequestExplanation />
          <ConversationBannerRow>
            <SessionButton
              onClick={async () => {
                await handleAcceptConversationRequest(selectedConvoId);
              }}
              text={window.i18n('accept')}
              dataTestId="accept-message-request"
            />
            <SessionButton
              buttonColor={SessionButtonColor.Danger}
              text={window.i18n('decline')}
              onClick={() => {
                handleDeclineConversationRequest(selectedConvoId, selectedConvoId);
              }}
              dataTestId="decline-message-request"
            />
          </ConversationBannerRow>
        </>
      )}
    </ConversationRequestBanner>
>>>>>>> a92dbfe5
  );
};<|MERGE_RESOLUTION|>--- conflicted
+++ resolved
@@ -1,8 +1,3 @@
-<<<<<<< HEAD
-import React from 'react';
-=======
-import { useSelector } from 'react-redux';
->>>>>>> a92dbfe5
 import styled from 'styled-components';
 import { useIsIncomingRequest, useIsOutgoingRequest } from '../../hooks/useParamSelector';
 import {
@@ -17,14 +12,11 @@
 } from '../../state/selectors/selectedConversation';
 import { useLibGroupInvitePending } from '../../state/selectors/userGroups';
 import { SessionButton, SessionButtonColor } from '../basic/SessionButton';
-<<<<<<< HEAD
-import { InvitedToGroupControlMessage, MessageRequestExplanation } from './SubtleNotification';
-=======
 import {
   ConversationIncomingRequestExplanation,
   ConversationOutgoingRequestExplanation,
+  InvitedToGroupControlMessage,
 } from './SubtleNotification';
->>>>>>> a92dbfe5
 
 const MessageRequestContainer = styled.div`
   display: flex;
@@ -85,11 +77,11 @@
 export const ConversationMessageRequestButtons = () => {
   const selectedConvoId = useSelectedConversationKey();
   const isIncomingRequest = useIsIncomingRequest(selectedConvoId);
-<<<<<<< HEAD
   const isGroupV2 = useSelectedIsGroupV2();
   const isPrivateAndFriend = useSelectedIsPrivateFriend();
   const isGroupPendingInvite = useLibGroupInvitePending(selectedConvoId);
   const convoOrigin = useSelectedConversationIdOrigin() ?? null;
+  const isOutgoingRequest = useIsOutgoingRequest(selectedConvoId);
 
   if (
     !selectedConvoId ||
@@ -100,83 +92,50 @@
   }
 
   if (!isIncomingRequest) {
-=======
-  const isOutgoingRequest = useIsOutgoingRequest(selectedConvoId);
-
-  if (!selectedConvoId || (!isIncomingRequest && !isOutgoingRequest)) {
->>>>>>> a92dbfe5
     return null;
   }
 
   return (
-<<<<<<< HEAD
     <MessageRequestContainer>
       <InvitedToGroupControlMessage />
-      <ConversationBannerRow>
-        <SessionButton
-          onClick={() => {
-            void handleAcceptConversationRequest({ convoId: selectedConvoId });
-          }}
-          text={window.i18n('accept')}
-          dataTestId="accept-message-request"
-        />
-        <SessionButton
-          buttonColor={SessionButtonColor.Danger}
-          text={window.i18n('delete')}
-          onClick={() => {
-            handleDeclineConversationRequest(selectedConvoId, selectedConvoId, convoOrigin);
-          }}
-          dataTestId="decline-message-request"
-        />
-      </ConversationBannerRow>
-      <MessageRequestExplanation />
-
-      {(isGroupV2 && !!convoOrigin) || !isGroupV2 ? (
-        <StyledBlockUserText
-          onClick={() => {
-            handleDeclineAndBlockConversationRequest(selectedConvoId, selectedConvoId, convoOrigin);
-          }}
-          data-testid="decline-and-block-message-request"
-        >
-          {window.i18n('block')}
-        </StyledBlockUserText>
-      ) : null}
-    </MessageRequestContainer>
-=======
-    <ConversationRequestBanner>
-      {isOutgoingRequest && !hasIncomingMessages ? (
+      {isOutgoingRequest ? (
         <ConversationOutgoingRequestExplanation />
       ) : (
         <>
-          <StyledBlockUserText
-            onClick={() => {
-              handleDeclineAndBlockConversationRequest(selectedConvoId, selectedConvoId);
-            }}
-            data-testid="decline-and-block-message-request"
-          >
-            {window.i18n('block')}
-          </StyledBlockUserText>
+          {(isGroupV2 && !!convoOrigin) || !isGroupV2 ? (
+            <StyledBlockUserText
+              onClick={() => {
+                handleDeclineAndBlockConversationRequest(
+                  selectedConvoId,
+                  selectedConvoId,
+                  convoOrigin
+                );
+              }}
+              data-testid="decline-and-block-message-request"
+            >
+              {window.i18n('block')}
+            </StyledBlockUserText>
+          ) : null}
           <ConversationIncomingRequestExplanation />
           <ConversationBannerRow>
             <SessionButton
-              onClick={async () => {
-                await handleAcceptConversationRequest(selectedConvoId);
+              onClick={() => {
+                void handleAcceptConversationRequest({ convoId: selectedConvoId });
               }}
               text={window.i18n('accept')}
               dataTestId="accept-message-request"
             />
             <SessionButton
               buttonColor={SessionButtonColor.Danger}
-              text={window.i18n('decline')}
+              text={window.i18n('delete')}
               onClick={() => {
-                handleDeclineConversationRequest(selectedConvoId, selectedConvoId);
+                handleDeclineConversationRequest(selectedConvoId, selectedConvoId, convoOrigin);
               }}
               dataTestId="decline-message-request"
             />
           </ConversationBannerRow>
         </>
       )}
-    </ConversationRequestBanner>
->>>>>>> a92dbfe5
+    </MessageRequestContainer>
   );
 };