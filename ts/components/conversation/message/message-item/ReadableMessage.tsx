--- conflicted
+++ resolved
@@ -1,16 +1,11 @@
 import { debounce, noop } from 'lodash';
-<<<<<<< HEAD
 import React, {
   MouseEventHandler,
   SessionDataTestId,
   useCallback,
-  useContext,
   useLayoutEffect,
   useState,
 } from 'react';
-=======
-import React, { AriaRole, MouseEventHandler, useCallback, useLayoutEffect, useState } from 'react';
->>>>>>> 71436eac
 import { InView } from 'react-intersection-observer';
 import { useDispatch, useSelector } from 'react-redux';
 import { useScrollToLoadedMessage } from '../../../../contexts/ScrollToLoadedMessage';
