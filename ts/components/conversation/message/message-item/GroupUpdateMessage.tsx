<<<<<<< HEAD
import React from 'react';

import { PubkeyType } from 'libsession_util_nodejs';
import { useConversationsUsernameWithQuoteOrShortPk } from '../../../../hooks/useParamSelector';
import { FormatNotifications } from '../../../../notifications/formatNotifications';
import { PreConditionFailed } from '../../../../session/utils/errors';
=======
import { isNull } from 'lodash';
import {
  getJoinedGroupUpdateChangeStr,
  getKickedGroupUpdateStr,
  getLeftGroupUpdateChangeStr,
} from '../../../../models/groupUpdate';
>>>>>>> a92dbfe5
import {
  PropsForGroupUpdate,
  PropsForGroupUpdateType,
} from '../../../../state/ducks/conversations';
<<<<<<< HEAD
import { useSelectedIsGroupV2 } from '../../../../state/selectors/selectedConversation';
import { useOurPkStr } from '../../../../state/selectors/user';
import { assertUnreachable } from '../../../../types/sqlSharedTypes';
=======
import { useSelectedNicknameOrProfileNameOrShortenedPubkey } from '../../../../state/selectors/selectedConversation';
>>>>>>> a92dbfe5
import { ExpirableReadableMessage } from './ExpirableReadableMessage';
import { NotificationBubble } from './notification-bubble/NotificationBubble';
import { Localizer } from '../../../basic/Localizer';
import type { LocalizerComponentPropsObject } from '../../../../types/localizer';

<<<<<<< HEAD
// TODO those lookups might need to be memoized
const ChangeItemJoined = (added: Array<PubkeyType>, withHistory: boolean): string => {
=======
// This component is used to display group updates in the conversation view.

const ChangeItemJoined = (added: Array<string>): LocalizerComponentPropsObject => {
  const groupName = useSelectedNicknameOrProfileNameOrShortenedPubkey();

>>>>>>> a92dbfe5
  if (!added.length) {
    throw new Error('Group update added is missing details');
  }
<<<<<<< HEAD
  const names = useConversationsUsernameWithQuoteOrShortPk(added);
  const isGroupV2 = useSelectedIsGroupV2();
  const us = useOurPkStr();
  if (isGroupV2) {
    return FormatNotifications.changeOfMembersV2({
      changedWithNames: FormatNotifications.mapIdsWithNames(added, names),
      type: withHistory ? 'addedWithHistory' : 'added',
      us,
    });
  }
  const joinKey = added.length > 1 ? 'multipleJoinedTheGroup' : 'joinedTheGroup';
  return window.i18n(joinKey, [names.join(', ')]);
};

const ChangeItemKicked = (removed: Array<PubkeyType>): string => {
  if (!removed.length) {
    throw new Error('Group update removed is missing contacts');
  }
  const names = useConversationsUsernameWithQuoteOrShortPk(removed);
  const isGroupV2 = useSelectedIsGroupV2();
  const us = useOurPkStr();
  if (isGroupV2) {
    return FormatNotifications.changeOfMembersV2({
      changedWithNames: FormatNotifications.mapIdsWithNames(removed, names),
      type: 'removed',
      us,
    });
  }

  // legacy groups
  if (FormatNotifications.arrayContainsUsOnly(removed)) {
    return window.i18n('youGotKickedFromGroup');
=======

  return getJoinedGroupUpdateChangeStr(added, groupName);
};

const ChangeItemKicked = (kicked: Array<string>): LocalizerComponentPropsObject => {
  if (!kicked.length) {
    throw new Error('Group update kicked is missing details');
>>>>>>> a92dbfe5
  }
  const groupName = useSelectedNicknameOrProfileNameOrShortenedPubkey();

<<<<<<< HEAD
  const kickedKey = removed.length > 1 ? 'multipleKickedFromTheGroup' : 'kickedFromTheGroup';
  return window.i18n(kickedKey, [names.join(', ')]);
};

const ChangeItemPromoted = (promoted: Array<PubkeyType>): string => {
  if (!promoted.length) {
    throw new Error('Group update promoted is missing contacts');
  }
  const names = useConversationsUsernameWithQuoteOrShortPk(promoted);
  const isGroupV2 = useSelectedIsGroupV2();
  const us = useOurPkStr();
  if (isGroupV2) {
    return FormatNotifications.changeOfMembersV2({
      changedWithNames: FormatNotifications.mapIdsWithNames(promoted, names),
      type: 'promoted',
      us,
    });
  }
  throw new PreConditionFailed('ChangeItemPromoted only applies to groupv2');
};

const ChangeItemAvatar = (): string => {
  const isGroupV2 = useSelectedIsGroupV2();
  if (isGroupV2) {
    return window.i18n('groupAvatarChange');
  }
  throw new PreConditionFailed('ChangeItemAvatar only applies to groupv2');
};

const ChangeItemLeft = (left: Array<PubkeyType>): string => {
  if (!left.length) {
    throw new Error('Group update remove is missing contacts');
  }

  const names = useConversationsUsernameWithQuoteOrShortPk(left);

  if (FormatNotifications.arrayContainsUsOnly(left)) {
    return window.i18n('youLeftTheGroup');
=======
  return getKickedGroupUpdateStr(kicked, groupName);
};

const ChangeItemLeft = (left: Array<string>): LocalizerComponentPropsObject => {
  const groupName = useSelectedNicknameOrProfileNameOrShortenedPubkey();

  if (!left.length) {
    throw new Error('Group update left is missing details');
>>>>>>> a92dbfe5
  }

  return getLeftGroupUpdateChangeStr(left, groupName);
};

<<<<<<< HEAD
const ChangeItemName = (newName: string) => {
  const isGroupV2 = useSelectedIsGroupV2();
  if (isGroupV2) {
    return newName
      ? window.i18n('groupNameChange', [newName])
      : window.i18n('groupNameChangeFallback');
  }
  return window.i18n('titleIsNow', [newName || '']);
};

const ChangeItem = (change: PropsForGroupUpdateType): string => {
  const { type } = change;
  switch (type) {
    case 'name':
      return ChangeItemName(change.newName);
=======
const ChangeItem = (change: PropsForGroupUpdateType): LocalizerComponentPropsObject => {
  const { type } = change;
  switch (type) {
    case 'name':
      return { token: 'groupNameNew', args: { group_name: change.newName } };

>>>>>>> a92dbfe5
    case 'add':
      return ChangeItemJoined(change.added, change.withHistory);
    case 'left':
      return ChangeItemLeft(change.left);
    case 'kicked':
      return ChangeItemKicked(change.kicked);
<<<<<<< HEAD
    case 'promoted':
      return ChangeItemPromoted(change.promoted);
    case 'avatarChange':
      return ChangeItemAvatar();
=======

    case 'general':
>>>>>>> a92dbfe5
    default:
      return { token: 'groupUpdated' };
  }
};

export const GroupUpdateMessage = (props: PropsForGroupUpdate) => {
  const { change, messageId } = props;

  const changeItem = ChangeItem(change);

  return (
    <ExpirableReadableMessage
      messageId={messageId}
      key={`readable-message-${messageId}`}
      dataTestId="group-update-message"
      isControlMessage={true}
    >
      <NotificationBubble iconType="users">
        {!isNull(changeItem) ? <Localizer {...changeItem} /> : null}
      </NotificationBubble>
    </ExpirableReadableMessage>
  );
};<|MERGE_RESOLUTION|>--- conflicted
+++ resolved
@@ -1,185 +1,94 @@
-<<<<<<< HEAD
-import React from 'react';
-
 import { PubkeyType } from 'libsession_util_nodejs';
-import { useConversationsUsernameWithQuoteOrShortPk } from '../../../../hooks/useParamSelector';
-import { FormatNotifications } from '../../../../notifications/formatNotifications';
-import { PreConditionFailed } from '../../../../session/utils/errors';
-=======
 import { isNull } from 'lodash';
 import {
+  getGroupNameChangeStr,
   getJoinedGroupUpdateChangeStr,
   getKickedGroupUpdateStr,
   getLeftGroupUpdateChangeStr,
+  getPromotedGroupUpdateChangeStr,
 } from '../../../../models/groupUpdate';
->>>>>>> a92dbfe5
+import { PreConditionFailed } from '../../../../session/utils/errors';
 import {
   PropsForGroupUpdate,
   PropsForGroupUpdateType,
 } from '../../../../state/ducks/conversations';
-<<<<<<< HEAD
-import { useSelectedIsGroupV2 } from '../../../../state/selectors/selectedConversation';
-import { useOurPkStr } from '../../../../state/selectors/user';
-import { assertUnreachable } from '../../../../types/sqlSharedTypes';
-=======
-import { useSelectedNicknameOrProfileNameOrShortenedPubkey } from '../../../../state/selectors/selectedConversation';
->>>>>>> a92dbfe5
+import {
+  useSelectedIsGroupV2,
+  useSelectedNicknameOrProfileNameOrShortenedPubkey,
+} from '../../../../state/selectors/selectedConversation';
+import type { LocalizerComponentPropsObject } from '../../../../types/localizer';
+import { Localizer } from '../../../basic/Localizer';
 import { ExpirableReadableMessage } from './ExpirableReadableMessage';
 import { NotificationBubble } from './notification-bubble/NotificationBubble';
-import { Localizer } from '../../../basic/Localizer';
-import type { LocalizerComponentPropsObject } from '../../../../types/localizer';
 
-<<<<<<< HEAD
-// TODO those lookups might need to be memoized
-const ChangeItemJoined = (added: Array<PubkeyType>, withHistory: boolean): string => {
-=======
 // This component is used to display group updates in the conversation view.
 
-const ChangeItemJoined = (added: Array<string>): LocalizerComponentPropsObject => {
+const ChangeItemPromoted = (promoted: Array<PubkeyType>): LocalizerComponentPropsObject => {
+  if (!promoted.length) {
+    throw new Error('Group update promoted is missing contacts');
+  }
+  const isGroupV2 = useSelectedIsGroupV2();
+
+  if (isGroupV2) {
+    return getPromotedGroupUpdateChangeStr(promoted);
+  }
+  throw new PreConditionFailed('ChangeItemPromoted only applies to groupv2');
+};
+
+const ChangeItemAvatar = (): LocalizerComponentPropsObject => {
+  const isGroupV2 = useSelectedIsGroupV2();
+  if (isGroupV2) {
+    return { token: 'groupDisplayPictureUpdated' };
+  }
+  throw new PreConditionFailed('ChangeItemAvatar only applies to groupv2');
+};
+
+const ChangeItemJoined = (
+  added: Array<PubkeyType>,
+  withHistory: boolean
+): LocalizerComponentPropsObject => {
   const groupName = useSelectedNicknameOrProfileNameOrShortenedPubkey();
+  const isGroupV2 = useSelectedIsGroupV2();
 
->>>>>>> a92dbfe5
   if (!added.length) {
     throw new Error('Group update added is missing details');
   }
-<<<<<<< HEAD
-  const names = useConversationsUsernameWithQuoteOrShortPk(added);
-  const isGroupV2 = useSelectedIsGroupV2();
-  const us = useOurPkStr();
-  if (isGroupV2) {
-    return FormatNotifications.changeOfMembersV2({
-      changedWithNames: FormatNotifications.mapIdsWithNames(added, names),
-      type: withHistory ? 'addedWithHistory' : 'added',
-      us,
-    });
-  }
-  const joinKey = added.length > 1 ? 'multipleJoinedTheGroup' : 'joinedTheGroup';
-  return window.i18n(joinKey, [names.join(', ')]);
-};
-
-const ChangeItemKicked = (removed: Array<PubkeyType>): string => {
-  if (!removed.length) {
-    throw new Error('Group update removed is missing contacts');
-  }
-  const names = useConversationsUsernameWithQuoteOrShortPk(removed);
-  const isGroupV2 = useSelectedIsGroupV2();
-  const us = useOurPkStr();
-  if (isGroupV2) {
-    return FormatNotifications.changeOfMembersV2({
-      changedWithNames: FormatNotifications.mapIdsWithNames(removed, names),
-      type: 'removed',
-      us,
-    });
-  }
-
-  // legacy groups
-  if (FormatNotifications.arrayContainsUsOnly(removed)) {
-    return window.i18n('youGotKickedFromGroup');
-=======
-
-  return getJoinedGroupUpdateChangeStr(added, groupName);
+  return getJoinedGroupUpdateChangeStr(added, isGroupV2, withHistory, groupName);
 };
 
 const ChangeItemKicked = (kicked: Array<string>): LocalizerComponentPropsObject => {
   if (!kicked.length) {
     throw new Error('Group update kicked is missing details');
->>>>>>> a92dbfe5
   }
   const groupName = useSelectedNicknameOrProfileNameOrShortenedPubkey();
 
-<<<<<<< HEAD
-  const kickedKey = removed.length > 1 ? 'multipleKickedFromTheGroup' : 'kickedFromTheGroup';
-  return window.i18n(kickedKey, [names.join(', ')]);
-};
-
-const ChangeItemPromoted = (promoted: Array<PubkeyType>): string => {
-  if (!promoted.length) {
-    throw new Error('Group update promoted is missing contacts');
-  }
-  const names = useConversationsUsernameWithQuoteOrShortPk(promoted);
-  const isGroupV2 = useSelectedIsGroupV2();
-  const us = useOurPkStr();
-  if (isGroupV2) {
-    return FormatNotifications.changeOfMembersV2({
-      changedWithNames: FormatNotifications.mapIdsWithNames(promoted, names),
-      type: 'promoted',
-      us,
-    });
-  }
-  throw new PreConditionFailed('ChangeItemPromoted only applies to groupv2');
-};
-
-const ChangeItemAvatar = (): string => {
-  const isGroupV2 = useSelectedIsGroupV2();
-  if (isGroupV2) {
-    return window.i18n('groupAvatarChange');
-  }
-  throw new PreConditionFailed('ChangeItemAvatar only applies to groupv2');
-};
-
-const ChangeItemLeft = (left: Array<PubkeyType>): string => {
-  if (!left.length) {
-    throw new Error('Group update remove is missing contacts');
-  }
-
-  const names = useConversationsUsernameWithQuoteOrShortPk(left);
-
-  if (FormatNotifications.arrayContainsUsOnly(left)) {
-    return window.i18n('youLeftTheGroup');
-=======
   return getKickedGroupUpdateStr(kicked, groupName);
 };
 
 const ChangeItemLeft = (left: Array<string>): LocalizerComponentPropsObject => {
-  const groupName = useSelectedNicknameOrProfileNameOrShortenedPubkey();
-
   if (!left.length) {
     throw new Error('Group update left is missing details');
->>>>>>> a92dbfe5
   }
 
-  return getLeftGroupUpdateChangeStr(left, groupName);
+  return getLeftGroupUpdateChangeStr(left);
 };
 
-<<<<<<< HEAD
-const ChangeItemName = (newName: string) => {
-  const isGroupV2 = useSelectedIsGroupV2();
-  if (isGroupV2) {
-    return newName
-      ? window.i18n('groupNameChange', [newName])
-      : window.i18n('groupNameChangeFallback');
-  }
-  return window.i18n('titleIsNow', [newName || '']);
-};
+const ChangeItem = (change: PropsForGroupUpdateType): LocalizerComponentPropsObject => {
+  const { type } = change;
 
-const ChangeItem = (change: PropsForGroupUpdateType): string => {
-  const { type } = change;
   switch (type) {
     case 'name':
-      return ChangeItemName(change.newName);
-=======
-const ChangeItem = (change: PropsForGroupUpdateType): LocalizerComponentPropsObject => {
-  const { type } = change;
-  switch (type) {
-    case 'name':
-      return { token: 'groupNameNew', args: { group_name: change.newName } };
-
->>>>>>> a92dbfe5
+      return getGroupNameChangeStr(change.newName);
     case 'add':
       return ChangeItemJoined(change.added, change.withHistory);
     case 'left':
       return ChangeItemLeft(change.left);
     case 'kicked':
       return ChangeItemKicked(change.kicked);
-<<<<<<< HEAD
     case 'promoted':
       return ChangeItemPromoted(change.promoted);
     case 'avatarChange':
       return ChangeItemAvatar();
-=======
-
-    case 'general':
->>>>>>> a92dbfe5
     default:
       return { token: 'groupUpdated' };
   }
