--- conflicted
+++ resolved
@@ -13,13 +13,10 @@
   useSelectedIsPublic,
 } from '../../../../state/selectors/selectedConversation';
 import type { WithMessageId } from '../../../../session/types/with';
-<<<<<<< HEAD
+import { LucideIcon } from '../../../icon/LucideIcon';
+import { LUCIDE_ICONS_UNICODE } from '../../../icon/lucide';
 import { localize } from '../../../../localization/localeTools';
 import { MessageBubble } from './MessageBubble';
-=======
-import { LucideIcon } from '../../../icon/LucideIcon';
-import { LUCIDE_ICONS_UNICODE } from '../../../icon/lucide';
->>>>>>> 58d452b7
 
 type Props = WithMessageId;
 
@@ -58,8 +55,14 @@
 
   return (
     <StyledMessageText dir="auto" className={clsx('module-message__text')} isDeleted={isDeleted}>
-<<<<<<< HEAD
-      {isDeleted && <SessionIcon iconType="delete" iconSize="small" iconColor={iconColor} />}
+      {isDeleted && (
+        <LucideIcon
+          unicode={LUCIDE_ICONS_UNICODE.TRASH2}
+          iconSize="small"
+          iconColor={iconColor}
+          style={{ padding: '0 var(--margins-xs)' }}
+        />
+      )}
       <MessageBubble>
         <MessageBody
           text={contents || ''}
@@ -69,22 +72,6 @@
           isPublic={isPublic}
         />
       </MessageBubble>
-=======
-      {isDeleted && (
-        <LucideIcon
-          unicode={LUCIDE_ICONS_UNICODE.TRASH2}
-          iconSize="small"
-          iconColor={iconColor}
-          style={{ padding: '0 var(--margins-xs)' }}
-        />
-      )}
-      <MessageBody
-        text={contents || ''}
-        disableLinks={multiSelectMode}
-        disableJumbomoji={false}
-        isGroup={isOpenOrClosedGroup}
-      />
->>>>>>> 58d452b7
     </StyledMessageText>
   );
 };