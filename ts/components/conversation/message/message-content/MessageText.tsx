import styled from 'styled-components';
import clsx from 'clsx';

import { SessionIcon } from '../../../icon';
import { MessageBody } from './MessageBody';
import {
  useMessageDirection,
  useMessageIsDeleted,
  useMessageText,
} from '../../../../state/selectors';
import {
  useIsMessageSelectionMode,
  useSelectedIsGroupOrCommunity,
  useSelectedIsPublic,
} from '../../../../state/selectors/selectedConversation';
import type { WithMessageId } from '../../../../session/types/with';
<<<<<<< HEAD
import { localize } from '../../../../localization/localeTools';
=======
import { MessageBubble } from './MessageBubble';
>>>>>>> 894432c2

type Props = WithMessageId;

const StyledMessageText = styled.div<{ isDeleted?: boolean }>`
  white-space: pre-wrap;

  svg {
    margin-inline-end: var(--margins-xs);
  }

  ${({ isDeleted }) =>
    isDeleted &&
    `
    display: flex;
    align-items: center;
    `}
`;

export const MessageText = ({ messageId }: Props) => {
  const multiSelectMode = useIsMessageSelectionMode();
  const direction = useMessageDirection(messageId);
  const isDeleted = useMessageIsDeleted(messageId);
  const text = useMessageText(messageId);
  const isOpenOrClosedGroup = useSelectedIsGroupOrCommunity();
  const isPublic = useSelectedIsPublic();
  const contents = isDeleted ? localize('deleteMessageDeletedGlobally').toString() : text?.trim();

  if (!contents) {
    return null;
  }

  const iconColor =
    direction === 'incoming'
      ? 'var(--message-bubbles-received-text-color)'
      : 'var(--message-bubbles-sent-text-color)';

  return (
    <StyledMessageText dir="auto" className={clsx('module-message__text')} isDeleted={isDeleted}>
      {isDeleted && <SessionIcon iconType="delete" iconSize="small" iconColor={iconColor} />}
<<<<<<< HEAD
      <MessageBody
        text={contents}
        disableLinks={multiSelectMode}
        disableJumbomoji={false}
        isGroup={isOpenOrClosedGroup}
        isPublic={isPublic}
      />
=======
      <MessageBubble>
        <MessageBody
          text={contents || ''}
          disableRichContent={multiSelectMode}
          disableJumbomoji={false}
          isGroup={isOpenOrClosedGroup}
        />
      </MessageBubble>
>>>>>>> 894432c2
    </StyledMessageText>
  );
};<|MERGE_RESOLUTION|>--- conflicted
+++ resolved
@@ -14,11 +14,8 @@
   useSelectedIsPublic,
 } from '../../../../state/selectors/selectedConversation';
 import type { WithMessageId } from '../../../../session/types/with';
-<<<<<<< HEAD
 import { localize } from '../../../../localization/localeTools';
-=======
 import { MessageBubble } from './MessageBubble';
->>>>>>> 894432c2
 
 type Props = WithMessageId;
 
@@ -58,24 +55,14 @@
   return (
     <StyledMessageText dir="auto" className={clsx('module-message__text')} isDeleted={isDeleted}>
       {isDeleted && <SessionIcon iconType="delete" iconSize="small" iconColor={iconColor} />}
-<<<<<<< HEAD
-      <MessageBody
-        text={contents}
-        disableLinks={multiSelectMode}
+      <MessageBubble>
+        <MessageBody
+        text={contents || ''}
+        disableRichContent={multiSelectMode}
         disableJumbomoji={false}
         isGroup={isOpenOrClosedGroup}
         isPublic={isPublic}
-      />
-=======
-      <MessageBubble>
-        <MessageBody
-          text={contents || ''}
-          disableRichContent={multiSelectMode}
-          disableJumbomoji={false}
-          isGroup={isOpenOrClosedGroup}
-        />
-      </MessageBubble>
->>>>>>> 894432c2
+      /></MessageBubble>
     </StyledMessageText>
   );
 };