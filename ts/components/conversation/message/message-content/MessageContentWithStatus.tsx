import classNames from 'classnames';
import React, { useCallback, useState } from 'react';
import { useDispatch, useSelector } from 'react-redux';
import styled from 'styled-components';
import { replyToMessage } from '../../../../interactions/conversationInteractions';
import { MessageRenderingProps } from '../../../../models/messageType';
import { toggleSelectedMessageId } from '../../../../state/ducks/conversations';
import { updateReactListModal } from '../../../../state/ducks/modalDialog';
import { StateType } from '../../../../state/reducer';
import { useHideAvatarInMsgList } from '../../../../state/selectors';
import {
  getMessageContentWithStatusesSelectorProps,
  isMessageSelectionMode,
} from '../../../../state/selectors/conversations';
import { Reactions } from '../../../../util/reactions';
import { Flex } from '../../../basic/Flex';
import { ExpirableReadableMessage } from '../message-item/ExpirableReadableMessage';
import { MessageAuthorText } from './MessageAuthorText';
import { MessageContent } from './MessageContent';
import { MessageContextMenu } from './MessageContextMenu';
import { MessageReactions, StyledMessageReactions } from './MessageReactions';
import { MessageStatus } from './MessageStatus';

export type MessageContentWithStatusSelectorProps = { isGroup: boolean } & Pick<
  MessageRenderingProps,
  'conversationType' | 'direction' | 'isDeleted'
>;

type Props = {
  messageId: string;
  ctxMenuID: string;
  isDetailView?: boolean;
  dataTestId: string;
  enableReactions: boolean;
};

const StyledMessageContentContainer = styled.div<{ isIncoming: boolean }>`
  display: flex;
  flex-direction: column;
  justify-content: flex-start;
  align-items: ${props => (props.isIncoming ? 'flex-start' : 'flex-end')};
  width: 100%;

  ${StyledMessageReactions} {
    margin-right: var(--margins-md);
  }
`;

const StyledMessageWithAuthor = styled.div`
  max-width: '100%';
  display: flex;
  flex-direction: column;
  min-width: 0;
`;

export const MessageContentWithStatuses = (props: Props) => {
  const contentProps = useSelector((state: StateType) =>
    getMessageContentWithStatusesSelectorProps(state, props.messageId)
  );
  const dispatch = useDispatch();
  const hideAvatar = useHideAvatarInMsgList(props.messageId);

  const multiSelectMode = useSelector(isMessageSelectionMode);

  const onClickOnMessageOuterContainer = useCallback(
    (event: React.MouseEvent<HTMLDivElement>) => {
      if (multiSelectMode && props?.messageId) {
        event.preventDefault();
        event.stopPropagation();
        dispatch(toggleSelectedMessageId(props?.messageId));
      }
    },
    [dispatch, props?.messageId, multiSelectMode]
  );

  const onDoubleClickReplyToMessage = (e: React.MouseEvent<HTMLDivElement>) => {
    const currentSelection = window.getSelection();
    const currentSelectionString = currentSelection?.toString() || undefined;

    if ((e.target as any).localName !== 'em-emoji-picker') {
      if (
        !currentSelectionString ||
        currentSelectionString.length === 0 ||
        !/\s/.test(currentSelectionString)
      ) {
        // if multiple word are selected, consider that this double click was actually NOT used to reply to
        // but to select
        void replyToMessage(messageId);
        currentSelection?.empty();
        e.preventDefault();
      }
    }
  };

  const { messageId, ctxMenuID, isDetailView = false, dataTestId, enableReactions } = props;
  const [popupReaction, setPopupReaction] = useState('');

  if (!contentProps) {
    return null;
  }

<<<<<<< HEAD
  const { conversationType, direction: _direction, isDeleted, isGroup } = contentProps;
  // NOTE we want messages on the left in the message detail view regardless of direction
  const direction = isDetailView ? 'incoming' : _direction;
  const isIncoming = direction === 'incoming';

  const isPrivate = conversationType === 'private';
  const hideAvatar = isPrivate || direction === 'outgoing' || isDetailView;

=======
  const { direction, isDeleted } = contentProps;
  const isIncoming = direction === 'incoming';

>>>>>>> 50b99ec2
  const handleMessageReaction = async (emoji: string) => {
    await Reactions.sendMessageReaction(messageId, emoji);
  };

  const handlePopupClick = () => {
    dispatch(
      updateReactListModal({
        reaction: popupReaction,
        messageId,
      })
    );
  };

  return (
    <StyledMessageContentContainer
      isIncoming={isIncoming}
      onMouseLeave={() => {
        setPopupReaction('');
      }}
    >
      <ExpirableReadableMessage
        messageId={messageId}
        className={classNames('module-message', `module-message--${direction}`)}
        role={'button'}
        isDetailView={isDetailView}
        onClick={onClickOnMessageOuterContainer}
        onDoubleClickCapture={onDoubleClickReplyToMessage}
        dataTestId={dataTestId}
      >
<<<<<<< HEAD
        <StyledAvatarContainer hideAvatar={hideAvatar} isGroup={isGroup}>
          <MessageAvatar messageId={messageId} hideAvatar={hideAvatar} isPrivate={isPrivate} />
        </StyledAvatarContainer>
        <MessageStatus
          dataTestId="msg-status-incoming"
          messageId={messageId}
          isCorrectSide={isIncoming}
          isDetailView={isDetailView}
        />
        <StyledMessageWithAuthor isIncoming={isIncoming}>
          {!isDetailView && <MessageAuthorText messageId={messageId} />}
          <MessageContent messageId={messageId} isDetailView={isDetailView} />
        </StyledMessageWithAuthor>
        <MessageStatus
          dataTestId="msg-status-outgoing"
          messageId={messageId}
          isCorrectSide={!isIncoming}
          isDetailView={isDetailView}
        />
=======
        <Flex container={true} flexDirection="column" flexShrink={0}>
          <StyledMessageWithAuthor>
            <MessageAuthorText messageId={messageId} />
            <MessageContent messageId={messageId} isDetailView={isDetailView} />
          </StyledMessageWithAuthor>
          <MessageStatus dataTestId="msg-status" messageId={messageId} />
        </Flex>
>>>>>>> 50b99ec2
        {!isDeleted && (
          <MessageContextMenu
            messageId={messageId}
            contextMenuId={ctxMenuID}
            enableReactions={enableReactions}
          />
        )}
      </ExpirableReadableMessage>
      {enableReactions && (
        <MessageReactions
          messageId={messageId}
          // eslint-disable-next-line @typescript-eslint/no-misused-promises
          onClick={handleMessageReaction}
          popupReaction={popupReaction}
          setPopupReaction={setPopupReaction}
          onPopupClick={handlePopupClick}
          noAvatar={hideAvatar}
          isDetailView={isDetailView}
        />
      )}
    </StyledMessageContentContainer>
  );
};<|MERGE_RESOLUTION|>--- conflicted
+++ resolved
@@ -99,20 +99,11 @@
     return null;
   }
 
-<<<<<<< HEAD
-  const { conversationType, direction: _direction, isDeleted, isGroup } = contentProps;
+  const { direction: _direction, isDeleted } = contentProps;
   // NOTE we want messages on the left in the message detail view regardless of direction
   const direction = isDetailView ? 'incoming' : _direction;
   const isIncoming = direction === 'incoming';
 
-  const isPrivate = conversationType === 'private';
-  const hideAvatar = isPrivate || direction === 'outgoing' || isDetailView;
-
-=======
-  const { direction, isDeleted } = contentProps;
-  const isIncoming = direction === 'incoming';
-
->>>>>>> 50b99ec2
   const handleMessageReaction = async (emoji: string) => {
     await Reactions.sendMessageReaction(messageId, emoji);
   };
@@ -142,35 +133,17 @@
         onDoubleClickCapture={onDoubleClickReplyToMessage}
         dataTestId={dataTestId}
       >
-<<<<<<< HEAD
-        <StyledAvatarContainer hideAvatar={hideAvatar} isGroup={isGroup}>
-          <MessageAvatar messageId={messageId} hideAvatar={hideAvatar} isPrivate={isPrivate} />
-        </StyledAvatarContainer>
-        <MessageStatus
-          dataTestId="msg-status-incoming"
-          messageId={messageId}
-          isCorrectSide={isIncoming}
-          isDetailView={isDetailView}
-        />
-        <StyledMessageWithAuthor isIncoming={isIncoming}>
-          {!isDetailView && <MessageAuthorText messageId={messageId} />}
-          <MessageContent messageId={messageId} isDetailView={isDetailView} />
-        </StyledMessageWithAuthor>
-        <MessageStatus
-          dataTestId="msg-status-outgoing"
-          messageId={messageId}
-          isCorrectSide={!isIncoming}
-          isDetailView={isDetailView}
-        />
-=======
         <Flex container={true} flexDirection="column" flexShrink={0}>
           <StyledMessageWithAuthor>
-            <MessageAuthorText messageId={messageId} />
+            {!isDetailView && <MessageAuthorText messageId={messageId} />}
             <MessageContent messageId={messageId} isDetailView={isDetailView} />
           </StyledMessageWithAuthor>
-          <MessageStatus dataTestId="msg-status" messageId={messageId} />
+          <MessageStatus
+            dataTestId="msg-status"
+            messageId={messageId}
+            isDetailView={isDetailView}
+          />
         </Flex>
->>>>>>> 50b99ec2
         {!isDeleted && (
           <MessageContextMenu
             messageId={messageId}
