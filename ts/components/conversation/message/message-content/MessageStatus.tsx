--- conflicted
+++ resolved
@@ -1,8 +1,4 @@
-<<<<<<< HEAD
-import { ipcRenderer } from 'electron';
-import React, { SessionDataTestId, useCallback } from 'react';
-=======
->>>>>>> a92dbfe5
+import { SessionDataTestId } from 'react';
 import { useSelector } from 'react-redux';
 import styled from 'styled-components';
 import { useMessageExpirationPropsById } from '../../../../hooks/useParamSelector';
