<<<<<<< HEAD
import React from 'react';
import { MessageRenderingProps } from '../../../../models/messageType';
import { useMessageDirection, useMessageStatus } from '../../../../state/selectors';
import { OutgoingMessageStatus } from './OutgoingMessageStatus';

type Props = {
  isCorrectSide: boolean;
  isDetailView: boolean;
=======
import { ipcRenderer } from 'electron';
import React, { useCallback } from 'react';
import { useSelector } from 'react-redux';
import styled from 'styled-components';
import { useMessageExpirationPropsById } from '../../../../hooks/useParamSelector';
import { useMessageStatus } from '../../../../state/selectors';

import { getMostRecentMessageId } from '../../../../state/selectors/conversations';
import { useSelectedIsGroup } from '../../../../state/selectors/selectedConversation';
import { SpacerXS } from '../../../basic/Text';
import { SessionIcon, SessionIconType } from '../../../icon';
import { ExpireTimer } from '../../ExpireTimer';

type Props = {
>>>>>>> 50b99ec2
  messageId: string;
  dataTestId?: string | undefined;
};

/**
 * MessageStatus is used to display the status of an outgoing OR incoming message.
 * There are 3 parts to this status: a status text, a status icon and a expiring stopwatch.
 * At all times, we either display `text + icon` OR `text + stopwatch`.
 *
 * The logic to display the text is :
 *   - if the message is expiring:
 *        - if the message is incoming: display its 'read' state and the stopwatch icon (1)
 *        - if the message is outgoing: display its status and the stopwatch, unless when the status is error or sending (just display icon and text in this case, no stopwatch) (2)
 *   - if the message is not expiring:
 *        - if the message is incoming: do not show anything (3)
 *        - if the message is outgoing: show the text for the last message, or a message sending, or in the error state. (4)
 */
export const MessageStatus = (props: Props) => {
<<<<<<< HEAD
  const { messageId, isCorrectSide, isDetailView, dataTestId } = props;
  const direction = useMessageDirection(props.messageId);
=======
  const { dataTestId, messageId } = props;
>>>>>>> 50b99ec2
  const status = useMessageStatus(props.messageId);
  const selected = useMessageExpirationPropsById(props.messageId);

  if (!props.messageId || !selected) {
    return null;
  }
  const isIncoming = selected.direction === 'incoming';

  if (isIncoming) {
    if (selected.isUnread || !selected.expirationDurationMs || !selected.expirationTimestamp) {
      return null; // incoming and not expiring, this is case (3) above
    }
    // incoming and  expiring, this is case (1) above
    return <MessageStatusRead dataTestId={dataTestId} messageId={messageId} isIncoming={true} />;
  }

  switch (status) {
    case 'sending':
      return <MessageStatusSending dataTestId={dataTestId} messageId={messageId} />; // we always show sending state
    case 'sent':
      return <MessageStatusSent dataTestId={dataTestId} messageId={messageId} />;
    case 'read':
      return <MessageStatusRead dataTestId={dataTestId} messageId={messageId} isIncoming={false} />; // read is used for both incoming and outgoing messages, but not with the same UI
    case 'error':
      return <MessageStatusError dataTestId={dataTestId} messageId={messageId} />; // we always show error state
    default:
      return null;
  }
};

const MessageStatusContainer = styled.div<{ isIncoming: boolean; isGroup: boolean }>`
  display: inline-block;
  align-self: ${props => (props.isIncoming ? 'flex-start' : 'flex-end')};
  flex-direction: ${props =>
    props.isIncoming
      ? 'row-reverse'
      : 'row'}; // we want {icon}{text} for incoming read messages, but {text}{icon} for outgoing messages

  margin-bottom: 2px;
  margin-inline-start: 5px;
  cursor: pointer;
  display: flex;
  align-items: center;
  margin-inline-start: ${props =>
    props.isGroup || !props.isIncoming ? 'var(--width-avatar-group-msg-list)' : 0};
`;

const StyledStatusText = styled.div`
  color: var(--text-secondary-color);
  font-size: small;
`;

const TextDetails = ({ text }: { text: string }) => {
  return (
    <>
      <StyledStatusText>{text}</StyledStatusText>
      <SpacerXS />
    </>
  );
};

<<<<<<< HEAD
  if (!messageId) {
=======
function IconDanger({ iconType }: { iconType: SessionIconType }) {
  return <SessionIcon iconColor={'var(--danger-color'} iconType={iconType} iconSize="tiny" />;
}

function IconNormal({
  iconType,
  rotateDuration,
}: {
  iconType: SessionIconType;
  rotateDuration?: number | undefined;
}) {
  return (
    <SessionIcon
      rotateDuration={rotateDuration}
      iconColor={'var(--text-secondary-color)'}
      iconType={iconType}
      iconSize="tiny"
    />
  );
}

function useIsExpiring(messageId: string) {
  const selected = useMessageExpirationPropsById(messageId);
  return (
    selected && selected.expirationDurationMs && selected.expirationTimestamp && !selected.isExpired
  );
}

function useIsMostRecentMessage(messageId: string) {
  const mostRecentMessageId = useSelector(getMostRecentMessageId);
  const isMostRecentMessage = mostRecentMessageId === messageId;
  return isMostRecentMessage;
}

function MessageStatusExpireTimer(props: Props) {
  const selected = useMessageExpirationPropsById(props.messageId);
  if (
    !selected ||
    !selected.expirationDurationMs ||
    !selected.expirationTimestamp ||
    selected.isExpired
  ) {
>>>>>>> 50b99ec2
    return null;
  }
  return (
    <ExpireTimer
      expirationDurationMs={selected.expirationDurationMs}
      expirationTimestamp={selected.expirationTimestamp}
    />
  );
}

const MessageStatusSending = ({ dataTestId }: Props) => {
  // while sending, we do not display the expire timer at all.
  return (
    <MessageStatusContainer
      data-testid={dataTestId}
      data-testtype="sending"
      isIncoming={false}
      isGroup={false}
    >
      <TextDetails text={window.i18n('sending')} />
      <IconNormal rotateDuration={2} iconType="sending" />
    </MessageStatusContainer>
  );
};

/**
 * Returns the correct expiring stopwatch icon if this message is expiring, or a normal status icon otherwise.
 * Only to be used with the status "read" and "sent"
 */
function IconForExpiringMessageId({
  messageId,
  iconType,
}: Pick<Props, 'messageId'> & { iconType: SessionIconType }) {
  const isExpiring = useIsExpiring(messageId);

  return isExpiring ? (
    <MessageStatusExpireTimer messageId={messageId} />
  ) : (
    <IconNormal iconType={iconType} />
  );
}

<<<<<<< HEAD
  if (!isCorrectSide || isDetailView) {
=======
const MessageStatusSent = ({ dataTestId, messageId }: Props) => {
  const isExpiring = useIsExpiring(messageId);
  const isMostRecentMessage = useIsMostRecentMessage(messageId);
  const isGroup = useSelectedIsGroup();

  // we hide a "sent" message status which is not expiring except for the most recent message
  if (!isExpiring && !isMostRecentMessage) {
>>>>>>> 50b99ec2
    return null;
  }
  return (
    <MessageStatusContainer
      data-testid={dataTestId}
      data-testtype="sent"
      isIncoming={false}
      isGroup={isGroup}
    >
      <TextDetails text={window.i18n('sent')} />
      <IconForExpiringMessageId messageId={messageId} iconType="circleCheck" />
    </MessageStatusContainer>
  );
};

const MessageStatusRead = ({
  dataTestId,
  messageId,
  isIncoming,
}: Props & { isIncoming: boolean }) => {
  const isExpiring = useIsExpiring(messageId);
  const isGroup = useSelectedIsGroup();

  const isMostRecentMessage = useIsMostRecentMessage(messageId);

  // we hide an outgoing "read" message status which is not expiring except for the most recent message
  if (!isIncoming && !isExpiring && !isMostRecentMessage) {
    return null;
  }

<<<<<<< HEAD
  return <OutgoingMessageStatus messageId={messageId} dataTestId={dataTestId} status={status} />;
=======
  return (
    <MessageStatusContainer
      data-testid={dataTestId}
      data-testtype="read"
      isIncoming={isIncoming}
      isGroup={isGroup}
    >
      <TextDetails text={window.i18n('read')} />
      <IconForExpiringMessageId messageId={messageId} iconType="doubleCheckCircleFilled" />
    </MessageStatusContainer>
  );
};

const MessageStatusError = ({ dataTestId }: Props) => {
  const showDebugLog = useCallback(() => {
    ipcRenderer.send('show-debug-log');
  }, []);
  // when on error, we do not display the expire timer at all.
  const isGroup = useSelectedIsGroup();

  return (
    <MessageStatusContainer
      data-testid={dataTestId}
      data-testtype="failed"
      onClick={showDebugLog}
      title={window.i18n('sendFailed')}
      isIncoming={false}
      isGroup={isGroup}
    >
      <TextDetails text={window.i18n('failed')} />
      <IconDanger iconType="error" />
    </MessageStatusContainer>
  );
>>>>>>> 50b99ec2
};<|MERGE_RESOLUTION|>--- conflicted
+++ resolved
@@ -1,13 +1,3 @@
-<<<<<<< HEAD
-import React from 'react';
-import { MessageRenderingProps } from '../../../../models/messageType';
-import { useMessageDirection, useMessageStatus } from '../../../../state/selectors';
-import { OutgoingMessageStatus } from './OutgoingMessageStatus';
-
-type Props = {
-  isCorrectSide: boolean;
-  isDetailView: boolean;
-=======
 import { ipcRenderer } from 'electron';
 import React, { useCallback } from 'react';
 import { useSelector } from 'react-redux';
@@ -22,7 +12,7 @@
 import { ExpireTimer } from '../../ExpireTimer';
 
 type Props = {
->>>>>>> 50b99ec2
+  isDetailView: boolean;
   messageId: string;
   dataTestId?: string | undefined;
 };
@@ -41,16 +31,11 @@
  *        - if the message is outgoing: show the text for the last message, or a message sending, or in the error state. (4)
  */
 export const MessageStatus = (props: Props) => {
-<<<<<<< HEAD
-  const { messageId, isCorrectSide, isDetailView, dataTestId } = props;
-  const direction = useMessageDirection(props.messageId);
-=======
-  const { dataTestId, messageId } = props;
->>>>>>> 50b99ec2
+  const { messageId, isDetailView, dataTestId } = props;
   const status = useMessageStatus(props.messageId);
   const selected = useMessageExpirationPropsById(props.messageId);
 
-  if (!props.messageId || !selected) {
+  if (!props.messageId || !selected || isDetailView) {
     return null;
   }
   const isIncoming = selected.direction === 'incoming';
@@ -108,9 +93,6 @@
   );
 };
 
-<<<<<<< HEAD
-  if (!messageId) {
-=======
 function IconDanger({ iconType }: { iconType: SessionIconType }) {
   return <SessionIcon iconColor={'var(--danger-color'} iconType={iconType} iconSize="tiny" />;
 }
@@ -145,7 +127,7 @@
   return isMostRecentMessage;
 }
 
-function MessageStatusExpireTimer(props: Props) {
+function MessageStatusExpireTimer(props: Pick<Props, 'messageId'>) {
   const selected = useMessageExpirationPropsById(props.messageId);
   if (
     !selected ||
@@ -153,7 +135,6 @@
     !selected.expirationTimestamp ||
     selected.isExpired
   ) {
->>>>>>> 50b99ec2
     return null;
   }
   return (
@@ -164,7 +145,7 @@
   );
 }
 
-const MessageStatusSending = ({ dataTestId }: Props) => {
+const MessageStatusSending = ({ dataTestId }: Omit<Props, 'isDetailView'>) => {
   // while sending, we do not display the expire timer at all.
   return (
     <MessageStatusContainer
@@ -196,17 +177,13 @@
   );
 }
 
-<<<<<<< HEAD
-  if (!isCorrectSide || isDetailView) {
-=======
-const MessageStatusSent = ({ dataTestId, messageId }: Props) => {
+const MessageStatusSent = ({ dataTestId, messageId }: Omit<Props, 'isDetailView'>) => {
   const isExpiring = useIsExpiring(messageId);
   const isMostRecentMessage = useIsMostRecentMessage(messageId);
   const isGroup = useSelectedIsGroup();
 
   // we hide a "sent" message status which is not expiring except for the most recent message
   if (!isExpiring && !isMostRecentMessage) {
->>>>>>> 50b99ec2
     return null;
   }
   return (
@@ -226,7 +203,7 @@
   dataTestId,
   messageId,
   isIncoming,
-}: Props & { isIncoming: boolean }) => {
+}: Omit<Props, 'isDetailView'> & { isIncoming: boolean }) => {
   const isExpiring = useIsExpiring(messageId);
   const isGroup = useSelectedIsGroup();
 
@@ -237,9 +214,6 @@
     return null;
   }
 
-<<<<<<< HEAD
-  return <OutgoingMessageStatus messageId={messageId} dataTestId={dataTestId} status={status} />;
-=======
   return (
     <MessageStatusContainer
       data-testid={dataTestId}
@@ -253,7 +227,7 @@
   );
 };
 
-const MessageStatusError = ({ dataTestId }: Props) => {
+const MessageStatusError = ({ dataTestId }: Omit<Props, 'isDetailView'>) => {
   const showDebugLog = useCallback(() => {
     ipcRenderer.send('show-debug-log');
   }, []);
@@ -273,5 +247,4 @@
       <IconDanger iconType="error" />
     </MessageStatusContainer>
   );
->>>>>>> 50b99ec2
 };