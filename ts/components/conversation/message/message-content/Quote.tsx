import classNames from 'classnames';
import { noop } from 'lodash';
<<<<<<< HEAD
import { MouseEvent, useState } from 'react';
=======
import React, { useState } from 'react';
>>>>>>> 6282ed6e

import * as MIME from '../../../../types/MIME';
import * as GoogleChrome from '../../../../util/GoogleChrome';

import { useDisableDrag } from '../../../../hooks/useDisableDrag';
import { useEncryptedFileFetch } from '../../../../hooks/useEncryptedFileFetch';
import { PubKey } from '../../../../session/types';
import {
  useSelectedIsPrivate,
  useSelectedIsPublic,
} from '../../../../state/selectors/selectedConversation';
import { ContactName } from '../../ContactName';
import { MessageBody } from './MessageBody';

export type QuotePropsWithoutListener = {
  attachment?: QuotedAttachmentType;
  sender: string;
  authorProfileName?: string;
  authorName?: string;
  isFromMe: boolean;
  isIncoming: boolean;
  text: string | null;
  referencedMessageNotFound: boolean;
};

export type QuotePropsWithListener = QuotePropsWithoutListener & {
  onClick?: (e: MouseEvent<HTMLDivElement>) => void;
};

export interface QuotedAttachmentType {
  contentType: MIME.MIMEType;
  fileName: string;
  /** Not included in protobuf */
  isVoiceMessage: boolean;
  thumbnail?: Attachment;
}

interface Attachment {
  contentType: MIME.MIMEType;
  /** Not included in protobuf, and is loaded asynchronously */
  objectUrl?: string;
}

function validateQuote(quote: QuotePropsWithoutListener): boolean {
  if (quote.text) {
    return true;
  }

  if (quote.attachment) {
    return true;
  }

  return false;
}

function getObjectUrl(thumbnail: Attachment | undefined): string | undefined {
  if (thumbnail && thumbnail.objectUrl) {
    return thumbnail.objectUrl;
  }

  return undefined;
}

function getTypeLabel({
  contentType,
  isVoiceMessage,
}: {
  contentType: MIME.MIMEType;
  isVoiceMessage: boolean;
}): string | undefined {
  if (GoogleChrome.isVideoTypeSupported(contentType)) {
    return window.i18n('video');
  }
  if (GoogleChrome.isImageTypeSupported(contentType)) {
    return window.i18n('photo');
  }
  if (MIME.isAudio(contentType) && isVoiceMessage) {
    return window.i18n('voiceMessage');
  }
  if (MIME.isAudio(contentType)) {
    return window.i18n('audio');
  }

  return undefined;
}
export const QuoteIcon = (props: any) => {
  const { icon } = props;

  return (
    <div className="module-quote__icon-container">
      <div className="module-quote__icon-container__inner">
        <div className="module-quote__icon-container__circle-background">
          <div
            className={classNames(
              'module-quote__icon-container__icon',
              `module-quote__icon-container__icon--${icon}`
            )}
          />
        </div>
      </div>
    </div>
  );
};

export const QuoteImage = (props: {
  handleImageErrorBound: () => void;
  url: string;
  contentType: string;
  icon?: string;
}) => {
  const { url, icon, contentType, handleImageErrorBound } = props;
  const disableDrag = useDisableDrag();

  const { loading, urlToLoad } = useEncryptedFileFetch(url, contentType, false);
  const srcData = !loading ? urlToLoad : '';

  const iconElement = icon ? (
    <div className="module-quote__icon-container__inner">
      <div className="module-quote__icon-container__circle-background">
        <div
          className={classNames(
            'module-quote__icon-container__icon',
            `module-quote__icon-container__icon--${icon}`
          )}
        />
      </div>
    </div>
  ) : null;

  return (
    <div className="module-quote__icon-container">
      <img
        src={srcData}
        alt={window.i18n('quoteThumbnailAlt')}
        onDragStart={disableDrag}
        onError={handleImageErrorBound}
      />
      {iconElement}
    </div>
  );
};

export const QuoteGenericFile = (
  props: Pick<QuotePropsWithoutListener, 'attachment' | 'isIncoming'>
) => {
  const { attachment, isIncoming } = props;

  if (!attachment) {
    return null;
  }

  const { fileName, contentType } = attachment;
  const isGenericFile =
    !GoogleChrome.isVideoTypeSupported(contentType) &&
    !GoogleChrome.isImageTypeSupported(contentType) &&
    !MIME.isAudio(contentType);

  if (!isGenericFile) {
    return null;
  }

  return (
    <div className="module-quote__generic-file">
      <div className="module-quote__generic-file__icon" />
      <div
        className={classNames(
          'module-quote__generic-file__text',
          isIncoming ? 'module-quote__generic-file__text--incoming' : null
        )}
      >
        {fileName}
      </div>
    </div>
  );
};

export const QuoteIconContainer = (
  props: Pick<QuotePropsWithoutListener, 'attachment'> & {
    handleImageErrorBound: () => void;
    imageBroken: boolean;
  }
) => {
  const { attachment, imageBroken, handleImageErrorBound } = props;

  if (!attachment) {
    return null;
  }

  const { contentType, thumbnail } = attachment;
  const objectUrl = getObjectUrl(thumbnail);

  if (GoogleChrome.isVideoTypeSupported(contentType)) {
    return objectUrl && !imageBroken ? (
      <QuoteImage
        url={objectUrl}
        contentType={MIME.IMAGE_JPEG}
        icon="play"
        handleImageErrorBound={noop}
      />
    ) : (
      <QuoteIcon icon="movie" />
    );
  }
  if (GoogleChrome.isImageTypeSupported(contentType)) {
    return objectUrl && !imageBroken ? (
      <QuoteImage
        url={objectUrl}
        contentType={contentType}
        handleImageErrorBound={handleImageErrorBound}
      />
    ) : (
      <QuoteIcon icon="image" />
    );
  }
  if (MIME.isAudio(contentType)) {
    return <QuoteIcon icon="microphone" />;
  }

  return <QuoteIcon icon="file" />;
};

export const QuoteText = (
  props: Pick<QuotePropsWithoutListener, 'text' | 'attachment' | 'isIncoming'>
) => {
  const { text, attachment, isIncoming } = props;

  const isGroup = !useSelectedIsPrivate();

  if (text) {
    return (
      <div
        dir="auto"
        className={classNames(
          'module-quote__primary__text',
          isIncoming ? 'module-quote__primary__text--incoming' : null
        )}
      >
        <MessageBody text={text} disableLinks={true} disableJumbomoji={true} isGroup={isGroup} />
      </div>
    );
  }

  if (!attachment) {
    return null;
  }

  const { contentType, isVoiceMessage } = attachment;

  const typeLabel = getTypeLabel({ contentType, isVoiceMessage });
  if (typeLabel) {
    return (
      <div
        className={classNames(
          'module-quote__primary__type-label',
          isIncoming ? 'module-quote__primary__type-label--incoming' : null
        )}
      >
        {typeLabel}
      </div>
    );
  }

  return null;
};

type QuoteAuthorProps = {
  author: string;
  authorProfileName?: string;
  authorName?: string;
  isFromMe: boolean;
  isIncoming: boolean;
  showPubkeyForAuthor?: boolean;
};

const QuoteAuthor = (props: QuoteAuthorProps) => {
  const { authorProfileName, author, authorName, isFromMe, isIncoming } = props;

  return (
    <div
      className={classNames(
        'module-quote__primary__author',
        isIncoming ? 'module-quote__primary__author--incoming' : null
      )}
    >
      {isFromMe ? (
        window.i18n('you')
      ) : (
        <ContactName
          pubkey={PubKey.shorten(author)}
          name={authorName}
          profileName={authorProfileName}
          shouldShowPubkey={Boolean(props.showPubkeyForAuthor)}
        />
      )}
    </div>
  );
};

export const QuoteReferenceWarning = (
  props: Pick<QuotePropsWithoutListener, 'isIncoming' | 'referencedMessageNotFound'>
) => {
  const { isIncoming, referencedMessageNotFound } = props;

  if (!referencedMessageNotFound) {
    return null;
  }

  return (
    <div
      className={classNames(
        'module-quote__reference-warning',
        isIncoming
          ? 'module-quote__reference-warning--incoming'
          : 'module-quote__reference-warning--outgoing'
      )}
    >
      <div
        className={classNames(
          'module-quote__reference-warning__icon',
          isIncoming ? 'module-quote__reference-warning__icon--incoming' : null
        )}
      />
      <div
        className={classNames(
          'module-quote__reference-warning__text',
          isIncoming ? 'module-quote__reference-warning__text--incoming' : null
        )}
      >
        {window.i18n('originalMessageNotFound')}
      </div>
    </div>
  );
};

export const Quote = (props: QuotePropsWithListener) => {
  const [imageBroken, setImageBroken] = useState(false);
  const handleImageErrorBound = () => {
    setImageBroken(true);
  };

  const isPublic = useSelectedIsPublic();

  if (!validateQuote(props)) {
    return null;
  }

  const { isIncoming, referencedMessageNotFound, attachment, text, onClick } = props;

  return (
    <div className={classNames('module-quote-container')}>
      <div
        onClick={onClick}
        role="button"
        className={classNames(
          'module-quote',
          isIncoming ? 'module-quote--incoming' : 'module-quote--outgoing',
          !onClick ? 'module-quote--no-click' : null,
          referencedMessageNotFound ? 'module-quote--with-reference-warning' : null
        )}
      >
        <div className="module-quote__primary">
          <QuoteAuthor
            authorName={props.authorName}
            author={props.sender}
            authorProfileName={props.authorProfileName}
            isFromMe={props.isFromMe}
            isIncoming={props.isIncoming}
            showPubkeyForAuthor={isPublic}
          />
          <QuoteGenericFile {...props} />
          <QuoteText isIncoming={isIncoming} text={text} attachment={attachment} />
        </div>
        <QuoteIconContainer
          attachment={attachment}
          handleImageErrorBound={handleImageErrorBound}
          imageBroken={imageBroken}
        />
      </div>
      <QuoteReferenceWarning
        isIncoming={isIncoming}
        referencedMessageNotFound={referencedMessageNotFound}
      />
    </div>
  );
};<|MERGE_RESOLUTION|>--- conflicted
+++ resolved
@@ -1,10 +1,6 @@
 import classNames from 'classnames';
 import { noop } from 'lodash';
-<<<<<<< HEAD
 import { MouseEvent, useState } from 'react';
-=======
-import React, { useState } from 'react';
->>>>>>> 6282ed6e
 
 import * as MIME from '../../../../types/MIME';
 import * as GoogleChrome from '../../../../util/GoogleChrome';
