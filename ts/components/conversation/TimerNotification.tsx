--- conflicted
+++ resolved
@@ -148,7 +148,6 @@
   const mode = isLegacyDisappearingModeEnabled(expirationMode)
     ? null
     : expirationMode === 'deleteAfterRead'
-<<<<<<< HEAD
       ? window.i18n('disappearingMessagesTypeRead')
       : window.i18n('disappearingMessagesTypeSent');
   switch (type) {
@@ -173,7 +172,6 @@
       }
 
       return window.i18n('theyChangedTheTimerLegacy', { name: contact, time: timespanText });
-
     case 'fromMe':
     case 'fromSync':
       if (disabled) {
@@ -190,37 +188,6 @@
           : window.i18n('youChangedTheTimer', { time: timespanText, mode });
       }
       return window.i18n('youChangedTheTimerLegacy', { time: timespanText });
-
-=======
-      ? window.i18n('timerModeRead')
-      : window.i18n('timerModeSent');
-  switch (type) {
-    case 'fromOther':
-      return disabled
-        ? window.i18n(
-            ownSideOnly ? 'theyDisabledTheirDisappearingMessages' : 'disabledDisappearingMessages',
-            [contact, timespanText]
-          )
-        : mode
-          ? window.i18n(ownSideOnly ? 'theySetTheirDisappearingMessages' : 'theyChangedTheTimer', [
-              contact,
-              timespanText,
-              mode,
-            ])
-          : window.i18n('theyChangedTheTimerLegacy', [contact, timespanText]);
-    case 'fromMe':
-    case 'fromSync':
-      return disabled
-        ? window.i18n(
-            ownSideOnly ? 'youDisabledYourDisappearingMessages' : 'youDisabledDisappearingMessages'
-          )
-        : mode
-          ? window.i18n(ownSideOnly ? 'youSetYourDisappearingMessages' : 'youChangedTheTimer', [
-              timespanText,
-              mode,
-            ])
-          : window.i18n('youChangedTheTimerLegacy', [timespanText]);
->>>>>>> 8b5978e3
     default:
       assertUnreachable(type, `TimerNotification: Missing case error "${type}"`);
   }
