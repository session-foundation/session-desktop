import React from 'react';

import { PropsForExpirationTimer } from '../../state/ducks/conversations';
<<<<<<< HEAD
import { NotificationBubble } from './message/message-item/notification-bubble/NotificationBubble';
import { ReadableMessage } from './message/message-item/ReadableMessage';
import { assertUnreachable } from '../../types/sqlSharedTypes';
=======

import { ExpirableReadableMessage } from './message/message-item/ExpirableReadableMessage';
import { SessionIcon } from '../icon';
import { SpacerSM, Text } from '../basic/Text';
import { Flex } from '../basic/Flex';
import styled from 'styled-components';

const StyledTimerNotification = styled(Flex)`
  text-align: center;
`;
>>>>>>> 992d3d34

export const TimerNotification = (props: PropsForExpirationTimer) => {
  const { messageId, pubkey, profileName, expirationType, timespan, type, disabled } = props;

  const contact = profileName || pubkey;
  // TODO legacy messages support will be removed in a future release
  const mode =
    expirationType === 'legacy'
      ? null
      : expirationType === 'deleteAfterRead'
      ? window.i18n('timerModeRead')
      : window.i18n('timerModeSent');

  let textToRender: string | undefined;
  switch (type) {
    case 'fromOther':
      textToRender = disabled
        ? window.i18n('disabledDisappearingMessages', [contact, timespan])
        : mode
        ? window.i18n('theyChangedTheTimer', [contact, timespan, mode])
        : window.i18n('theyChangedTheTimerLegacy', [contact, timespan]);
      break;
    case 'fromMe':
    case 'fromSync':
      textToRender = disabled
        ? window.i18n('youDisabledDisappearingMessages')
        : mode
        ? window.i18n('youChangedTheTimer', [timespan, mode])
        : window.i18n('youChangedTheTimerLegacy', [timespan]);
      break;
    default:
      assertUnreachable(type, `TimerNotification: Missing case error "${type}"`);
  }

  if (!textToRender || textToRender.length === 0) {
    throw new Error('textToRender invalid key used TimerNotification');
  }

  return (
    <ExpirableReadableMessage
      messageId={messageId}
      direction={type === 'fromOther' ? 'incoming' : 'outgoing'}
      isCentered={true}
      marginInlineStart={'calc(var(--margins-lg) + 6px)'}
      marginInlineEnd={'calc(var(--margins-lg) + 6px)'}
      key={`readable-message-${messageId}`}
      dataTestId={'disappear-control-message'}
    >
      <StyledTimerNotification
        container={true}
        flexDirection="column"
        alignItems="center"
        justifyContent="center"
        width="90%"
        maxWidth="700px"
        margin="10px auto"
        padding="5px 10px"
      >
        <SessionIcon iconType="stopwatch" iconColor="inherit" iconSize="medium" />
        <SpacerSM />
        <Text text={textToRender} />
      </StyledTimerNotification>
    </ExpirableReadableMessage>
  );
};<|MERGE_RESOLUTION|>--- conflicted
+++ resolved
@@ -1,11 +1,7 @@
 import React from 'react';
 
 import { PropsForExpirationTimer } from '../../state/ducks/conversations';
-<<<<<<< HEAD
-import { NotificationBubble } from './message/message-item/notification-bubble/NotificationBubble';
-import { ReadableMessage } from './message/message-item/ReadableMessage';
 import { assertUnreachable } from '../../types/sqlSharedTypes';
-=======
 
 import { ExpirableReadableMessage } from './message/message-item/ExpirableReadableMessage';
 import { SessionIcon } from '../icon';
@@ -16,7 +12,6 @@
 const StyledTimerNotification = styled(Flex)`
   text-align: center;
 `;
->>>>>>> 992d3d34
 
 export const TimerNotification = (props: PropsForExpirationTimer) => {
   const { messageId, pubkey, profileName, expirationType, timespan, type, disabled } = props;
