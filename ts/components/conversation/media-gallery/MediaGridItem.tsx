--- conflicted
+++ resolved
@@ -19,26 +19,13 @@
   const urlToDecrypt = mediaItem.thumbnailObjectUrl || '';
   const [imageBroken, setImageBroken] = useState(false);
 
-<<<<<<< HEAD
-  const { loading, urlToLoad } = useEncryptedFileFetch(
-    urlToDecrypt,
-    contentType
-  );
-=======
   const { loading, urlToLoad } = useEncryptedFileFetch(urlToDecrypt, contentType);
->>>>>>> ecbd3b2c
   // data will be url if loading is finished and '' if not
   const srcData = !loading ? urlToLoad : '';
 
   const onImageError = () => {
     // tslint:disable-next-line no-console
-<<<<<<< HEAD
-    console.log(
-      'MediaGridItem: Image failed to load; failing over to placeholder'
-    );
-=======
     console.log('MediaGridItem: Image failed to load; failing over to placeholder');
->>>>>>> ecbd3b2c
     setImageBroken(true);
   };
 
@@ -95,29 +82,14 @@
 
   return (
     <div
-<<<<<<< HEAD
-      className={classNames(
-        'module-media-grid-item__icon',
-        'module-media-grid-item__icon-generic'
-      )}
-=======
       className={classNames('module-media-grid-item__icon', 'module-media-grid-item__icon-generic')}
->>>>>>> ecbd3b2c
     />
   );
 };
 
 export const MediaGridItem = (props: Props) => {
   return (
-<<<<<<< HEAD
-    <div
-      className="module-media-grid-item"
-      role="button"
-      onClick={props.onClick}
-    >
-=======
     <div className="module-media-grid-item" role="button" onClick={props.onClick}>
->>>>>>> ecbd3b2c
       <MediaGridItemContent {...props} />
     </div>
   );
