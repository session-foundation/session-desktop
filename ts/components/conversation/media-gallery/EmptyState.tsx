/**
 * @prettier
 */

import { Component } from 'react';

interface Props {
  label: string;
}

<<<<<<< HEAD
export const EmptyState = (props: Props) => {
  const { label } = props;
=======
export class EmptyState extends Component<Props> {
  public render() {
    const { label } = this.props;
>>>>>>> a92dbfe5

  return <div className="module-empty-state">{label}</div>;
};<|MERGE_RESOLUTION|>--- conflicted
+++ resolved
@@ -2,20 +2,14 @@
  * @prettier
  */
 
-import { Component } from 'react';
 
 interface Props {
   label: string;
 }
 
-<<<<<<< HEAD
+
 export const EmptyState = (props: Props) => {
   const { label } = props;
-=======
-export class EmptyState extends Component<Props> {
-  public render() {
-    const { label } = this.props;
->>>>>>> a92dbfe5
 
   return <div className="module-empty-state">{label}</div>;
 };