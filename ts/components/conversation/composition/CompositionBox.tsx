--- conflicted
+++ resolved
@@ -54,14 +54,11 @@
 import { CompositionTextArea } from './CompositionTextArea';
 import { HTMLDirection } from '../../../util/i18n/rtlSupport';
 import type { FixedBaseEmoji } from '../../../types/Reaction';
-<<<<<<< HEAD
 import { CharacterCount } from './CharacterCount';
 import { Constants } from '../../../session';
 import { SessionProInfoVariant, showSessionProInfoDialog } from '../../dialog/SessionProInfoModal';
 import type { CompositionInputRef } from './CompositionInput';
-=======
 import { useShowBlockUnblock } from '../../menuAndSettingsHooks/useShowBlockUnblock';
->>>>>>> b7ab6d0c
 
 export interface ReplyingToMessageProps {
   convoId: string;
@@ -384,8 +381,6 @@
 
     /* eslint-disable @typescript-eslint/no-misused-promises */
 
-<<<<<<< HEAD
-=======
     // we completely hide the composition box when typing is not enabled now.
     // Actually not anymore. We want the above, except when we can't write because that user is blocked.
     // When that user is blocked, **and only then**, we want to show the composition box, disabled with the placeholder "unblock to send", and the buttons disabled.
@@ -394,7 +389,6 @@
       return null;
     }
 
->>>>>>> b7ab6d0c
     return (
       <StyledCompositionBoxContainer
         dir={this.props.htmlDirection}
@@ -404,13 +398,10 @@
         width="100%"
         onClick={this.focusCompositionBox} // used to focus on the textarea when clicking in its container
       >
-<<<<<<< HEAD
         {<AddStagedAttachmentButton onClick={this.onChooseAttachment} isBlocked={isBlocked} />}
-=======
         {typingEnabled || isBlocked ? (
           <AddStagedAttachmentButton onClick={this.onChooseAttachment} />
         ) : null}
->>>>>>> b7ab6d0c
         <input
           className="hidden"
           placeholder="Attachment"
@@ -419,12 +410,9 @@
           type="file"
           onChange={this.onChoseAttachment}
         />
-<<<<<<< HEAD
-=======
         {typingEnabled || isBlocked ? (
           <StartRecordingButton onClick={this.onLoadVoiceNoteView} />
         ) : null}
->>>>>>> b7ab6d0c
         <StyledSendMessageInput
           role="main"
           dir={this.props.htmlDirection}
