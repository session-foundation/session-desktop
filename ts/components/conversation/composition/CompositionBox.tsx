--- conflicted
+++ resolved
@@ -1,13 +1,10 @@
 import _, { debounce, isEmpty } from 'lodash';
 import React from 'react';
-<<<<<<< HEAD
-=======
 import { connect } from 'react-redux';
 import styled from 'styled-components';
 
 import { AbortController } from 'abort-controller';
 import { Mention, MentionsInput, SuggestionDataItem } from 'react-mentions';
->>>>>>> 953897cc
 
 import autoBind from 'auto-bind';
 import * as MIME from '../../../types/MIME';
@@ -15,14 +12,6 @@
 import { SessionEmojiPanel, StyledEmojiPanel } from '../SessionEmojiPanel';
 import { SessionRecording } from '../SessionRecording';
 
-<<<<<<< HEAD
-import { AbortController } from 'abort-controller';
-import autoBind from 'auto-bind';
-import { Mention, MentionsInput, SuggestionDataItem } from 'react-mentions';
-import { connect } from 'react-redux';
-import styled from 'styled-components';
-=======
->>>>>>> 953897cc
 import { SettingsKey } from '../../../data/settings-key';
 import { showLinkSharingConfirmationModalDialog } from '../../../interactions/conversationInteractions';
 import { getConversationController } from '../../../session/conversations';
@@ -35,13 +24,10 @@
   getQuotedMessage,
   getSelectedConversation,
 } from '../../../state/selectors/conversations';
-<<<<<<< HEAD
-=======
 import {
   getSelectedCanWrite,
   getSelectedConversationKey,
 } from '../../../state/selectors/selectedConversation';
->>>>>>> 953897cc
 import { AttachmentType } from '../../../types/Attachment';
 import { processNewAttachment } from '../../../types/MessageAttachment';
 import { FixedBaseEmoji } from '../../../types/Reaction';
@@ -75,13 +61,6 @@
   renderUserMentionRow,
   styleForCompositionBoxSuggestions,
 } from './UserMentions';
-<<<<<<< HEAD
-import {
-  getSelectedCanWrite,
-  getSelectedConversationKey,
-} from '../../../state/selectors/selectedConversation';
-=======
->>>>>>> 953897cc
 
 export interface ReplyingToMessageProps {
   convoId: string;
