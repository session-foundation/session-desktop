--- conflicted
+++ resolved
@@ -400,17 +400,11 @@
       <StyledCompositionBoxContainer
         dir={this.props.htmlDirection}
         $container={true}
-<<<<<<< HEAD
         $flexDirection="row"
         $alignItems="flex-end"
         width="100%"
         onClick={this.focusCompositionBox} // used to focus on the textarea when clicking in its container
-=======
-        $flexDirection={'row'}
-        $alignItems={'center'}
-        width={'100%'}
         $flexGap="var(--margins-xs)"
->>>>>>> 58d452b7
       >
         {typingEnabled || isBlocked ? (
           <AddStagedAttachmentButton onClick={this.onChooseAttachment} />
