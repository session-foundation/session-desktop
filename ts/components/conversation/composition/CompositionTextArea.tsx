import {
  type KeyboardEventHandler,
  type KeyboardEvent,
  RefObject,
  useCallback,
  useLayoutEffect,
  useMemo,
  useRef,
  useState,
  useEffect,
} from 'react';
import { uniq } from 'lodash';
import { useSelector } from 'react-redux';
import { renderToString } from 'react-dom/server';
import {
  useSelectedConversationKey,
  useSelectedIsBlocked,
  useSelectedIsGroupDestroyed,
  useSelectedIsKickedFromGroup,
  useSelectedIsPrivate,
  useSelectedIsPublic,
  useSelectedNicknameOrProfileNameOrShortenedPubkey,
} from '../../../state/selectors/selectedConversation';
import { updateDraftForConversation } from '../SessionConversationDrafts';
import { renderEmojiQuickResultRow, searchEmojiForQuery } from './EmojiQuickResult';
import { renderUserMentionRow } from './UserMentions';
import { useHTMLDirection } from '../../../util/i18n/rtlSupport';
import { ConvoHub } from '../../../session/conversations';
import type { SessionSuggestionDataItem } from './types';
import { getMentionsInput } from '../../../state/selectors/conversations';
import { UserUtils } from '../../../session/utils';
import { localize, type MergedLocalizerTokens } from '../../../localization/localeTools';
import { PubKey } from '../../../session/types';
import { useLibGroupMembers } from '../../../state/selectors/groups';
import { use05GroupMembers } from '../../../hooks/useParamSelector';
import CompositionInput, {
  type CompositionInputRef,
  type ContentEditableEvent,
  ZeroWidthNode,
} from './CompositionInput';
import { SessionPopoverContent } from '../../SessionPopover';
import LIBSESSION_CONSTANTS from '../../../session/utils/libsession/libsession_constants';
import { Mention } from '../AddMentions';
import { useDebugInputCommands } from '../../dialog/debug/hooks/useDebugInputCommands';

type Props = {
  initialDraft: string;
  draft: string;
  setDraft: (draft: string) => void;
  container: RefObject<HTMLDivElement>;
  inputRef: RefObject<CompositionInputRef>;
  typingEnabled: boolean;
  onKeyDown: KeyboardEventHandler<HTMLDivElement>;
};

function useMembersInThisChat(): Array<SessionSuggestionDataItem & { searchable?: Array<string> }> {
  const selectedConvoKey = useSelectedConversationKey();
  const isPrivate = useSelectedIsPrivate();
  const isPublic = useSelectedIsPublic();
  const membersForCommunity = useSelector(getMentionsInput);
  const membersFor03Group = useLibGroupMembers(selectedConvoKey);

  const membersFor05LegacyGroup = use05GroupMembers(selectedConvoKey);

  if (!selectedConvoKey) {
    return [];
  }
  if (isPublic) {
    return membersForCommunity || [];
  }
  const members = isPrivate
    ? uniq([UserUtils.getOurPubKeyStrFromCache(), selectedConvoKey])
    : PubKey.is03Pubkey(selectedConvoKey)
      ? membersFor03Group
      : membersFor05LegacyGroup;

  const convo = ConvoHub.use();

  return members.map(id => {
    const model = convo.get(id);
    const searchable: Array<string> = [id];

    const nickname = model.getNicknameOrRealUsernameOrPlaceholder();
    if (nickname) {
      searchable.push(nickname.toLowerCase());
    }

    const username = model.getRealSessionUsername();
    if (username && username !== nickname) {
      searchable.push(username.toLowerCase());
    }

    const isYou = UserUtils.isUsFromCache(id);
    const display = isYou ? localize('you').toString() : nickname || PubKey.shorten(id);

    if (display && display !== nickname) {
      searchable.push(display.toLowerCase());
      if (isYou) {
        const enYou = localize('you').forceEnglish().toString();
        if (enYou !== display) {
          searchable.push(localize('you').forceEnglish().toString().toLowerCase());
        }
      }
    }

    return {
      id,
      display,
      searchable,
    };
  });
}

enum PREFIX {
  USER = '@',
  EMOJI = ':',
}

type MentionDetails = {
  prefix: PREFIX;
  content: string;
};

const MENTION_ESCAPE_STRINGS = [' ', '\n'];

function findValidMention(val: string, cursorPosition: number, prefix: PREFIX) {
  const pos = val.lastIndexOf(prefix);
  if (pos === -1) {
    return null;
  }

  const content = val.substring(pos + 1, cursorPosition);

  if (MENTION_ESCAPE_STRINGS.some(char => content.lastIndexOf(char) !== -1)) {
    return null;
  }

  return {
    content,
    prefix,
  };
}

function getMentionDetails(
  val: string,
  cursorPosition: number,
  maxLength: number
): MentionDetails | null {
  if (!val || cursorPosition > val.length || maxLength <= 0) {
    return null;
  }

  const startIdx = Math.max(0, cursorPosition - maxLength);
  const searchableVal = val.slice(startIdx, cursorPosition);

  const userMention = findValidMention(searchableVal, cursorPosition, PREFIX.USER);
  if (userMention) {
    return userMention;
  }

  const emojiMention = findValidMention(searchableVal, cursorPosition, PREFIX.EMOJI);
  if (emojiMention) {
    return emojiMention;
  }

  return null;
}

function createUserMentionHtml({ id, display }: SessionSuggestionDataItem) {
  return `${renderToString(
    <Mention dataUserId={id} key={id} text={display} inComposableElement={true}>
      <ZeroWidthNode />
    </Mention>
  )} `;
}

export const CompositionTextArea = (props: Props) => {
  const { draft, initialDraft, setDraft, inputRef, typingEnabled, onKeyDown } = props;

  const [lastBumpTypingMessageLength, setLastBumpTypingMessageLength] = useState(0);
  const [mention, setMention] = useState<MentionDetails | null>(null);
  const [focusedMentionItem, setFocusedMentionItem] = useState<SessionSuggestionDataItem | null>(
    null
  );
  const [popoverX, setPopoverX] = useState<number | null>(null);
  const [popoverY, setPopoverY] = useState<number | null>(null);

  const selectedConversationKey = useSelectedConversationKey();
  const htmlDirection = useHTMLDirection();
  const isKickedFromGroup = useSelectedIsKickedFromGroup();
  const isGroupDestroyed = useSelectedIsGroupDestroyed();
  const isBlocked = useSelectedIsBlocked();
  const isPublic = useSelectedIsPublic();
  const groupName = useSelectedNicknameOrProfileNameOrShortenedPubkey();
  const membersInThisChat = useMembersInThisChat();

  const selectedMentionRef = useRef<HTMLLIElement | null>(null);

  useDebugInputCommands({ value: draft, setValue: setDraft });

  const handleMentionCleanup = () => {
    setMention(null);
    setFocusedMentionItem(null);
    setPopoverX(null);
  };

  /**
   * Resets the state when the conversation id changes
   * TODO: remove this once the CompositionBox has become a functional component and we don't need to rely on the
   *   conversation id state
   */
  useEffect(() => {
    handleMentionCleanup();
    inputRef.current?.resetState(initialDraft);
  }, [initialDraft, inputRef, selectedConversationKey]);

  const results = useMemo(
    () =>
      mention?.prefix === PREFIX.USER
        ? membersInThisChat
            .filter(({ id, display, searchable }) => {
              if (!mention.content) {
                return true;
              }

              const lowerInput = mention.content.toLowerCase();
              if (searchable) {
                return searchable.some(str => str.indexOf(lowerInput) !== -1);
              }

              const lowerDisplay = display.toLowerCase();
              const lowerId = id.toLowerCase();
              return (
                lowerDisplay?.indexOf(lowerInput) !== -1 || lowerId?.indexOf(lowerInput) !== -1
              );
            })
            .sort(({ id }) => (UserUtils.isUsFromCache(id) ? -1 : 1))
        : mention?.prefix === PREFIX.EMOJI
          ? searchEmojiForQuery(mention.content, 10)
          : [],
    [membersInThisChat, mention]
  );
  /**
   * The focused item should remain selected as long as it is one of the results. This means if you have focused
   * the 3rd result "Alice" and continue to type such that "Alice" becomes the second result, "Alice" is still
   * focused. If you continue typing such that "Alice" is no longer one of the results, the first result will become
   * the focused result until "Alice" is visible again, or you focus a new result.
   */
  const focusedItem = useMemo(
    () => results.find(({ id }) => focusedMentionItem?.id === id) ?? results[0],
    [results, focusedMentionItem]
  );

  const handleSelect = useCallback(
    (item?: SessionSuggestionDataItem) => {
      const selected = item ?? focusedItem;
      if (!mention || !results.length || !selected) {
        return;
      }

      const val = mention.prefix === PREFIX.EMOJI ? selected.id : createUserMentionHtml(selected);

      const searchInput = mention.prefix + mention.content;
      if (inputRef.current?.getVisibleText() === searchInput) {
        setDraft(val);
      } else {
        inputRef.current?.typeAtCaret(val, searchInput.length);
      }
      handleMentionCleanup();
    },
    [inputRef, mention, results, setDraft, focusedItem]
  );

  const popoverContent = useMemo(() => {
    if (!mention || !results.length) {
      return null;
    }
    return (
      <ul role="listbox">
        {results.map(item => {
          const { id, display } = item;
          const selected = focusedItem.id === id;
          return (
            <li
              role="option"
              id={id}
              key={id}
              value={id}
              onClick={() => handleSelect(item)}
              className={selected ? 'selected-option' : undefined}
              autoFocus={selected}
              aria-selected={selected}
              ref={selected ? selectedMentionRef : undefined}
            >
              {mention.prefix === PREFIX.USER
                ? renderUserMentionRow(id, isPublic)
                : renderEmojiQuickResultRow(id, display)}
            </li>
          );
        })}
      </ul>
    );
<<<<<<< HEAD
  }, [mention, results, focusedMentionItem, isPublic, handleOptionClick]);
=======
  }, [mention, results, focusedItem, handleSelect]);
>>>>>>> 894432c2

  const handleUpdatePopoverPosition = useCallback(() => {
    const pos = inputRef.current?.getCaretCoordinates();
    if (pos) {
      setPopoverX(pos.left);
      setPopoverY(pos.top - 6);
    }
  }, [inputRef]);

  /** Handles scrolling of the mentions container */
  useLayoutEffect(() => {
    if (mention) {
      handleUpdatePopoverPosition();
      const el = selectedMentionRef.current;
      if (el) {
        el.scrollIntoView({ block: 'nearest', inline: 'nearest' });
      }
    }
  }, [mention, focusedMentionItem, handleUpdatePopoverPosition]);

  const messagePlaceHolder = useMemo(() => {
    let localizerToken: MergedLocalizerTokens = 'message';
    if (isGroupDestroyed) {
      localizerToken = 'groupDeletedMemberDescription';
    } else if (isKickedFromGroup) {
      localizerToken = 'groupRemovedYou';
    } else if (isBlocked) {
      localizerToken = 'blockBlockedDescription';
    }
    return localize(localizerToken).withArgs({ group_name: groupName }).toString();
  }, [groupName, isBlocked, isGroupDestroyed, isKickedFromGroup]);

  const handleKeyUp = () => {
    if (!selectedConversationKey) {
      throw new Error('selectedConversationKey is needed');
    }
    /** Called whenever the user changes the message composition field. But only fires if there's content in the message field after the change.
    Also, check for a message length change before firing it up, to avoid catching ESC, tab, or whatever which is not typing
     */
    if (draft && draft.length && draft.length !== lastBumpTypingMessageLength) {
      const conversationModel = ConvoHub.use().get(selectedConversationKey);
      if (!conversationModel) {
        return;
      }
      conversationModel.throttledBumpTyping();
      setLastBumpTypingMessageLength(draft.length);
    }
  };

  const handleMentionCheck = useCallback((content: string, htmlIndex?: number | null) => {
    const pos = htmlIndex ?? content.length;
    const newMention = getMentionDetails(
      content,
      pos,
      LIBSESSION_CONSTANTS.CONTACT_MAX_NAME_LENGTH
    );
    setMention(newMention);
  }, []);

  const handleKeyDown = useCallback(
    (e: KeyboardEvent<HTMLDivElement>) => {
      if (!mention) {
        onKeyDown(e);
        return;
      }

      if (e.key === 'Escape') {
        // Exit mention mode and disable escape default behaviour
        e.preventDefault();
        handleMentionCleanup();
      } else if (e.key === 'ArrowDown' || e.key === 'ArrowUp') {
        // Navigate through mentions options and disable input text navigation
        e.preventDefault();
        const idx = results.findIndex(({ id }) => id === focusedItem?.id);

        if (idx !== -1) {
          let newIdx = 0;
          if (e.key === 'ArrowDown') {
            newIdx = idx === results.length - 1 ? 0 : idx + 1;
          } else if (e.key === 'ArrowUp') {
            newIdx = idx ? idx - 1 : results.length - 1;
          }

          const item = results[newIdx];
          if (item) {
            setFocusedMentionItem(item);
          }
        }
      } else if (e.key === 'ArrowLeft' || e.key === 'ArrowRight') {
        // Update mention search content for where the new cursor position will be
        const pos = inputRef.current?.getCaretIndex() ?? 0;
        const dirModifier = htmlDirection === 'ltr' ? 1 : -1;
        const delta = (e.key === 'ArrowRight' ? 1 : -1) * dirModifier;
        handleMentionCheck(draft, pos + delta);
      } else if (e.key === 'Enter') {
        /**
         *  Exit mention mode and hand off control to the parent onKeyDown if there are no mention results.
         *  We can't use `mention.content` to define this behaviour because for user mentions we count
         *  "mention mode" as having just the @ prefix, but for emoji mentions, mention mode needs a
         *  prefix and content.
         */
        if (!results.length) {
          handleMentionCleanup();
          onKeyDown(e);
        } else {
          // The Enter key can insert new lines and/or send a message, we want to prevent then when selecting a mention.
          e.preventDefault();
          handleSelect();
        }
      } else {
        onKeyDown(e);
      }
    },
    [
      draft,
      handleMentionCheck,
      handleSelect,
      htmlDirection,
      inputRef,
      mention,
      onKeyDown,
      results,
      focusedItem,
    ]
  );

  const handleOnChange = useCallback(
    (e: ContentEditableEvent) => {
      if (!selectedConversationKey) {
        throw new Error('selectedConversationKey is needed');
      }

      const content = e.target.value;

      handleMentionCheck(content, e.target.caratHtmlIndex);
      setDraft(content);
      updateDraftForConversation({ conversationKey: selectedConversationKey, draft: content });
    },
    [handleMentionCheck, selectedConversationKey, setDraft]
  );

  if (!selectedConversationKey) {
    return null;
  }

  const showPopover = !!(popoverX && popoverY && popoverContent);

  return (
    <>
      <CompositionInput
        placeholder={messagePlaceHolder}
        html={draft}
        onChange={handleOnChange}
        onKeyDown={handleKeyDown}
        onKeyUp={handleKeyUp}
        spellCheck={true}
        disabled={!typingEnabled}
        autoFocus={true}
        ref={inputRef}
        scrollbarPadding={140}
        autoCorrect="off"
        aria-haspopup="listbox"
        aria-autocomplete="list"
        aria-label={messagePlaceHolder}
      />
      {showPopover ? (
        <SessionPopoverContent
          className="mention-container"
          open={showPopover}
          triggerX={popoverX}
          triggerY={popoverY}
          triggerHeight={18}
          triggerWidth={1}
          horizontalPosition="right"
        >
          {popoverContent}
        </SessionPopoverContent>
      ) : null}
    </>
  );
};<|MERGE_RESOLUTION|>--- conflicted
+++ resolved
@@ -300,11 +300,7 @@
         })}
       </ul>
     );
-<<<<<<< HEAD
-  }, [mention, results, focusedMentionItem, isPublic, handleOptionClick]);
-=======
-  }, [mention, results, focusedItem, handleSelect]);
->>>>>>> 894432c2
+  }, [mention, results, isPublic, handleSelect]);
 
   const handleUpdatePopoverPosition = useCallback(() => {
     const pos = inputRef.current?.getCaretCoordinates();
