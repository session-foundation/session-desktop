--- conflicted
+++ resolved
@@ -70,10 +70,6 @@
 import { useTheme, withTheme } from 'styled-components';
 import { MessageMetadata } from './message/MessageMetadata';
 import { PubKey } from '../../session/types';
-<<<<<<< HEAD
-=======
-import { ToastUtils, UserUtils } from '../../session/utils';
->>>>>>> 18566aef
 import { MessageRegularProps } from '../../models/messageType';
 import { useEncryptedFileFetch } from '../../hooks/useEncryptedFileFetch';
 import { addSenderAsModerator, removeSenderFromModerator } from '../../interactions/message';
@@ -467,7 +463,7 @@
       direction,
       isPublic,
       firstMessageOfSeries,
-      updateSessionConversationModal
+      updateSessionConversationModal,
     } = this.props;
 
     if (collapseMetadata || conversationType !== 'group' || direction === 'outgoing') {
@@ -480,15 +476,17 @@
     }
 
     const onAvatarClick = () => {
-      updateSessionConversationModal(<UserDetailsDialog 
-        i18n={window.i18n}
-        profileName={userName}
-        avatarPath={authorAvatarPath || ''}
-        pubkey={authorPhoneNumber}
-        onClose={() => updateSessionConversationModal(null)}
-        theme={this.props.theme}
-      />)
-    }
+      updateSessionConversationModal(
+        <UserDetailsDialog
+          i18n={window.i18n}
+          profileName={userName}
+          avatarPath={authorAvatarPath || ''}
+          pubkey={authorPhoneNumber}
+          onClose={() => updateSessionConversationModal(null)}
+          theme={this.props.theme}
+        />
+      );
+    };
 
     return (
       <div className="module-message__author-avatar">
