<<<<<<< HEAD
import React, { ReactNode, SessionDataTestId } from 'react';
=======
import { ReactNode } from 'react';
>>>>>>> a92dbfe5
import styled, { CSSProperties } from 'styled-components';
import { Flex } from '../basic/Flex';

// NOTE Used for descendant components
export const StyledContent = styled.div<{ disabled: boolean }>`
  display: flex;
  align-items: center;
  width: 100%;
  color: ${props => (props.disabled ? 'var(--disabled-color)' : 'inherit')};
`;

export const StyledText = styled.span<{ color?: string }>`
  font-size: var(--font-size-md);
  font-weight: 500;
  white-space: nowrap;
  overflow: hidden;
  text-overflow: ellipsis;
  width: 100%;
  text-align: start;
  ${props => props.color && `color: ${props.color};`}
`;

export const PanelLabel = styled.p`
  color: var(--text-secondary-color);
  width: 100%;
  margin: 0;
  padding-left: calc(var(--margins-lg) * 2 + var(--margins-sm));
  padding-bottom: var(--margins-sm);
`;

const StyledRoundedPanelButtonGroup = styled.div`
  display: flex;
  flex-direction: column;
  justify-content: center;
  overflow: hidden;
  background: var(--right-panel-item-background-color);
  border-radius: 16px;
  padding: 0 var(--margins-lg) var(--margins-xs);
  margin: 0 var(--margins-lg);
  width: -webkit-fill-available;
`;

const PanelButtonContainer = styled.div`
  overflow: auto;
  min-height: 65px;
  max-height: 100%;
`;

type PanelButtonGroupProps = {
  children: ReactNode;
  style?: CSSProperties;
};

export const PanelButtonGroup = (props: PanelButtonGroupProps) => {
  const { children, style } = props;
  return (
    <StyledRoundedPanelButtonGroup style={style}>
      <PanelButtonContainer>{children}</PanelButtonContainer>
    </StyledRoundedPanelButtonGroup>
  );
};

const StyledPanelButton = styled.button<{
  disabled: boolean;
}>`
  cursor: ${props => (props.disabled ? 'not-allowed' : 'pointer')};
  display: flex;
  align-items: center;
  justify-content: space-between;
  flex-shrink: 0;
  flex-grow: 1;
  font-family: var(--font-default);
  height: 65px;
  width: 100%;
  transition: var(--default-duration);
  color: ${props => (props.disabled ? 'var(--disabled-color)' : 'inherit')};

  &:not(:last-child) {
    border-bottom: 1px solid var(--border-color);
  }
`;

export type PanelButtonProps = {
  // https://styled-components.com/docs/basics#styling-any-component
  className?: string;
  disabled?: boolean;
  children: ReactNode;
  onClick: (...args: Array<any>) => void;
  dataTestId: SessionDataTestId;
  style?: CSSProperties;
};

export const PanelButton = (props: PanelButtonProps) => {
  const { className, disabled = false, children, onClick, dataTestId, style } = props;

  return (
    <StyledPanelButton
      className={className}
      disabled={disabled}
      onClick={onClick}
      style={style}
      data-testid={dataTestId}
    >
      {children}
    </StyledPanelButton>
  );
};

const StyledSubtitle = styled.p<{ color?: string }>`
  font-size: var(--font-size-xs);
  line-height: 1.1;
  margin-top: 0;
  margin-bottom: 0;
  text-align: start;
  ${props => props.color && `color: ${props.color};`}
`;

export const PanelButtonText = (props: { text: string; subtitle?: string; color?: string }) => {
  return (
    <Flex
      container={true}
      width={'100%'}
      flexDirection={'column'}
      alignItems={'flex-start'}
      margin="0 var(--margins-lg) 0 0"
      minWidth="0"
    >
      <StyledText color={props.color}>{props.text}</StyledText>
      {!!props.subtitle && <StyledSubtitle color={props.color}>{props.subtitle}</StyledSubtitle>}
    </Flex>
  );
};<|MERGE_RESOLUTION|>--- conflicted
+++ resolved
@@ -1,8 +1,4 @@
-<<<<<<< HEAD
-import React, { ReactNode, SessionDataTestId } from 'react';
-=======
-import { ReactNode } from 'react';
->>>>>>> a92dbfe5
+import { ReactNode, SessionDataTestId } from 'react';
 import styled, { CSSProperties } from 'styled-components';
 import { Flex } from '../basic/Flex';
 
