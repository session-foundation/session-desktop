<<<<<<< HEAD
import React, { SessionDataTestId } from 'react';
=======
>>>>>>> a92dbfe5
import styled from 'styled-components';
import { Flex } from './basic/Flex';
import { SessionIconButton, SessionIconType } from './icon';
import { StyledRootDialog } from './dialog/StyledRootDialog';

const StyledNoticeBanner = styled(Flex)`
  position: relative;
  background-color: var(--primary-color);
  color: var(--black-color);
  font-size: var(--font-size-md);
  padding: var(--margins-xs) var(--margins-sm);
  text-align: center;
  flex-shrink: 0;
  .session-icon-button {
    position: absolute;
    right: var(--margins-sm);
  }
`;

const StyledText = styled.span`
  margin-right: var(--margins-xl);
`;

type NoticeBannerProps = {
  text: string;
  icon: SessionIconType;
  onButtonClick: () => void;
  dataTestId: SessionDataTestId;
};

export const NoticeBanner = (props: NoticeBannerProps) => {
  const { text, onButtonClick, icon, dataTestId } = props;

  return (
    <StyledNoticeBanner
      container={true}
      flexDirection={'row'}
      justifyContent={'center'}
      alignItems={'center'}
      data-testid={dataTestId}
    >
      <StyledText>{text}</StyledText>
      <SessionIconButton
        iconType={icon}
        iconColor="inherit"
        iconSize="small"
        onClick={event => {
          event?.preventDefault();
          onButtonClick();
        }}
      />
    </StyledNoticeBanner>
  );
};

const StyledGroupInviteBanner = styled(Flex)`
  position: relative;
  background-color: var(--orange-color);
  color: var(--black-color);
  font-size: var(--font-size-sm);
  padding: var(--margins-xs) var(--margins-lg);
  text-align: center;
  flex-shrink: 0;

  // when part a a dialog, invert it and make it narrower (as the dialog grows to make it fit)
  ${StyledRootDialog} & {
    background-color: unset;
    color: var(--orange-color);
    max-width: 300px;
  }
`;

export const GroupInviteRequiredVersionBanner = () => {
  return (
    <StyledGroupInviteBanner data-testid="invite-warning">
      {window.i18n('versionRequiredForNewGroupDescription')}
    </StyledGroupInviteBanner>
  );
};<|MERGE_RESOLUTION|>--- conflicted
+++ resolved
@@ -1,7 +1,4 @@
-<<<<<<< HEAD
-import React, { SessionDataTestId } from 'react';
-=======
->>>>>>> a92dbfe5
+import { SessionDataTestId } from 'react';
 import styled from 'styled-components';
 import { Flex } from './basic/Flex';
 import { SessionIconButton, SessionIconType } from './icon';
