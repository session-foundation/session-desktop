import _ from 'lodash';
import { KeyboardEvent, MouseEvent, SessionDataTestId, ReactNode, forwardRef, memo } from 'react';
import clsx from 'clsx';

import { StyledSessionIconButton } from './SessionIconButtonStyled';
import { SessionIcon, SessionIconProps } from './SessionIcon';
import { LucideIcon, type LucideIconProps } from './LucideIcon';

export type SessionIconButtonProps = SessionIconProps & {
  onClick?: (e?: MouseEvent<HTMLButtonElement>) => void;
  isSelected?: boolean;
  isHidden?: boolean;
  margin?: string;
  dataTestId?: SessionDataTestId;
  dataTestIdIcon?: SessionDataTestId;
  padding?: string;
  id?: string;
  title?: string;
  ariaLabel?: string;
  tabIndex?: number;
  className?: string;
  children?: ReactNode;
  disabled?: boolean;
};

<<<<<<< HEAD
=======
const StyledSessionIconButton = styled.button<{ color?: string; $isSelected?: boolean }>`
  background-color: var(--button-icon-background-color);

  svg path {
    transition: var(--default-duration);
    ${props =>
      !props.color &&
      `fill:
        ${
          props.$isSelected
            ? 'var(--button-icon-stroke-selected-color)'
            : 'var(--button-icon-stroke-color)'
        };`}
  }

  color: ${props =>
    props.color || props.$isSelected
      ? 'var(--button-icon-stroke-selected-color)'
      : 'var(--button-icon-stroke-color)'};

  ${props => props.disabled && 'cursor: not-allowed;'}

  &:hover svg path {
    ${props => !props.disabled && !props.color && 'fill: var(--button-icon-stroke-hover-color);'}
  }
`;

>>>>>>> e1a0455b
// eslint-disable-next-line react/display-name
const SessionIconButtonInner = forwardRef<HTMLButtonElement, SessionIconButtonProps>(
  (props, ref) => {
    const {
      iconType,
      iconSize,
      iconColor,
      iconRotation,
      rotateDuration,
      isSelected: $isSelected,
      glowDuration,
      glowStartDelay,
      noScale,
      isHidden,
      borderRadius,
      iconPadding,
      margin,
      padding,
      id,
      ariaLabel,
      title,
      dataTestId,
      dataTestIdIcon,
      style,
      tabIndex,
      className,
      children,
      disabled,
      backgroundColor,
    } = props;
    const clickHandler = (e: MouseEvent<HTMLButtonElement>) => {
      if (!disabled && props.onClick) {
        e.stopPropagation();
        props.onClick(e);
      }
    };
    const keyPressHandler = (e: KeyboardEvent<HTMLButtonElement>) => {
      if (e.currentTarget.tabIndex > -1 && e.key === 'Enter' && !disabled && props.onClick) {
        e.stopPropagation();
        props.onClick();
      }
    };

    return (
      <StyledSessionIconButton
        color={iconColor}
        $isSelected={$isSelected}
        className={clsx('session-icon-button', iconSize, className)}
        ref={ref}
        id={id}
        title={title}
        aria-label={ariaLabel}
        onClick={clickHandler}
        style={{
          ...style,
          display: style?.display ? style.display : isHidden ? 'none' : 'flex',
          margin: margin || '',
          padding: padding || '',
        }}
        tabIndex={tabIndex}
        onKeyDown={keyPressHandler}
        disabled={disabled}
        data-testid={dataTestId}
      >
        <SessionIcon
          iconType={iconType}
          iconSize={iconSize}
          iconColor={iconColor}
          iconRotation={iconRotation}
          rotateDuration={rotateDuration}
          glowDuration={glowDuration}
          glowStartDelay={glowStartDelay}
          noScale={noScale}
          borderRadius={borderRadius}
          iconPadding={iconPadding}
          dataTestId={dataTestIdIcon}
          backgroundColor={backgroundColor}
        />
        {children}
      </StyledSessionIconButton>
    );
  }
);

export const SessionIconButton = memo(SessionIconButtonInner, _.isEqual);

export type SessionLucideIconButtonProps = Pick<
  SessionIconButtonProps,
  | 'onClick'
  | 'disabled'
  | 'isSelected'
  | 'margin'
  | 'padding'
  | 'ariaLabel'
  | 'title'
  | 'dataTestId'
  | 'dataTestIdIcon'
  | 'style'
  | 'tabIndex'
  | 'children'
> &
  Pick<LucideIconProps, 'unicode' | 'iconSize' | 'iconColor'>;

export const SessionLucideIconButton = forwardRef<HTMLButtonElement, SessionLucideIconButtonProps>(
  (props, ref) => {
    const {
      unicode,
      iconSize,
      isSelected: $isSelected,
      margin,
      padding,
      ariaLabel,
      title,
      dataTestId,
      dataTestIdIcon,
      style,
      iconColor,
      tabIndex,
      disabled,
      onClick,
      children,
    } = props;

    const clickHandler = (e: MouseEvent<HTMLButtonElement>) => {
      if (!disabled && onClick) {
        e.stopPropagation();
        onClick(e);
      }
    };
    const keyPressHandler = (e: KeyboardEvent<HTMLButtonElement>) => {
      if (e.currentTarget.tabIndex > -1 && e.key === 'Enter' && !disabled && onClick) {
        e.stopPropagation();
        onClick();
      }
    };

    return (
      <StyledSessionIconButton
        color={iconColor}
        $isSelected={$isSelected}
        title={title}
        aria-label={ariaLabel}
        onClick={clickHandler}
        style={{
          ...style,
          display: style?.display ? style.display : 'flex',
          margin: margin || '',
          padding: padding || '',
        }}
        tabIndex={tabIndex}
        onKeyDown={keyPressHandler}
        disabled={disabled}
        data-testid={dataTestId}
        ref={ref}
      >
        <LucideIcon
          unicode={unicode}
          iconSize={iconSize}
          iconColor={iconColor}
          dataTestId={dataTestIdIcon}
        />
        {children}
      </StyledSessionIconButton>
    );
  }
);<|MERGE_RESOLUTION|>--- conflicted
+++ resolved
@@ -23,36 +23,6 @@
   disabled?: boolean;
 };
 
-<<<<<<< HEAD
-=======
-const StyledSessionIconButton = styled.button<{ color?: string; $isSelected?: boolean }>`
-  background-color: var(--button-icon-background-color);
-
-  svg path {
-    transition: var(--default-duration);
-    ${props =>
-      !props.color &&
-      `fill:
-        ${
-          props.$isSelected
-            ? 'var(--button-icon-stroke-selected-color)'
-            : 'var(--button-icon-stroke-color)'
-        };`}
-  }
-
-  color: ${props =>
-    props.color || props.$isSelected
-      ? 'var(--button-icon-stroke-selected-color)'
-      : 'var(--button-icon-stroke-color)'};
-
-  ${props => props.disabled && 'cursor: not-allowed;'}
-
-  &:hover svg path {
-    ${props => !props.disabled && !props.color && 'fill: var(--button-icon-stroke-hover-color);'}
-  }
-`;
-
->>>>>>> e1a0455b
 // eslint-disable-next-line react/display-name
 const SessionIconButtonInner = forwardRef<HTMLButtonElement, SessionIconButtonProps>(
   (props, ref) => {
