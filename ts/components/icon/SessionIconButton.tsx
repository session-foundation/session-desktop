import classNames from 'classnames';
import _ from 'lodash';
import { KeyboardEvent, MouseEvent, forwardRef, memo } from 'react';
import styled from 'styled-components';
import { SessionIcon, SessionIconProps } from './SessionIcon';

interface SProps extends SessionIconProps {
<<<<<<< HEAD
  onClick?: (e?: MouseEvent<HTMLButtonElement>) => void;
  notificationCount?: number;
=======
  onClick?: (e?: React.MouseEvent<HTMLButtonElement>) => void;
>>>>>>> ab718c23
  isSelected?: boolean;
  isHidden?: boolean;
  margin?: string;
  padding?: string;
  dataTestId?: string;
  dataTestIdIcon?: string;
  id?: string;
  title?: string;
  style?: object;
  tabIndex?: number;
  children?: React.ReactNode;
}

const StyledSessionIconButton = styled.button<{ color?: string; isSelected?: boolean }>`
  background-color: var(--button-icon-background-color);

  svg path {
    transition: var(--default-duration);
    ${props =>
      !props.color &&
      `fill:
        ${
          props.isSelected
            ? 'var(--button-icon-stroke-selected-color)'
            : 'var(--button-icon-stroke-color)'
        };`}
  }

  &:hover svg path {
    ${props => !props.color && 'fill: var(--button-icon-stroke-hover-color);'}
  }
`;

// eslint-disable-next-line react/display-name
const SessionIconButtonInner = forwardRef<HTMLButtonElement, SProps>((props, ref) => {
  const {
    iconType,
    iconSize,
    iconColor,
    iconRotation,
    isSelected,
    glowDuration,
    glowStartDelay,
    noScale,
    isHidden,
    backgroundColor,
    borderRadius,
    iconPadding,
    margin,
    padding,
    id,
    title,
    dataTestId,
    dataTestIdIcon,
    style,
    tabIndex,
    children,
  } = props;
  const clickHandler = (e: MouseEvent<HTMLButtonElement>) => {
    if (props.onClick) {
      e.stopPropagation();
      props.onClick(e);
    }
  };
  const keyPressHandler = (e: KeyboardEvent<HTMLButtonElement>) => {
    if (e.currentTarget.tabIndex > -1 && e.key === 'Enter' && props.onClick) {
      e.stopPropagation();
      props.onClick();
    }
  };

  return (
    <StyledSessionIconButton
      color={iconColor}
      isSelected={isSelected}
      className={classNames('session-icon-button', iconSize)}
      ref={ref}
      id={id}
      title={title}
      onClick={clickHandler}
      style={{
        ...style,
        display: isHidden ? 'none' : 'flex',
        margin: margin || '',
        padding: padding || '',
      }}
      tabIndex={tabIndex}
      onKeyDown={keyPressHandler}
      data-testid={dataTestId}
    >
      <SessionIcon
        iconType={iconType}
        iconSize={iconSize}
        iconColor={iconColor}
        iconRotation={iconRotation}
        glowDuration={glowDuration}
        glowStartDelay={glowStartDelay}
        noScale={noScale}
        backgroundColor={backgroundColor}
        borderRadius={borderRadius}
        iconPadding={iconPadding}
        dataTestId={dataTestIdIcon}
      />
      {children}
    </StyledSessionIconButton>
  );
});

export const SessionIconButton = memo(SessionIconButtonInner, _.isEqual);<|MERGE_RESOLUTION|>--- conflicted
+++ resolved
@@ -1,16 +1,11 @@
 import classNames from 'classnames';
 import _ from 'lodash';
-import { KeyboardEvent, MouseEvent, forwardRef, memo } from 'react';
+import { KeyboardEvent, MouseEvent, ReactNode, forwardRef, memo } from 'react';
 import styled from 'styled-components';
 import { SessionIcon, SessionIconProps } from './SessionIcon';
 
 interface SProps extends SessionIconProps {
-<<<<<<< HEAD
   onClick?: (e?: MouseEvent<HTMLButtonElement>) => void;
-  notificationCount?: number;
-=======
-  onClick?: (e?: React.MouseEvent<HTMLButtonElement>) => void;
->>>>>>> ab718c23
   isSelected?: boolean;
   isHidden?: boolean;
   margin?: string;
@@ -21,7 +16,7 @@
   title?: string;
   style?: object;
   tabIndex?: number;
-  children?: React.ReactNode;
+  children?: ReactNode;
 }
 
 const StyledSessionIconButton = styled.button<{ color?: string; isSelected?: boolean }>`
