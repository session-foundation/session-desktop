--- conflicted
+++ resolved
@@ -1,16 +1,12 @@
-<<<<<<< HEAD
+import type { SessionDataTestId } from 'react';
+
 export const MemberAvatarPlaceHolder = ({
   dataTestId,
   bgColor,
 }: {
-  dataTestId?: string;
+  dataTestId?: SessionDataTestId;
   bgColor: string;
 }) => {
-=======
-import type { SessionDataTestId } from 'react';
-
-export const MemberAvatarPlaceHolder = ({ dataTestId }: { dataTestId?: SessionDataTestId }) => {
->>>>>>> 41e6f9d1
   return (
     <svg xmlns="http://www.w3.org/2000/svg" viewBox="0 0 26 26" data-testid={dataTestId}>
       <circle fill={bgColor} cx="13" cy="13" r="13" />
