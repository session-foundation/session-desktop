--- conflicted
+++ resolved
@@ -1,30 +1,3 @@
-<<<<<<< HEAD
-export const LUCIDE_ICONS_UNICODE = {
-  EXTERNAL_LINK_ICON: '',
-  COPY: '',
-  REPLY: '',
-  REFRESH_CW: '',
-  CIRCLE_ARROW_DOWN: '',
-  TRASH2: '',
-  LOG_OUT: '',
-  AT_SIGN: '',
-  VOLUME_OFF: '',
-  VOLUME_2: '',
-  BUG: '',
-  TIMER: '',
-  USER_ROUND: '',
-  USER_ROUND_PEN: '',
-  USER_ROUND_PLUS: '',
-  FILE: '',
-  PIN: '',
-  PIN_OFF: '',
-  BAN: '',
-  EYE_OFF: '',
-  USER_ROUND_X: '',
-  USER_ROUND_CHECK: '',
-  PENCIL: '',
-} as const;
-=======
 export enum LUCIDE_ICONS_UNICODE {
   EXTERNAL_LINK_ICON = '',
   COPY = '',
@@ -50,7 +23,6 @@
   USER_ROUND_CHECK = '',
   PENCIL = '',
 }
->>>>>>> 41e6f9d1
 
 /**
  * Used for rendering icons inside of the Localizer component
