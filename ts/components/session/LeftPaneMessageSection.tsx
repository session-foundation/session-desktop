--- conflicted
+++ resolved
@@ -10,7 +10,6 @@
 import { SessionSearchInput } from './SessionSearchInput';
 import _, { debounce } from 'lodash';
 import { cleanSearchTerm } from '../../util/cleanSearchTerm';
-import { SearchOptions } from '../../types/Search';
 import { RowRendererParamsType } from '../LeftPane';
 import { SessionClosableOverlay, SessionClosableOverlayType } from './SessionClosableOverlay';
 import { SessionIconType } from './icon';
@@ -18,7 +17,6 @@
 import { SessionButton, SessionButtonColor, SessionButtonType } from './SessionButton';
 import { PubKey } from '../../session/types';
 import { ToastUtils, UserUtils } from '../../session/utils';
-import { DefaultTheme } from 'styled-components';
 import { LeftPaneSectionHeader } from './LeftPaneSectionHeader';
 import { getConversationController } from '../../session/conversations';
 import { ConversationTypeEnum } from '../../models/conversation';
@@ -27,10 +25,7 @@
 import autoBind from 'auto-bind';
 import { onsNameRegex } from '../../session/snode_api/SNodeAPI';
 import { SNodeAPI } from '../../session/snode_api';
-<<<<<<< HEAD
 import { clearSearch, search, updateSearchTerm } from '../../state/ducks/search';
-=======
->>>>>>> bf76abac
 
 export interface Props {
   searchTerm: string;
