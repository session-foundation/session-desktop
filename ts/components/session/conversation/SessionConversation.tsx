import React from 'react';

import classNames from 'classnames';

import { SessionCompositionBox, StagedAttachmentType } from './SessionCompositionBox';

import { Constants } from '../../../session';
import _ from 'lodash';
import { AttachmentUtil, GoogleChrome } from '../../../util';
import { ConversationHeaderWithDetails } from '../../conversation/ConversationHeader';
import { SessionRightPanelWithDetails } from './SessionRightPanel';
import { SessionTheme } from '../../../state/ducks/SessionTheme';
import { DefaultTheme } from 'styled-components';
import { SessionMessageListProps, SessionMessagesList } from './SessionMessagesList';
import { LightboxGallery, MediaItemType } from '../../LightboxGallery';

import { AttachmentType, AttachmentTypeWithPath, save } from '../../../types/Attachment';
import { ToastUtils } from '../../../session/utils';
import * as MIME from '../../../types/MIME';
import { SessionFileDropzone } from './SessionFileDropzone';
import {
  fetchMessagesForConversation,
  PropsForMessage,
  quoteMessage,
  ReduxConversationType,
  resetSelectedMessageIds,
  showLightBox,
  SortedMessageModelProps,
  updateMentionsMembers,
} from '../../../state/ducks/conversations';
import { MessageView } from '../../MainViewController';
import { MessageDetail } from '../../conversation/MessageDetail';
import { getConversationController } from '../../../session/conversations';
import { getPubkeysInPublicConversation } from '../../../data/data';
import autoBind from 'auto-bind';

interface State {
  unreadCount: number;

  showOverlay: boolean;
  showRecordingView: boolean;

  stagedAttachments: Array<StagedAttachmentType>;
  isDraggingFile: boolean;
}

export interface LightBoxOptions {
  media: Array<MediaItemType>;
  attachment: AttachmentTypeWithPath;
}

interface Props {
  ourNumber: string;
  selectedConversationKey: string;
  selectedConversation?: ReduxConversationType;
  theme: DefaultTheme;
  messagesProps: Array<SortedMessageModelProps>;
  selectedMessages: Array<string>;
  showMessageDetails: boolean;
  isRightPanelShowing: boolean;

  // lightbox options
  lightBoxOptions?: LightBoxOptions;
}

export class SessionConversation extends React.Component<Props, State> {
  private readonly messageContainerRef: React.RefObject<HTMLDivElement>;
  private dragCounter: number;
  private publicMembersRefreshTimeout?: NodeJS.Timeout;
  private readonly updateMemberList: () => any;

  constructor(props: any) {
    super(props);

    const unreadCount = this.props.selectedConversation?.unreadCount || 0;
    this.state = {
      unreadCount,
      showOverlay: false,
      showRecordingView: false,
      stagedAttachments: [],
      isDraggingFile: false,
    };
    this.messageContainerRef = React.createRef();
    this.dragCounter = 0;
    this.updateMemberList = _.debounce(this.updateMemberListBouncy.bind(this), 1000);

    autoBind(this);
  }

  // ~~~~~~~~~~~~~~~~~~~~~~~~~~~~~~~~~~~~~~~~~~~~
  // ~~~~~~~~~~~~~~~~ LIFECYCLES ~~~~~~~~~~~~~~~~
  // ~~~~~~~~~~~~~~~~~~~~~~~~~~~~~~~~~~~~~~~~~~~~

  public componentDidUpdate(prevProps: Props, prevState: State) {
    const {
      selectedConversationKey: newConversationKey,
      selectedConversation: newConversation,
    } = this.props;
    const { selectedConversationKey: oldConversationKey } = prevProps;

    // if the convo is valid, and it changed, register for drag events
    if (newConversationKey && newConversation && newConversationKey !== oldConversationKey) {
      // Pause thread to wait for rendering to complete
      setTimeout(() => {
        const div = this.messageContainerRef.current;
        div?.addEventListener('dragenter', this.handleDragIn);
        div?.addEventListener('dragleave', this.handleDragOut);
        div?.addEventListener('dragover', this.handleDrag);
        div?.addEventListener('drop', this.handleDrop);
      }, 100);

      // if the conversation changed, we have to stop our refresh of member list
      if (this.publicMembersRefreshTimeout) {
        global.clearInterval(this.publicMembersRefreshTimeout);
        this.publicMembersRefreshTimeout = undefined;
      }
      // if the newConversation changed, and is public, start our refresh members list
      if (newConversation.isPublic) {
        // this is a debounced call.
        void this.updateMemberList();
        // run this only once every minute if we don't change the visible conversation.
        // this is a heavy operation (like a few thousands members can be here)
        this.publicMembersRefreshTimeout = global.setInterval(this.updateMemberList, 60000);
      }
    }
    // if we do not have a model, unregister for events
    if (!newConversation) {
      const div = this.messageContainerRef.current;
      div?.removeEventListener('dragenter', this.handleDragIn);
      div?.removeEventListener('dragleave', this.handleDragOut);
      div?.removeEventListener('dragover', this.handleDrag);
      div?.removeEventListener('drop', this.handleDrop);
      if (this.publicMembersRefreshTimeout) {
        global.clearInterval(this.publicMembersRefreshTimeout);
        this.publicMembersRefreshTimeout = undefined;
      }
    }
    if (newConversationKey !== oldConversationKey) {
      void this.loadInitialMessages();
      this.setState({
        showOverlay: false,
        showRecordingView: false,
        stagedAttachments: [],
        isDraggingFile: false,
      });
    }
  }

  public componentWillUnmount() {
    const div = this.messageContainerRef.current;
    div?.removeEventListener('dragenter', this.handleDragIn);
    div?.removeEventListener('dragleave', this.handleDragOut);
    div?.removeEventListener('dragover', this.handleDrag);
    div?.removeEventListener('drop', this.handleDrop);

    if (this.publicMembersRefreshTimeout) {
      global.clearInterval(this.publicMembersRefreshTimeout);
      this.publicMembersRefreshTimeout = undefined;
    }
  }

  // ~~~~~~~~~~~~~~~~~~~~~~~~~~~~~~~~~~~~~~~~~~~~
  // ~~~~~~~~~~~~~~ RENDER METHODS ~~~~~~~~~~~~~~
  // ~~~~~~~~~~~~~~~~~~~~~~~~~~~~~~~~~~~~~~~~~~~~
  public render() {
    const { showRecordingView, isDraggingFile, stagedAttachments } = this.state;

    const {
      selectedConversation,
      selectedConversationKey,
      messagesProps,
      showMessageDetails,
      selectedMessages,
      isRightPanelShowing,
      lightBoxOptions,
    } = this.props;

    if (!selectedConversation || !messagesProps) {
      // return an empty message view
      return <MessageView />;
    }

    const selectionMode = selectedMessages.length > 0;
    const conversationModel = getConversationController().get(selectedConversationKey);
    const sendMessageFn = (
      body: any,
      attachments: any,
      quote: any,
      preview: any,
      groupInvitation: any
    ) => {
      if (!conversationModel) {
        return;
      }
      void conversationModel.sendMessage(body, attachments, quote, preview, groupInvitation);
      if (this.messageContainerRef.current) {
        // force scrolling to bottom on message sent
        // this will mark all messages as read, and reset the conversation unreadCount
        (this.messageContainerRef
          .current as any).scrollTop = this.messageContainerRef.current?.scrollHeight;
      }

      window.inboxStore?.dispatch(quoteMessage(undefined));
    };

    return (
      <SessionTheme theme={this.props.theme}>
        <div className="conversation-header">
          <ConversationHeaderWithDetails />
        </div>
        <div
          // if you change the classname, also update it on onKeyDown
          className={classNames('conversation-content', selectionMode && 'selection-mode')}
          tabIndex={0}
          onKeyDown={this.onKeyDown}
          role="navigation"
        >
          <div className={classNames('conversation-info-panel', showMessageDetails && 'show')}>
            <MessageDetail />
          </div>

          {lightBoxOptions?.media && this.renderLightBox(lightBoxOptions)}

          <div className="conversation-messages">
            <SessionMessagesList messageContainerRef={this.messageContainerRef} />

            {showRecordingView && <div className="conversation-messages__blocking-overlay" />}
            {isDraggingFile && <SessionFileDropzone />}
          </div>

          <SessionCompositionBox
            sendMessage={sendMessageFn}
            stagedAttachments={stagedAttachments}
            onLoadVoiceNoteView={this.onLoadVoiceNoteView}
            onExitVoiceNoteView={this.onExitVoiceNoteView}
            clearAttachments={this.clearAttachments}
            removeAttachment={this.removeAttachment}
            onChoseAttachments={this.onChoseAttachments}
          />
        </div>
        <div
          className={classNames('conversation-item__options-pane', isRightPanelShowing && 'show')}
        >
          <SessionRightPanelWithDetails />
        </div>
      </SessionTheme>
    );
  }

  // ~~~~~~~~~~~~~~~~~~~~~~~~~~~~~~~~~~~~~~~~~~~~
  // ~~~~~~~~~~~~~~ GETTER METHODS ~~~~~~~~~~~~~~
  // ~~~~~~~~~~~~~~~~~~~~~~~~~~~~~~~~~~~~~~~~~~~~

  public async loadInitialMessages() {
    const { selectedConversation, selectedConversationKey } = this.props;

    if (!selectedConversation) {
      return;
    }
    const conversationModel = getConversationController().get(selectedConversationKey);
    const unreadCount = await conversationModel.getUnreadCount();
    const messagesToFetch = Math.max(
      Constants.CONVERSATION.DEFAULT_MESSAGE_FETCH_COUNT,
      unreadCount
    );
<<<<<<< HEAD
    (window.inboxStore?.dispatch as any)(
      fetchMessagesForConversation({
        conversationKey: selectedConversationKey,
        count: messagesToFetch,
      })
=======
    this.props.actions.fetchMessagesForConversation({
      conversationKey: selectedConversationKey,
      count: messagesToFetch,
    });
  }

  public getHeaderProps() {
    const { selectedConversationKey, ourNumber } = this.props;
    const { selectedMessages, messageDetailShowProps } = this.state;
    const conversation = getConversationController().getOrThrow(selectedConversationKey);
    const expireTimer = conversation.get('expireTimer');
    const expirationSettingName = expireTimer
      ? window.Whisper.ExpirationTimerOptions.getName(expireTimer || 0)
      : null;

    const members = conversation.get('members') || [];

    const notificationForConvo = conversation.getConversationNotificationSettingType();

    const headerProps = {
      id: conversation.id,
      name: conversation.getName(),
      phoneNumber: conversation.getNumber(),
      profileName: conversation.getProfileName(),
      avatarPath: conversation.getAvatarPath(),
      isMe: conversation.isMe(),
      isBlocked: conversation.isBlocked(),
      isGroup: !conversation.isPrivate(),
      isPrivate: conversation.isPrivate(),
      isPublic: conversation.isPublic(),
      isAdmin: conversation.isAdmin(ourNumber),
      members,
      subscriberCount: conversation.get('subscriberCount'),
      isKickedFromGroup: conversation.get('isKickedFromGroup'),
      left: conversation.get('left'),
      expirationSettingName,
      showBackButton: Boolean(messageDetailShowProps),
      timerOptions: window.Whisper.ExpirationTimerOptions.map((item: any) => ({
        name: item.getName(),
        value: item.get('seconds'),
      })),
      notificationForConvo,
      currentNotificationSetting: conversation.get('triggerNotificationsFor'),
      hasNickname: !!conversation.getNickname(),
      selectionMode: !!selectedMessages.length,

      onDeleteSelectedMessages: this.deleteSelectedMessages,

      onCloseOverlay: () => {
        this.setState({ selectedMessages: [] });
      },

      onGoBack: () => {
        this.setState({
          messageDetailShowProps: undefined,
        });
      },

      onAvatarClick: (pubkey: any) => {
        this.toggleRightPanel();
      },
    };

    return headerProps;
  }

  public getMessagesListProps() {
    const {
      selectedConversation,
      selectedConversationKey,
      ourNumber,
      messages,
      actions,
    } = this.props;
    const { quotedMessageTimestamp, selectedMessages } = this.state;

    return {
      selectedMessages,
      ourPrimary: ourNumber,
      conversationKey: selectedConversationKey,
      messages,
      resetSelection: this.resetSelection,
      quotedMessageTimestamp,
      conversation: selectedConversation as ConversationType,
      selectMessage: this.selectMessage,
      deleteMessage: this.deleteMessage,
      fetchMessagesForConversation: actions.fetchMessagesForConversation,
      replyToMessage: this.replyToMessage,
      showMessageDetails: this.showMessageDetails,
      onClickAttachment: this.onClickAttachment,
      onDownloadAttachment: this.saveAttachment,
      messageContainerRef: this.messageContainerRef,
      onDeleteSelectedMessages: this.deleteSelectedMessages,
    };
  }

  // tslint:disable-next-line: max-func-body-length
  public getRightPanelProps() {
    const { selectedConversationKey } = this.props;
    const conversation = getConversationController().getOrThrow(selectedConversationKey);
    const ourPrimary = window.storage.get('primaryDevicePubKey');

    const members = conversation.get('members') || [];
    const isAdmin = conversation.isMediumGroup()
      ? true
      : conversation.isPublic()
      ? conversation.isAdmin(ourPrimary)
      : false;

    return {
      id: conversation.id,
      name: conversation.getName(),
      memberCount: members.length,
      phoneNumber: conversation.getNumber(),
      profileName: conversation.getProfileName(),
      avatarPath: conversation.getAvatarPath(),
      isKickedFromGroup: conversation.get('isKickedFromGroup'),
      left: conversation.get('left'),
      isGroup: !conversation.isPrivate(),
      isPublic: conversation.isPublic(),
      isAdmin,
      isBlocked: conversation.isBlocked(),

      timerOptions: window.Whisper.ExpirationTimerOptions.map((item: any) => ({
        name: item.getName(),
        value: item.get('seconds'),
      })),

      onGoBack: () => {
        this.toggleRightPanel();
      },
      onShowLightBox: (lightBoxOptions?: LightBoxOptions) => {
        this.setState({ lightBoxOptions });
      },
    };
  }

  public toggleRightPanel() {
    const { showOptionsPane } = this.state;
    this.setState({ showOptionsPane: !showOptionsPane });
  }

  // ~~~~~~~~~~~~~~~~~~~~~~~~~~~~~~~~~~~~~~~~~~~~
  // ~~~~~~~~~~~~~ MESSAGE HANDLING ~~~~~~~~~~~~~
  // ~~~~~~~~~~~~~~~~~~~~~~~~~~~~~~~~~~~~~~~~~~~~
  public updateSendingProgress(value: number, status: -1 | 0 | 1 | 2) {
    // If you're sending a new message, reset previous value to zero
    const prevSendingProgress = status === 1 ? 0 : this.state.sendingProgress;

    this.setState({
      sendingProgress: value,
      prevSendingProgress,
      sendingProgressStatus: status,
    });
  }

  public resetSendingProgress() {
    this.setState({
      sendingProgress: 0,
      prevSendingProgress: 0,
      sendingProgressStatus: 0,
    });
  }

  public onMessageSending() {
    // Set sending state 5% to show message sending
    const initialValue = 5;
    this.updateSendingProgress(initialValue, 1);
    if (this.state.quotedMessageTimestamp) {
      this.setState({
        quotedMessageTimestamp: undefined,
        quotedMessageProps: undefined,
      });
    }
  }

  public onMessageSuccess() {
    this.updateSendingProgress(100, 2);
  }

  public onMessageFailure() {
    this.updateSendingProgress(100, -1);
  }

  public async deleteMessagesById(messageIds: Array<string>, askUserForConfirmation: boolean) {
    // Get message objects
    const { selectedConversationKey, selectedConversation, messages } = this.props;

    const conversationModel = getConversationController().getOrThrow(selectedConversationKey);
    if (!selectedConversation) {
      window?.log?.info('No valid selected conversation.');
      return;
    }
    const selectedMessages = messages.filter(message =>
      messageIds.find(selectedMessage => selectedMessage === message.id)
>>>>>>> 6df84fbd
    );
  }

  // ~~~~~~~~~~~~~~~~~~~~~~~~~~~~~~~~~~~~~~~~~~~~
  // ~~~~~~~~~~~~ MICROPHONE METHODS ~~~~~~~~~~~~
  // ~~~~~~~~~~~~~~~~~~~~~~~~~~~~~~~~~~~~~~~~~~~~
  private onLoadVoiceNoteView() {
    this.setState({
      showRecordingView: true,
    });
    window.inboxStore?.dispatch(resetSelectedMessageIds());
  }

  private onExitVoiceNoteView() {
    this.setState({
      showRecordingView: false,
    });
  }

  // ~~~~~~~~~~~~~~~~~~~~~~~~~~~~~~~~~~~~~~~~~~~~
  // ~~~~~~~~~~~ KEYBOARD NAVIGATION ~~~~~~~~~~~~
  // ~~~~~~~~~~~~~~~~~~~~~~~~~~~~~~~~~~~~~~~~~~~~
  private onKeyDown(event: any) {
    const selectionMode = !!this.props.selectedMessages.length;
    const recordingMode = this.state.showRecordingView;
    if (event.key === 'Escape') {
      // EXIT MEDIA VIEW
      if (recordingMode) {
        // EXIT RECORDING VIEW
      }
      // EXIT WHAT ELSE?
    }
    if (event.target.classList.contains('conversation-content')) {
      switch (event.key) {
        case 'Escape':
          if (selectionMode) {
            window.inboxStore?.dispatch(resetSelectedMessageIds());
          }
          break;
        default:
      }
    }
  }

  private clearAttachments() {
    this.state.stagedAttachments.forEach(attachment => {
      if (attachment.url) {
        URL.revokeObjectURL(attachment.url);
      }
      if (attachment.videoUrl) {
        URL.revokeObjectURL(attachment.videoUrl);
      }
    });
    this.setState({ stagedAttachments: [] });
  }

  private removeAttachment(attachment: AttachmentType) {
    const { stagedAttachments } = this.state;
    const updatedStagedAttachments = (stagedAttachments || []).filter(
      m => m.fileName !== attachment.fileName
    );

    this.setState({ stagedAttachments: updatedStagedAttachments });
  }

  private addAttachments(newAttachments: Array<StagedAttachmentType>) {
    const { stagedAttachments } = this.state;
    let newAttachmentsFiltered: Array<StagedAttachmentType> = [];
    if (newAttachments?.length > 0) {
      if (newAttachments.some(a => a.isVoiceMessage) && stagedAttachments.length > 0) {
        throw new Error('A voice note cannot be sent with other attachments');
      }
      // do not add already added attachments
      newAttachmentsFiltered = newAttachments.filter(
        a => !stagedAttachments.some(b => b.file.path === a.file.path)
      );
    }

    this.setState({
      stagedAttachments: [...stagedAttachments, ...newAttachmentsFiltered],
    });
  }

  private renderLightBox({ media, attachment }: LightBoxOptions) {
    const selectedIndex =
      media.length > 1
        ? media.findIndex(mediaMessage => mediaMessage.attachment.path === attachment.path)
        : 0;
    console.warn('renderLightBox', { media, attachment });
    return <LightboxGallery media={media} selectedIndex={selectedIndex} />;
  }

  private async onChoseAttachments(attachmentsFileList: Array<File>) {
    if (!attachmentsFileList || attachmentsFileList.length === 0) {
      return;
    }

    // tslint:disable-next-line: prefer-for-of
    for (let i = 0; i < attachmentsFileList.length; i++) {
      await this.maybeAddAttachment(attachmentsFileList[i]);
    }
  }

  // tslint:disable: max-func-body-length cyclomatic-complexity
  private async maybeAddAttachment(file: any) {
    if (!file) {
      return;
    }

    const fileName = file.name;
    const contentType = file.type;

    const { stagedAttachments } = this.state;

    if (window.Signal.Util.isFileDangerous(fileName)) {
      ToastUtils.pushDangerousFileError();
      return;
    }

    if (stagedAttachments.length >= 32) {
      ToastUtils.pushMaximumAttachmentsError();
      return;
    }

    const haveNonImage = _.some(
      stagedAttachments,
      attachment => !MIME.isImage(attachment.contentType)
    );
    // You can't add another attachment if you already have a non-image staged
    if (haveNonImage) {
      ToastUtils.pushMultipleNonImageError();
      return;
    }

    // You can't add a non-image attachment if you already have attachments staged
    if (!MIME.isImage(contentType) && stagedAttachments.length > 0) {
      ToastUtils.pushCannotMixError();
      return;
    }
    const { VisualAttachment } = window.Signal.Types;

    const renderVideoPreview = async () => {
      const objectUrl = URL.createObjectURL(file);
      try {
        const type = 'image/png';

        const thumbnail = await VisualAttachment.makeVideoScreenshot({
          objectUrl,
          contentType: type,
          logger: window.log,
        });
        const data = await VisualAttachment.blobToArrayBuffer(thumbnail);
        const url = window.Signal.Util.arrayBufferToObjectURL({
          data,
          type,
        });
        this.addAttachments([
          {
            file,
            size: file.size,
            fileName,
            contentType,
            videoUrl: objectUrl,
            url,
            isVoiceMessage: false,
            fileSize: null,
            screenshot: null,
            thumbnail: null,
          },
        ]);
      } catch (error) {
        URL.revokeObjectURL(objectUrl);
      }
    };

    const renderImagePreview = async () => {
      if (!MIME.isJPEG(contentType)) {
        const urlImage = URL.createObjectURL(file);
        if (!urlImage) {
          throw new Error('Failed to create object url for image!');
        }
        this.addAttachments([
          {
            file,
            size: file.size,
            fileName,
            contentType,
            url: urlImage,
            isVoiceMessage: false,
            fileSize: null,
            screenshot: null,
            thumbnail: null,
          },
        ]);
        return;
      }

      const url = await window.autoOrientImage(file);

      this.addAttachments([
        {
          file,
          size: file.size,
          fileName,
          contentType,
          url,
          isVoiceMessage: false,
          fileSize: null,
          screenshot: null,
          thumbnail: null,
        },
      ]);
    };

    let blob = null;

    try {
      blob = await AttachmentUtil.autoScale({
        contentType,
        file,
      });

      if (blob.file.size >= Constants.CONVERSATION.MAX_ATTACHMENT_FILESIZE_BYTES) {
        ToastUtils.pushFileSizeErrorAsByte(Constants.CONVERSATION.MAX_ATTACHMENT_FILESIZE_BYTES);
        return;
      }
    } catch (error) {
      window?.log?.error(
        'Error ensuring that image is properly sized:',
        error && error.stack ? error.stack : error
      );

      ToastUtils.pushLoadAttachmentFailure(error?.message);
      return;
    }

    try {
      if (GoogleChrome.isImageTypeSupported(contentType)) {
        // this does not add the preview to the message outgoing
        // this is just for us, for the list of attachments we are sending
        // the files are scaled down under getFiles()

        await renderImagePreview();
      } else if (GoogleChrome.isVideoTypeSupported(contentType)) {
        await renderVideoPreview();
      } else {
        this.addAttachments([
          {
            file,
            size: file.size,
            contentType,
            fileName,
            url: '',
            isVoiceMessage: false,
            fileSize: null,
            screenshot: null,
            thumbnail: null,
          },
        ]);
      }
    } catch (e) {
      window?.log?.error(
        `Was unable to generate thumbnail for file type ${contentType}`,
        e && e.stack ? e.stack : e
      );
      this.addAttachments([
        {
          file,
          size: file.size,
          contentType,
          fileName,
          isVoiceMessage: false,
          url: '',
          fileSize: null,
          screenshot: null,
          thumbnail: null,
        },
      ]);
    }
  }

  private handleDrag(e: any) {
    e.preventDefault();
    e.stopPropagation();
  }

  private handleDragIn(e: any) {
    e.preventDefault();
    e.stopPropagation();
    this.dragCounter++;
    if (e.dataTransfer.items && e.dataTransfer.items.length > 0) {
      this.setState({ isDraggingFile: true });
    }
  }

  private handleDragOut(e: any) {
    e.preventDefault();
    e.stopPropagation();
    this.dragCounter--;

    if (this.dragCounter === 0) {
      this.setState({ isDraggingFile: false });
    }
  }

  private handleDrop(e: DragEvent) {
    e.preventDefault();
    e.stopPropagation();

    if (e?.dataTransfer?.files && e.dataTransfer.files.length > 0) {
      void this.onChoseAttachments(Array.from(e.dataTransfer.files));
      e.dataTransfer.clearData();
      this.dragCounter = 0;
      this.setState({ isDraggingFile: false });
    }
  }

  private async updateMemberListBouncy() {
    const allPubKeys = await getPubkeysInPublicConversation(this.props.selectedConversationKey);

    window?.log?.info(`getPubkeysInPublicConversation returned '${allPubKeys?.length}' members`);

    const allMembers = allPubKeys.map((pubKey: string) => {
      const conv = getConversationController().get(pubKey);
      const profileName = conv?.getProfileName() || 'Anonymous';

      return {
        id: pubKey,
        authorPhoneNumber: pubKey,
        authorProfileName: profileName,
      };
    });

    window.inboxStore?.dispatch(updateMentionsMembers(allMembers));
  }
}<|MERGE_RESOLUTION|>--- conflicted
+++ resolved
@@ -11,7 +11,7 @@
 import { SessionRightPanelWithDetails } from './SessionRightPanel';
 import { SessionTheme } from '../../../state/ducks/SessionTheme';
 import { DefaultTheme } from 'styled-components';
-import { SessionMessageListProps, SessionMessagesList } from './SessionMessagesList';
+import { SessionMessagesList } from './SessionMessagesList';
 import { LightboxGallery, MediaItemType } from '../../LightboxGallery';
 
 import { AttachmentType, AttachmentTypeWithPath, save } from '../../../types/Attachment';
@@ -20,11 +20,9 @@
 import { SessionFileDropzone } from './SessionFileDropzone';
 import {
   fetchMessagesForConversation,
-  PropsForMessage,
   quoteMessage,
   ReduxConversationType,
   resetSelectedMessageIds,
-  showLightBox,
   SortedMessageModelProps,
   updateMentionsMembers,
 } from '../../../state/ducks/conversations';
@@ -263,209 +261,11 @@
       Constants.CONVERSATION.DEFAULT_MESSAGE_FETCH_COUNT,
       unreadCount
     );
-<<<<<<< HEAD
     (window.inboxStore?.dispatch as any)(
       fetchMessagesForConversation({
         conversationKey: selectedConversationKey,
         count: messagesToFetch,
       })
-=======
-    this.props.actions.fetchMessagesForConversation({
-      conversationKey: selectedConversationKey,
-      count: messagesToFetch,
-    });
-  }
-
-  public getHeaderProps() {
-    const { selectedConversationKey, ourNumber } = this.props;
-    const { selectedMessages, messageDetailShowProps } = this.state;
-    const conversation = getConversationController().getOrThrow(selectedConversationKey);
-    const expireTimer = conversation.get('expireTimer');
-    const expirationSettingName = expireTimer
-      ? window.Whisper.ExpirationTimerOptions.getName(expireTimer || 0)
-      : null;
-
-    const members = conversation.get('members') || [];
-
-    const notificationForConvo = conversation.getConversationNotificationSettingType();
-
-    const headerProps = {
-      id: conversation.id,
-      name: conversation.getName(),
-      phoneNumber: conversation.getNumber(),
-      profileName: conversation.getProfileName(),
-      avatarPath: conversation.getAvatarPath(),
-      isMe: conversation.isMe(),
-      isBlocked: conversation.isBlocked(),
-      isGroup: !conversation.isPrivate(),
-      isPrivate: conversation.isPrivate(),
-      isPublic: conversation.isPublic(),
-      isAdmin: conversation.isAdmin(ourNumber),
-      members,
-      subscriberCount: conversation.get('subscriberCount'),
-      isKickedFromGroup: conversation.get('isKickedFromGroup'),
-      left: conversation.get('left'),
-      expirationSettingName,
-      showBackButton: Boolean(messageDetailShowProps),
-      timerOptions: window.Whisper.ExpirationTimerOptions.map((item: any) => ({
-        name: item.getName(),
-        value: item.get('seconds'),
-      })),
-      notificationForConvo,
-      currentNotificationSetting: conversation.get('triggerNotificationsFor'),
-      hasNickname: !!conversation.getNickname(),
-      selectionMode: !!selectedMessages.length,
-
-      onDeleteSelectedMessages: this.deleteSelectedMessages,
-
-      onCloseOverlay: () => {
-        this.setState({ selectedMessages: [] });
-      },
-
-      onGoBack: () => {
-        this.setState({
-          messageDetailShowProps: undefined,
-        });
-      },
-
-      onAvatarClick: (pubkey: any) => {
-        this.toggleRightPanel();
-      },
-    };
-
-    return headerProps;
-  }
-
-  public getMessagesListProps() {
-    const {
-      selectedConversation,
-      selectedConversationKey,
-      ourNumber,
-      messages,
-      actions,
-    } = this.props;
-    const { quotedMessageTimestamp, selectedMessages } = this.state;
-
-    return {
-      selectedMessages,
-      ourPrimary: ourNumber,
-      conversationKey: selectedConversationKey,
-      messages,
-      resetSelection: this.resetSelection,
-      quotedMessageTimestamp,
-      conversation: selectedConversation as ConversationType,
-      selectMessage: this.selectMessage,
-      deleteMessage: this.deleteMessage,
-      fetchMessagesForConversation: actions.fetchMessagesForConversation,
-      replyToMessage: this.replyToMessage,
-      showMessageDetails: this.showMessageDetails,
-      onClickAttachment: this.onClickAttachment,
-      onDownloadAttachment: this.saveAttachment,
-      messageContainerRef: this.messageContainerRef,
-      onDeleteSelectedMessages: this.deleteSelectedMessages,
-    };
-  }
-
-  // tslint:disable-next-line: max-func-body-length
-  public getRightPanelProps() {
-    const { selectedConversationKey } = this.props;
-    const conversation = getConversationController().getOrThrow(selectedConversationKey);
-    const ourPrimary = window.storage.get('primaryDevicePubKey');
-
-    const members = conversation.get('members') || [];
-    const isAdmin = conversation.isMediumGroup()
-      ? true
-      : conversation.isPublic()
-      ? conversation.isAdmin(ourPrimary)
-      : false;
-
-    return {
-      id: conversation.id,
-      name: conversation.getName(),
-      memberCount: members.length,
-      phoneNumber: conversation.getNumber(),
-      profileName: conversation.getProfileName(),
-      avatarPath: conversation.getAvatarPath(),
-      isKickedFromGroup: conversation.get('isKickedFromGroup'),
-      left: conversation.get('left'),
-      isGroup: !conversation.isPrivate(),
-      isPublic: conversation.isPublic(),
-      isAdmin,
-      isBlocked: conversation.isBlocked(),
-
-      timerOptions: window.Whisper.ExpirationTimerOptions.map((item: any) => ({
-        name: item.getName(),
-        value: item.get('seconds'),
-      })),
-
-      onGoBack: () => {
-        this.toggleRightPanel();
-      },
-      onShowLightBox: (lightBoxOptions?: LightBoxOptions) => {
-        this.setState({ lightBoxOptions });
-      },
-    };
-  }
-
-  public toggleRightPanel() {
-    const { showOptionsPane } = this.state;
-    this.setState({ showOptionsPane: !showOptionsPane });
-  }
-
-  // ~~~~~~~~~~~~~~~~~~~~~~~~~~~~~~~~~~~~~~~~~~~~
-  // ~~~~~~~~~~~~~ MESSAGE HANDLING ~~~~~~~~~~~~~
-  // ~~~~~~~~~~~~~~~~~~~~~~~~~~~~~~~~~~~~~~~~~~~~
-  public updateSendingProgress(value: number, status: -1 | 0 | 1 | 2) {
-    // If you're sending a new message, reset previous value to zero
-    const prevSendingProgress = status === 1 ? 0 : this.state.sendingProgress;
-
-    this.setState({
-      sendingProgress: value,
-      prevSendingProgress,
-      sendingProgressStatus: status,
-    });
-  }
-
-  public resetSendingProgress() {
-    this.setState({
-      sendingProgress: 0,
-      prevSendingProgress: 0,
-      sendingProgressStatus: 0,
-    });
-  }
-
-  public onMessageSending() {
-    // Set sending state 5% to show message sending
-    const initialValue = 5;
-    this.updateSendingProgress(initialValue, 1);
-    if (this.state.quotedMessageTimestamp) {
-      this.setState({
-        quotedMessageTimestamp: undefined,
-        quotedMessageProps: undefined,
-      });
-    }
-  }
-
-  public onMessageSuccess() {
-    this.updateSendingProgress(100, 2);
-  }
-
-  public onMessageFailure() {
-    this.updateSendingProgress(100, -1);
-  }
-
-  public async deleteMessagesById(messageIds: Array<string>, askUserForConfirmation: boolean) {
-    // Get message objects
-    const { selectedConversationKey, selectedConversation, messages } = this.props;
-
-    const conversationModel = getConversationController().getOrThrow(selectedConversationKey);
-    if (!selectedConversation) {
-      window?.log?.info('No valid selected conversation.');
-      return;
-    }
-    const selectedMessages = messages.filter(message =>
-      messageIds.find(selectedMessage => selectedMessage === message.id)
->>>>>>> 6df84fbd
     );
   }
 
