--- conflicted
+++ resolved
@@ -84,96 +84,6 @@
   });
 }
 
-<<<<<<< HEAD
-=======
-const Section = (props: { type: SectionType }) => {
-  const ourNumber = useSelector(getOurNumber);
-  const dispatch = useDispatch();
-  const { type } = props;
-
-  const isModalVisible = useSelector(getIsModalVisible);
-  const isDarkTheme = useIsDarkTheme();
-
-  // for devs/QA, it's convenient to be able to switch themes with ctrl+t
-  useKey(
-    (event: KeyboardEvent) => {
-      return event.ctrlKey && event.key === 't';
-    },
-    () => {
-      if (isDevProd()) {
-        void handleThemeSwitch();
-      }
-    }
-  );
-
-  const handleClick = () => {
-    if (type === SectionType.DebugMenu) {
-      dispatch(updateDebugMenuModal({}));
-      return;
-    }
-    if (type === SectionType.ThemeSwitch) {
-      void handleThemeSwitch();
-      return;
-    }
-
-    if (type === SectionType.Profile) {
-      dispatch(userSettingsModal({ userSettingsPage: 'default' }));
-      return;
-    }
-    assertUnreachable(type, `handleClick: unhandled case "${type}"`);
-  };
-
-  useHotkey('Escape', () => {
-    if (!isModalVisible) {
-      dispatch(searchActions.clearSearch());
-      dispatch(sectionActions.resetLeftOverlayMode());
-    }
-  });
-
-  if (type === SectionType.Profile) {
-    return (
-      <StyledContainerAvatar onClick={handleClick}>
-        <Avatar
-          size={AvatarSize.S}
-          pubkey={ourNumber}
-          dataTestId="leftpane-primary-avatar"
-          imageDataTestId={`img-leftpane-primary-avatar`}
-        />
-        <GearAvatarButton />
-      </StyledContainerAvatar>
-    );
-  }
-
-  const buttonProps = {
-    iconSize: 'medium',
-    padding: 'var(--margins-lg)',
-    onClick: handleClick,
-    isSelected: false,
-  } satisfies Omit<SessionLucideIconButtonProps, 'unicode' | 'dataTestId'>;
-
-  switch (type) {
-    case SectionType.DebugMenu:
-      return (
-        <SessionLucideIconButton
-          {...buttonProps}
-          unicode={LUCIDE_ICONS_UNICODE.SQUARE_CODE}
-          dataTestId="debug-menu-section"
-        />
-      );
-    case SectionType.ThemeSwitch:
-    default:
-      return (
-        <SessionLucideIconButton
-          {...buttonProps}
-          margin="auto 0 0 0"
-          unicode={isDarkTheme ? LUCIDE_ICONS_UNICODE.MOON : LUCIDE_ICONS_UNICODE.SUN_MEDIUM}
-          dataTestId="theme-section"
-        />
-      );
-  }
-};
-
->>>>>>> cb57392a
 const cleanUpMediasInterval = DURATION.MINUTES * 60;
 
 // Do this only if we created a new account id, or if we already received the initial configuration message
@@ -272,6 +182,19 @@
   );
 }
 
+function useDebugThemeSwitch() {
+  useKey(
+    (event: KeyboardEvent) => {
+      return event.ctrlKey && event.key === 't';
+    },
+    () => {
+      if (isDevProd()) {
+        void handleThemeSwitch();
+      }
+    }
+  );
+}
+
 /**
  * ActionsPanel is the far left banner (not the left pane).
  * The panel with buttons to switch between the message/contact/settings/theme views
@@ -283,6 +206,7 @@
   const showDebugMenu = useDebugMode();
   const ourNumber = useSelector(getOurNumber);
   const isDarkTheme = useIsDarkTheme();
+  useDebugThemeSwitch();
 
   // this useMount is called only once: when the component is mounted.
   // For the action panel, it means this is called only one per app start/with a user logged in
