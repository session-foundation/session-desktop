--- conflicted
+++ resolved
@@ -45,8 +45,8 @@
 import { forceSyncConfigurationNowIfNeeded } from '../../session/utils/sync/syncUtils';
 import { isDarkTheme } from '../../state/selectors/theme';
 import { ensureThemeConsistency } from '../../themes/SessionTheme';
+import { switchThemeTo } from '../../themes/switchTheme';
 import { getOppositeTheme } from '../../util/theme';
-import { switchThemeTo } from '../../themes/switchTheme';
 
 import { ReleasedFeatures } from '../../util/releaseFeature';
 
@@ -64,16 +64,8 @@
     if (type === SectionType.Profile) {
       dispatch(editProfileModal({}));
     } else if (type === SectionType.ColorMode) {
-<<<<<<< HEAD
-      const currentTheme = String(window.Events.getThemeSetting());
-      const newTheme = (
-        isDarkMode ? currentTheme.replace('dark', 'light') : currentTheme.replace('light', 'dark')
-      ) as ThemeStateType;
-
-=======
       const currentTheme = window.Events.getThemeSetting();
       const newTheme = getOppositeTheme(currentTheme);
->>>>>>> a203ea79
       // We want to persist the primary color when using the color mode button
       void switchThemeTo({
         theme: newTheme,
