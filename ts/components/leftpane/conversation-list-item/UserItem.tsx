import React from 'react';
import { useSelector } from 'react-redux';
<<<<<<< HEAD
import { isEmpty } from 'lodash';
=======
import { useConvoIdFromContext } from '../../../contexts/ConvoIdContext';
>>>>>>> 71436eac
import {
  useConversationRealName,
  useConversationUsername,
  useHasNickname,
  useIsMe,
} from '../../../hooks/useParamSelector';
import { PubKey } from '../../../session/types';
import { isSearching } from '../../../state/selectors/search';
import { ContactName } from '../../conversation/ContactName';

export const UserItem = () => {
  const conversationId = useConvoIdFromContext();

  // we want to show the nickname in brackets if a nickname is set for search results
  const isSearchResultsMode = useSelector(isSearching);

  const shortenedPubkey = PubKey.shorten(conversationId);
  const username = useConversationUsername(conversationId);
  const isMe = useIsMe(conversationId);
  const realName = useConversationRealName(conversationId);
  const hasNickname = useHasNickname(conversationId);

  const displayedPubkey = username ? shortenedPubkey : conversationId;
  const displayName = isMe
    ? window.i18n('noteToSelf')
    : isSearchResultsMode && hasNickname && realName
      ? `${realName} (${username})`
      : username;

  let shouldShowPubkey = false;
  if (isEmpty(username) && isEmpty(displayName)) {
    shouldShowPubkey = true;
  }

  return (
    <ContactName
      pubkey={displayedPubkey}
      name={username}
      profileName={displayName}
      module="module-conversation__user"
      boldProfileName={true}
      shouldShowPubkey={shouldShowPubkey}
    />
  );
};<|MERGE_RESOLUTION|>--- conflicted
+++ resolved
@@ -1,10 +1,7 @@
 import React from 'react';
 import { useSelector } from 'react-redux';
-<<<<<<< HEAD
 import { isEmpty } from 'lodash';
-=======
 import { useConvoIdFromContext } from '../../../contexts/ConvoIdContext';
->>>>>>> 71436eac
 import {
   useConversationRealName,
   useConversationUsername,
