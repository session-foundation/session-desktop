<<<<<<< HEAD
import React from 'react';
import { useSelector } from 'react-redux';
import { isEmpty } from 'lodash';
=======
>>>>>>> a92dbfe5
import { useConvoIdFromContext } from '../../../contexts/ConvoIdContext';
import {
  useConversationRealName,
  useConversationUsername,
  useHasNickname,
  useIsMe,
} from '../../../hooks/useParamSelector';
import { PubKey } from '../../../session/types';
import { useIsSearching } from '../../../state/selectors/search';
import { ContactName } from '../../conversation/ContactName';

export const UserItem = () => {
  const conversationId = useConvoIdFromContext();

  // we want to show the nickname in brackets if a nickname is set for search results
  const isSearchResultsMode = useIsSearching();

  const shortenedPubkey = PubKey.shorten(conversationId);
  const username = useConversationUsername(conversationId);
  const isMe = useIsMe(conversationId);
  const realName = useConversationRealName(conversationId);
  const hasNickname = useHasNickname(conversationId);

  const displayedPubkey = username ? shortenedPubkey : conversationId;
  const displayName = isMe
    ? window.i18n('noteToSelf')
    : isSearchResultsMode && hasNickname && realName
      ? `${realName} (${username})`
      : username;

  let shouldShowPubkey = false;
  if (isEmpty(username) && isEmpty(displayName)) {
    shouldShowPubkey = true;
  }

  return (
    <ContactName
      pubkey={displayedPubkey}
      name={username}
      profileName={displayName}
      module="module-conversation__user"
      boldProfileName={true}
      shouldShowPubkey={shouldShowPubkey}
    />
  );
};<|MERGE_RESOLUTION|>--- conflicted
+++ resolved
@@ -1,9 +1,4 @@
-<<<<<<< HEAD
-import React from 'react';
-import { useSelector } from 'react-redux';
 import { isEmpty } from 'lodash';
-=======
->>>>>>> a92dbfe5
 import { useConvoIdFromContext } from '../../../contexts/ConvoIdContext';
 import {
   useConversationRealName,
