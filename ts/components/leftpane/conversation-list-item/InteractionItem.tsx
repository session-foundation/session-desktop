import { isEmpty } from 'lodash';
import { useEffect, useState } from 'react';

import styled from 'styled-components';
import { useIsPrivate, useIsPublic } from '../../../hooks/useParamSelector';
<<<<<<< HEAD
import {
  ConversationInteractionStatus,
  ConversationInteractionType,
} from '../../../interactions/conversationInteractions';

import { ConvoHub } from '../../../session/conversations';
import { LastMessageType } from '../../../state/ducks/conversations';
=======
import { getConversationController } from '../../../session/conversations';
>>>>>>> a92dbfe5
import { assertUnreachable } from '../../../types/sqlSharedTypes';
import { MessageBody } from '../../conversation/message/message-content/MessageBody';
import {
  ConversationInteractionType,
  ConversationInteractionStatus,
} from '../../../interactions/types';
import { LastMessageType } from '../../../state/ducks/types';

const StyledInteractionItemText = styled.div<{ isError: boolean }>`
  ${props => props.isError && 'color: var(--danger-color) !important;'}
`;

type InteractionItemProps = {
  conversationId: string;
  lastMessage: LastMessageType | null;
};

export const InteractionItem = (props: InteractionItemProps) => {
  const { conversationId, lastMessage } = props;
  const isGroup = !useIsPrivate(conversationId);
  const isCommunity = useIsPublic(conversationId);

  const [storedLastMessageText, setStoredLastMessageText] = useState(lastMessage?.text);
  const [storedLastMessageInteractionStatus, setStoredLastMessageInteractionStatus] = useState(
    lastMessage?.interactionStatus
  );

  // NOTE we want to reset the interaction state when the last message changes
  useEffect(() => {
    if (conversationId) {
      const convo = ConvoHub.use().get(conversationId);

      if (
        convo &&
        storedLastMessageInteractionStatus !== convo.get('lastMessageInteractionStatus')
      ) {
        setStoredLastMessageInteractionStatus(convo.get('lastMessageInteractionStatus'));
        setStoredLastMessageText(convo.get('lastMessage'));
      }
    }
  }, [conversationId, storedLastMessageInteractionStatus]);

  if (!lastMessage) {
    return null;
  }

  const { interactionType, interactionStatus } = lastMessage || {};

  if (!interactionType || !interactionStatus) {
    return null;
  }

  let text = storedLastMessageText || '';
  let errorText = '';

  const name = getConversationController()
    .get(conversationId)
    ?.getNicknameOrRealUsernameOrPlaceholder();

  switch (interactionType) {
    case ConversationInteractionType.Hide:
      // if it's hidden or pending hiding, we don't show any text
      break;
    case ConversationInteractionType.Leave:
      errorText = isCommunity
        ? window.i18n('communityLeaveError', {
            community_name: name || window.i18n('unknown'),
          })
        : isGroup
          ? window.i18n('groupLeaveErrorFailed', { group_name: name })
          : ''; // this cannot happen
      text =
        interactionStatus === ConversationInteractionStatus.Error
          ? errorText
          : interactionStatus === ConversationInteractionStatus.Start ||
              interactionStatus === ConversationInteractionStatus.Loading
            ? window.i18n('leaving')
            : text;
      break;
    default:
      assertUnreachable(
        interactionType,
        `InteractionItem: Missing case error "${interactionType}"`
      );
  }

  if (isEmpty(text)) {
    return null;
  }

  return (
    <div className="module-conversation-list-item__message">
      <StyledInteractionItemText
        className="module-conversation-list-item__message__text"
        isError={Boolean(interactionStatus === ConversationInteractionStatus.Error)}
      >
        <MessageBody text={text} disableJumbomoji={true} disableLinks={true} isGroup={isGroup} />
      </StyledInteractionItemText>
    </div>
  );
};<|MERGE_RESOLUTION|>--- conflicted
+++ resolved
@@ -3,17 +3,8 @@
 
 import styled from 'styled-components';
 import { useIsPrivate, useIsPublic } from '../../../hooks/useParamSelector';
-<<<<<<< HEAD
-import {
-  ConversationInteractionStatus,
-  ConversationInteractionType,
-} from '../../../interactions/conversationInteractions';
 
 import { ConvoHub } from '../../../session/conversations';
-import { LastMessageType } from '../../../state/ducks/conversations';
-=======
-import { getConversationController } from '../../../session/conversations';
->>>>>>> a92dbfe5
 import { assertUnreachable } from '../../../types/sqlSharedTypes';
 import { MessageBody } from '../../conversation/message/message-content/MessageBody';
 import {
@@ -69,7 +60,7 @@
   let text = storedLastMessageText || '';
   let errorText = '';
 
-  const name = getConversationController()
+  const name = ConvoHub.use()
     .get(conversationId)
     ?.getNicknameOrRealUsernameOrPlaceholder();
 
