--- conflicted
+++ resolved
@@ -102,14 +102,9 @@
         <MessageBody
           text={text}
           disableJumbomoji={true}
-<<<<<<< HEAD
-          disableLinks={true}
+          disableRichContent={true}
           isGroup={isGroup}
           isPublic={isCommunity}
-=======
-          disableRichContent={true}
-          isGroup={isGroup}
->>>>>>> 894432c2
         />
       </StyledInteractionItemText>
     </div>
