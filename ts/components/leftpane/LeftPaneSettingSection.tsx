--- conflicted
+++ resolved
@@ -1,7 +1,4 @@
-<<<<<<< HEAD
-import React, { SessionDataTestId } from 'react';
-=======
->>>>>>> a92dbfe5
+import { SessionDataTestId } from 'react';
 import { useDispatch, useSelector } from 'react-redux';
 import styled from 'styled-components';
 
@@ -42,20 +39,15 @@
   }
 `;
 
-<<<<<<< HEAD
-const getCategories = (): Array<{
-  id: SessionSettingCategory;
-  title: string;
-  dataTestId: SessionDataTestId;
-}> => {
-=======
 const StyledIconContainer = styled.div`
   width: 38px;
 `;
 
+
 type Categories = {
   id: SessionSettingCategory;
   title: string;
+  dataTestId: SessionDataTestId
   icon: {
     type: SessionIconType;
     size: number;
@@ -65,74 +57,57 @@
 
 const getCategories = (): Array<Categories> => {
   const forcedSize = { size: 19 };
->>>>>>> a92dbfe5
   return [
     {
       id: 'privacy' as const,
       title: window.i18n('sessionPrivacy'),
-      icon: { type: 'padlock', ...forcedSize },
+      icon: { type: 'padlock' as const, ...forcedSize } ,
     },
     {
       id: 'notifications' as const,
       title: window.i18n('sessionNotifications'),
-      icon: { type: 'speaker', ...forcedSize },
+      icon: { type: 'speaker' as const, ...forcedSize },
     },
     {
       id: 'conversations' as const,
       title: window.i18n('sessionConversations'),
-      icon: { type: 'chatBubble', ...forcedSize },
+      icon: { type: 'chatBubble' as const, ...forcedSize },
     },
     {
       id: 'messageRequests' as const,
       title: window.i18n('sessionMessageRequests'),
-      icon: { type: 'messageRequest', ...forcedSize },
+      icon: { type: 'messageRequest' as const, ...forcedSize },
     },
     {
       id: 'appearance' as const,
       title: window.i18n('sessionAppearance'),
-      icon: { type: 'paintbrush', ...forcedSize },
+      icon: { type: 'paintbrush'as const, ...forcedSize },
     },
     {
-<<<<<<< HEAD
       id: 'permissions' as const,
-      title: window.i18n('permissionsSettingsTitle'),
-=======
-      id: 'permissions',
       title: window.i18n('sessionPermissions'),
-      icon: { type: 'checkCircle', ...forcedSize },
->>>>>>> a92dbfe5
+      icon: { type: 'checkCircle'as const, ...forcedSize },
     },
     {
       id: 'help' as const,
       title: window.i18n('sessionHelp'),
-      icon: { type: 'question', ...forcedSize },
+      icon: { type: 'question'as const, ...forcedSize },
     },
     {
       id: 'recoveryPassword' as const,
       title: window.i18n('sessionRecoveryPassword'),
-      icon: { type: 'recoveryPasswordFill', ...forcedSize },
+      icon: { type: 'recoveryPasswordFill'as const, ...forcedSize },
     },
     {
       id: 'clearData' as const,
       title: window.i18n('sessionClearData'),
-      icon: { type: 'delete', ...forcedSize, color: 'var(--danger-color)' },
+      icon: { type: 'delete'as const, ...forcedSize, color: 'var(--danger-color)' },
     },
   ].map(m => ({ ...m, dataTestId: `${m.id}-settings-menu-item` as const }));
 };
 
-<<<<<<< HEAD
-const LeftPaneSettingsCategoryRow = (props: {
-  item: {
-    id: SessionSettingCategory;
-    title: string;
-    dataTestId: SessionDataTestId;
-  };
-}) => {
-=======
-const LeftPaneSettingsCategoryRow = (props: { item: Categories }) => {
->>>>>>> a92dbfe5
-  const { item } = props;
-  const { id, title, icon } = item;
+const LeftPaneSettingsCategoryRow = ({item}: { item: Categories }) => {
+  const { id, title, icon,dataTestId } = item;
   const dispatch = useDispatch();
   const focusedSettingsSection = useSelector(getFocusedSettingsSection);
 
@@ -140,10 +115,6 @@
 
   return (
     <StyledSettingsListItem
-<<<<<<< HEAD
-      data-testid={item.dataTestId}
-=======
->>>>>>> a92dbfe5
       key={id}
       active={id === focusedSettingsSection}
       role="link"
