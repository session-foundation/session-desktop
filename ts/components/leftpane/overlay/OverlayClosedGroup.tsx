--- conflicted
+++ resolved
@@ -253,130 +253,4 @@
       <SpacerLG />
     </StyledLeftPaneOverlay>
   );
-<<<<<<< HEAD
-=======
-};
-
-export const OverlayLegacyClosedGroup = () => {
-  const dispatch = useDispatch();
-  const privateContactsPubkeys = useContactsToInviteToGroup();
-  const [groupName, setGroupName] = useState('');
-  const [groupNameError, setGroupNameError] = useState<string | undefined>(undefined);
-  const [loading, setLoading] = useState(false);
-
-  const {
-    uniqueValues: selectedMemberIds,
-    addTo: addToSelected,
-    removeFrom: removeFromSelected,
-  } = useSet<string>([]);
-  const isSearch = useIsSearching();
-  const searchTerm = useSelector(getSearchTerm);
-  const searchResultContactsOnly = useSelector(getSearchResultsContactOnly);
-
-  function closeOverlay() {
-    dispatch(clearSearch());
-    dispatch(resetLeftOverlayMode());
-  }
-
-  async function onEnterPressed() {
-    setGroupNameError(undefined);
-    if (loading) {
-      window?.log?.warn('Closed group creation already in progress');
-      return;
-    }
-    setLoading(true);
-    const groupCreated = await createClosedGroupWithErrorHandling(
-      groupName,
-      selectedMemberIds,
-      setGroupNameError
-    );
-    if (groupCreated) {
-      closeOverlay();
-      return;
-    }
-    setLoading(false);
-  }
-
-  useKey('Escape', closeOverlay);
-
-  const contactsToRender = isSearch ? searchResultContactsOnly : privateContactsPubkeys;
-
-  const noContactsForClosedGroup = isEmpty(searchTerm) && contactsToRender.length === 0;
-
-  const disableCreateButton = loading || (!selectedMemberIds.length && !groupName.length);
-
-  return (
-    <StyledLeftPaneOverlay
-      $container={true}
-      $flexDirection={'column'}
-      $flexGrow={1}
-      $alignItems={'center'}
-    >
-      <Flex
-        $container={true}
-        width={'100%'}
-        $flexDirection="column"
-        $alignItems="center"
-        padding={'var(--margins-md)'}
-      >
-        <SessionInput
-          autoFocus={true}
-          type="text"
-          placeholder={window.i18n('groupNameEnter')}
-          value={groupName}
-          onValueChanged={setGroupName}
-          onEnterPressed={onEnterPressed}
-          error={groupNameError}
-          maxLength={LIBSESSION_CONSTANTS.BASE_GROUP_MAX_NAME_LENGTH}
-          textSize="md"
-          monospaced={true}
-          centerText={true}
-          isTextArea={true}
-          inputDataTestId="new-closed-group-name"
-          editable={!loading}
-          loading={loading}
-        />
-        <SpacerMD />
-        <SessionSpinner loading={loading} />
-        <SpacerLG />
-      </Flex>
-
-      <SessionSearchInput />
-      <StyledGroupMemberListContainer>
-        {noContactsForClosedGroup ? (
-          <NoContacts />
-        ) : searchTerm && !contactsToRender.length ? (
-          <StyledNoResults>
-            <Localizer token="searchMatchesNoneSpecific" args={{ query: searchTerm }} />
-          </StyledNoResults>
-        ) : (
-          contactsToRender.map((pubkey: string) => (
-            <MemberListItem
-              key={`member-list-${pubkey}`}
-              pubkey={pubkey}
-              isSelected={selectedMemberIds.includes(pubkey)}
-              onSelect={addToSelected}
-              onUnselect={removeFromSelected}
-              withBorder={false}
-              disabled={loading}
-              maxNameWidth="100%"
-            />
-          ))
-        )}
-      </StyledGroupMemberListContainer>
-
-      <SpacerLG style={{ flexShrink: 0 }} />
-      <Flex $container={true} width={'100%'} $flexDirection="column" padding={'var(--margins-md)'}>
-        <SessionButton
-          text={window.i18n('create')}
-          disabled={disableCreateButton}
-          onClick={onEnterPressed}
-          dataTestId="create-group-button"
-          margin="auto 0 0" // just to keep that button at the bottom of the overlay (even with an empty list)
-        />
-      </Flex>
-      <SpacerLG />
-    </StyledLeftPaneOverlay>
-  );
->>>>>>> 040fe1b0
 };