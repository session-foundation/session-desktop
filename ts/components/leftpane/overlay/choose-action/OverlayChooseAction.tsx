--- conflicted
+++ resolved
@@ -55,30 +55,6 @@
   }, [openJoinCommunity, openNewMessage]);
 
   return (
-<<<<<<< HEAD
-    <div className="module-left-pane-overlay">
-      <StyledActionRow
-        onClick={openNewMessage}
-        data-testid="chooser-new-conversation-button"
-        aria-label={window.i18n('createConversationNewContact')}
-      >
-        <IconOnActionRow iconType="chatBubble" />
-        <StyledChooseActionTitle>{window.i18n('newMessage')}</StyledChooseActionTitle>
-      </StyledActionRow>
-      <StyledActionRow
-        onClick={openCreateGroup}
-        data-testid="chooser-new-group"
-        aria-label={window.i18n('createConversationNewGroup')}
-      >
-        <IconOnActionRow iconType="group" />
-        <StyledChooseActionTitle>{window.i18n('createGroup')}</StyledChooseActionTitle>
-      </StyledActionRow>
-
-      <StyledActionRow
-        onClick={openJoinCommunity}
-        data-testid="chooser-new-community"
-        aria-label={window.i18n('joinACommunity')}
-=======
     <StyledLeftPaneOverlay
       container={true}
       flexDirection={'column'}
@@ -90,7 +66,6 @@
         flexDirection={'column'}
         justifyContent={'flex-start'}
         alignItems={'flex-start'}
->>>>>>> a92dbfe5
       >
         <ActionRow
           title={window.i18n('messageNew', { count: 1 })}
