--- conflicted
+++ resolved
@@ -14,9 +14,6 @@
 const StyledMessageRequestBanner = styled.div`
   // The conversation list item row is set to 64px height
   height: 64px;
-<<<<<<< HEAD
-  min-height: 64px;
-=======
   width: 100%;
   max-width: 300px;
   display: flex;
@@ -29,7 +26,7 @@
   &:hover {
     background: var(--conversation-tab-background-hover-color);
   }
->>>>>>> 58d452b7
+  min-height: 64px;
 `;
 
 const StyledMessageRequestBannerHeader = styled.span`
@@ -111,10 +108,6 @@
         }}
         data-testid="message-request-banner"
       >
-<<<<<<< HEAD
-        <CircularIcon iconType="messageRequest" iconSize={22} />
-        <StyledMessageRequestBannerHeader className="module-conversation-list-item__content">
-=======
         <StyledGridContainer>
           <LucideIcon
             unicode={LUCIDE_ICONS_UNICODE.MESSAGE_SQUARE_WARNING}
@@ -123,7 +116,6 @@
           />
         </StyledGridContainer>
         <StyledMessageRequestBannerHeader>
->>>>>>> 58d452b7
           <Localizer token="sessionMessageRequests" />
           <StyledUnreadCounter>
             <div>{conversationRequestsUnread || 0}</div>
