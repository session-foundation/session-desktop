--- conflicted
+++ resolved
@@ -21,12 +21,6 @@
   useWeAreAdmin,
 } from '../../hooks/useParamSelector';
 import {
-<<<<<<< HEAD
-  ConversationInteractionStatus,
-  ConversationInteractionType,
-=======
-  approveConvoAndSendResponse,
->>>>>>> a92dbfe5
   blockConvoById,
   clearNickNameByConvoId,
   declineConversationWithConfirm,
@@ -44,10 +38,6 @@
   showUpdateGroupNameByConvoId,
   unblockConvoById,
 } from '../../interactions/conversationInteractions';
-import {
-  ConversationInteractionStatus,
-  ConversationInteractionType,
-} from '../../interactions/types';
 import {
   ConversationNotificationSetting,
   ConversationNotificationSettingType,
@@ -68,6 +58,7 @@
 import type { LocalizerToken } from '../../types/localizer';
 import { SessionButtonColor } from '../basic/SessionButton';
 import { ItemWithDataTestId } from './items/MenuItemWithDataTestId';
+import { ConversationInteractionStatus, ConversationInteractionType } from '../../interactions/types';
 
 /** Menu items standardized */
 
@@ -478,13 +469,8 @@
           });
         }}
       >
-<<<<<<< HEAD
         {window.i18n('delete')}
-      </Item>
-=======
-        {window.i18n('decline')}
-      </ItemWithDataTestId>
->>>>>>> a92dbfe5
+      </ItemWithDataTestId>
     );
   }
   return null;
@@ -499,7 +485,7 @@
   const convoOrigin = useConversationIdOrigin(convoId);
 
   if (isRequest && (isPrivate || (isGroupV2 && convoOrigin))) {
-    // to block the author of a groupv2 invitge we need the convoOrigin set
+    // to block the author of a groupv2 invite we need the convoOrigin set
     return (
       <ItemWithDataTestId
         onClick={() => {
