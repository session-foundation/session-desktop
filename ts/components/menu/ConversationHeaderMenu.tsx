import React from 'react';
<<<<<<< HEAD
import { animation, Menu } from 'react-contexify';
=======
import { Item, Menu, Submenu } from 'react-contexify';
>>>>>>> fbbb67ea
import { useSelector } from 'react-redux';
import { isSearching } from '../../state/selectors/search';
import {
  useSelectedConversationKey,
  useSelectedIsPrivate,
  useSelectedIsPrivateFriend,
} from '../../state/selectors/selectedConversation';

import { ContextConversationProvider } from '../leftpane/conversation-list-item/ConvoIdContext';
import { SessionContextMenuContainer } from '../SessionContextMenuContainer';
import {
  AddModeratorsMenuItem,
  BanMenuItem,
  BlockMenuItem,
  ChangeNicknameMenuItem,
  ClearNicknameMenuItem,
  CopyMenuItem,
  DeleteGroupOrCommunityMenuItem,
  DeleteMessagesMenuItem,
  DeletePrivateContactMenuItem,
  DeletePrivateConversationMenuItem,
  InviteContactMenuItem,
  LeaveGroupMenuItem,
  MarkAllReadMenuItem,
  NotificationForConvoMenuItem,
  RemoveModeratorsMenuItem,
  ShowUserDetailsMenuItem,
  UnbanMenuItem,
  UpdateGroupNameMenuItem,
} from './Menu';

export type PropsConversationHeaderMenu = {
  triggerId: string;
};

export const ConversationHeaderMenu = (props: PropsConversationHeaderMenu) => {
  const { triggerId } = props;

  const convoId = useSelectedConversationKey();
  const isPrivateFriend = useSelectedIsPrivateFriend();
  const isPrivate = useSelectedIsPrivate();
  const isSearchingMode = useSelector(isSearching);

  if (!convoId) {
    throw new Error('convoId must be set for a header to be visible!');
  }
  if (isSearchingMode) {
    return null;
  }

  // we do not want the triple dots menu at all if this is not a friend at all
  if (isPrivate && !isPrivateFriend) {
    return null;
  }

  return (
    <ContextConversationProvider value={convoId}>
      <SessionContextMenuContainer>
<<<<<<< HEAD
        <Menu id={triggerId} animation={animation.fade}>
=======
        <Menu id={triggerId} animation="fade">
          <DisappearingMessageMenuItem />
>>>>>>> fbbb67ea
          <NotificationForConvoMenuItem />
          <BlockMenuItem />
          <CopyMenuItem />
          <MarkAllReadMenuItem />
          <ChangeNicknameMenuItem />
          <ClearNicknameMenuItem />
          <AddModeratorsMenuItem />
          <RemoveModeratorsMenuItem />
          <BanMenuItem />
          <UnbanMenuItem />
          <UpdateGroupNameMenuItem />
          <LeaveGroupMenuItem />
          <InviteContactMenuItem />
          <DeleteMessagesMenuItem />
          <DeletePrivateConversationMenuItem />
          <DeletePrivateContactMenuItem />
          <DeleteGroupOrCommunityMenuItem />
          <ShowUserDetailsMenuItem />
        </Menu>
      </SessionContextMenuContainer>
    </ContextConversationProvider>
  );
};<|MERGE_RESOLUTION|>--- conflicted
+++ resolved
@@ -1,9 +1,5 @@
 import React from 'react';
-<<<<<<< HEAD
-import { animation, Menu } from 'react-contexify';
-=======
-import { Item, Menu, Submenu } from 'react-contexify';
->>>>>>> fbbb67ea
+import { Menu } from 'react-contexify';
 import { useSelector } from 'react-redux';
 import { isSearching } from '../../state/selectors/search';
 import {
@@ -62,12 +58,7 @@
   return (
     <ContextConversationProvider value={convoId}>
       <SessionContextMenuContainer>
-<<<<<<< HEAD
-        <Menu id={triggerId} animation={animation.fade}>
-=======
         <Menu id={triggerId} animation="fade">
-          <DisappearingMessageMenuItem />
->>>>>>> fbbb67ea
           <NotificationForConvoMenuItem />
           <BlockMenuItem />
           <CopyMenuItem />
