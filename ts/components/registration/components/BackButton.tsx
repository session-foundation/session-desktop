--- conflicted
+++ resolved
@@ -85,12 +85,7 @@
       iconSize="large"
       unicode={LUCIDE_ICONS_UNICODE.CHEVRON_LEFT}
       iconColor="var(--color-text-primary)"
-<<<<<<< HEAD
-=======
-      iconRotation={90}
       dataTestId="back-button"
->>>>>>> 0eaa7f28
-      padding={'0'}
       onClick={() => {
         if (shouldQuitOnClick && quitI18nMessageArgs) {
           if (onQuitVisible) {
