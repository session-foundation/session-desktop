import { useDispatch } from 'react-redux';
import { ONBOARDING_TIMES } from '../../../session/constants';
import { InvalidWordsError, NotEnoughWordsError } from '../../../session/crypto/mnemonic';
import { PromiseUtils } from '../../../session/utils';
import { TaskTimedOutError } from '../../../session/utils/Promise';
import { NotFoundError } from '../../../session/utils/errors';
import {
  AccountRestoration,
  setAccountRestorationStep,
  setDisplayName,
  setDisplayNameError,
  setProgress,
  setRecoveryPassword,
  setRecoveryPasswordError,
} from '../../../state/onboarding/ducks/registration';
import {
  useDisplayName,
  useDisplayNameError,
  useOnboardAccountRestorationStep,
  useProgress,
  useRecoveryPassword,
  useRecoveryPasswordError,
} from '../../../state/onboarding/selectors/registration';
import {
  registerSingleDevice,
  registrationDone,
  signInByLinkingDevice,
} from '../../../util/accountManager';
import { setSignInByLinking, setSignWithRecoveryPhrase } from '../../../util/storage';
import { Flex } from '../../basic/Flex';
import { SessionButton, SessionButtonColor } from '../../basic/SessionButton';
import { SpacerLG, SpacerSM } from '../../basic/Text';
import { SessionIcon } from '../../icon';
import { SessionInput } from '../../inputs';
import { SessionProgressBar } from '../../loading';
import { RecoverDetails, resetRegistration } from '../RegistrationStages';
import { OnboardDescription, OnboardHeading } from '../components';
import { BackButtonWithininContainer } from '../components/BackButton';
import { useRecoveryProgressEffect } from '../hooks';
import { displayNameIsValid, sanitizeDisplayNameOrToast } from '../utils';

/**
 * Sign in/restore from seed.
 * Ask for a display name, as we will drop incoming ConfigurationMessages if any are saved on the swarm.
 * We will handle a ConfigurationMessage
 */
async function signInWithNewDisplayName(signInDetails: RecoverDetails) {
  const { displayName, recoveryPassword, errorCallback } = signInDetails;
  window.log.debug(`WIP: [signInWithNewDisplayName] starting sign in with new display name....`);

  try {
    const trimName = displayNameIsValid(displayName);

    await resetRegistration();
    await registerSingleDevice(recoveryPassword, 'english', trimName);
    await setSignWithRecoveryPhrase(true);
  } catch (e) {
    await resetRegistration();
    errorCallback(e);
    window.log.debug(
      `WIP: [signInWithNewDisplayName] exception during registration: ${e.message || e}`
    );
  }
}

/**
 * This will try to sign in with the user recovery password.
 * If no ConfigurationMessage is received within ONBOARDING_RECOVERY_TIMEOUT, the user will be asked to enter a display name.
 */
async function signInAndFetchDisplayName(
  signInDetails: RecoverDetails & {
    /** this is used to trigger the loading animation further down the registration pipeline */
    loadingAnimationCallback: () => void;
  }
) {
  const { recoveryPassword, loadingAnimationCallback } = signInDetails;
  window.log.debug(`WIP: [signInAndFetchDisplayName] starting sign in....`);

  let displayNameFromNetwork = '';
  let ourPubkey = '';

  try {
    await resetRegistration();
    const promiseLink = signInByLinkingDevice(
      recoveryPassword,
      'english',
      loadingAnimationCallback
    );

    const promiseWait = PromiseUtils.waitForTask(done => {
      window.Whisper.events.on(
        'configurationMessageReceived',
        async (displayName: string, pubkey: string) => {
          window.Whisper.events.off('configurationMessageReceived');
          await setSignInByLinking(false);
          await setSignWithRecoveryPhrase(true);

          displayNameFromNetwork = displayName;
          ourPubkey = pubkey;
          done(displayName);
        }
      );
    }, ONBOARDING_TIMES.RECOVERY_TIMEOUT);

    await Promise.all([promiseLink, promiseWait]);
  } catch (e) {
    await resetRegistration();
    throw e;
  }

  window.log.debug(
    `WIP: [signInAndFetchDisplayName] signed in with displayName: "${displayNameFromNetwork}" and pubkey: "${ourPubkey}`
  );
  return { displayNameFromNetwork, ourPubkey };
}

export const RestoreAccount = () => {
  const step = useOnboardAccountRestorationStep();
  const recoveryPassword = useRecoveryPassword();
  const recoveryPasswordError = useRecoveryPasswordError();
  const displayName = useDisplayName();
  const displayNameError = useDisplayNameError();
  const progress = useProgress();

  const dispatch = useDispatch();

  useRecoveryProgressEffect({ step, progress, setProgress, displayName, dispatch });

  const recoverAndFetchDisplayName = async () => {
    if (!(!!recoveryPassword && !recoveryPasswordError)) {
      return;
    }

    dispatch(setProgress(0));
    try {
      const { displayNameFromNetwork, ourPubkey } = await signInAndFetchDisplayName({
        recoveryPassword,
        errorCallback: e => {
          throw e;
        },
        loadingAnimationCallback: () => {
          dispatch(setAccountRestorationStep(AccountRestoration.Loading));
        },
      });
      dispatch(setDisplayName(displayNameFromNetwork));
      await registrationDone(ourPubkey, displayName);
      dispatch(setAccountRestorationStep(AccountRestoration.Finishing));
    } catch (e) {
      if (e instanceof NotFoundError || e instanceof TaskTimedOutError) {
        window.log.debug(
          `WIP: [recoverAndFetchDisplayName] AccountRestoration.RecoveryPassword failed to get a display name so we need to enter it manually. Error: ${e}`
        );
        dispatch(setAccountRestorationStep(AccountRestoration.DisplayName));
        return;
      }

      if (e instanceof NotEnoughWordsError) {
        dispatch(setRecoveryPasswordError(window.i18n('recoveryPasswordErrorMessageShort')));
      } else if (e instanceof InvalidWordsError) {
        dispatch(setRecoveryPasswordError(window.i18n('recoveryPasswordErrorMessageIncorrect')));
      } else {
        dispatch(setRecoveryPasswordError(window.i18n('recoveryPasswordErrorMessageGeneric')));
      }
      window.log.debug(
        `WIP: [recoverAndFetchDisplayName] exception during registration: ${e.message || e} type ${typeof JSON.stringify(e)}`
      );
      dispatch(setAccountRestorationStep(AccountRestoration.RecoveryPassword));
    }
  };

  const recoverAndEnterDisplayName = async () => {
    if (!(!!recoveryPassword && !recoveryPasswordError) || !(!!displayName && !displayNameError)) {
      return;
    }

    dispatch(setProgress(0));
    try {
      await signInWithNewDisplayName({
        displayName,
        recoveryPassword,
        errorCallback: e => {
          dispatch(setDisplayNameError(e.message || String(e)));
          throw e;
        },
      });
      dispatch(setAccountRestorationStep(AccountRestoration.Complete));
    } catch (e) {
      window.log.debug(
        `WIP: [recoverAndEnterDisplayName] AccountRestoration.DisplayName failed to set the display name. Error: ${e}`
      );
      dispatch(setAccountRestorationStep(AccountRestoration.DisplayName));
    }
  };

  return (
    <>
      {step === AccountRestoration.RecoveryPassword || step === AccountRestoration.DisplayName ? (
        <BackButtonWithininContainer
          margin={'2px 0 0 -36px'}
          callback={() => {
            dispatch(setRecoveryPassword(''));
            dispatch(setDisplayName(''));
            dispatch(setProgress(0));

            dispatch(setRecoveryPasswordError(undefined));
            dispatch(setDisplayNameError(undefined));
          }}
        >
          <Flex
            container={true}
            width="100%"
            flexDirection="column"
            justifyContent="flex-start"
            alignItems="flex-start"
            margin={'0 0 0 8px'}
          >
            {step === AccountRestoration.RecoveryPassword ? (
              <>
                <Flex container={true} width={'100%'} alignItems="center">
                  <OnboardHeading>{window.i18n('sessionRecoveryPassword')}</OnboardHeading>
                  <SessionIcon
                    iconType="recoveryPasswordOutline"
                    iconSize="large"
                    iconColor="var(--text-primary-color)"
                    style={{ margin: '-4px 0 0 8px' }}
                  />
                </Flex>
                <SpacerSM />
                <OnboardDescription>{window.i18n('onboardingRecoveryPassword')}</OnboardDescription>
                <SpacerLG />
                <SessionInput
                  autoFocus={true}
                  disabledOnBlur={true}
                  type="password"
                  placeholder={window.i18n('recoveryPasswordEnter')}
                  value={recoveryPassword}
                  onValueChanged={(seed: string) => {
                    dispatch(setRecoveryPassword(seed));
<<<<<<< HEAD
                    dispatch(
                      setRecoveryPasswordError(
                        !seed ? window.i18n('recoveryPhraseEmpty') : undefined
                      )
=======
                    setRecoveryPasswordError(
                      !seed ? window.i18n('recoveryPasswordEnter') : undefined
>>>>>>> 09133c38
                    );
                  }}
                  onEnterPressed={recoverAndFetchDisplayName}
                  error={recoveryPasswordError}
                  enableShowHide={true}
                  inputDataTestId="recovery-phrase-input"
                />
                <SpacerLG />
                <SessionButton
                  buttonColor={SessionButtonColor.White}
                  onClick={recoverAndFetchDisplayName}
                  text={window.i18n('continue')}
                  disabled={!(!!recoveryPassword && !recoveryPasswordError)}
                  dataTestId="continue-button"
                />
              </>
            ) : (
              <Flex container={true} width="100%" flexDirection="column" alignItems="flex-start">
                <OnboardHeading>{window.i18n('displayNameNew')}</OnboardHeading>
                <SpacerSM />
                <OnboardDescription>{window.i18n('displayNameErrorNew')}</OnboardDescription>
                <SpacerLG />
                <SessionInput
                  autoFocus={true}
                  disabledOnBlur={true}
                  type="text"
                  placeholder={window.i18n('enterDisplayName')}
                  value={displayName}
                  onValueChanged={(_name: string) => {
                    const name = sanitizeDisplayNameOrToast(_name, setDisplayNameError, dispatch);
                    dispatch(setDisplayName(name));
                  }}
                  onEnterPressed={recoverAndEnterDisplayName}
                  error={displayNameError}
                  inputDataTestId="display-name-input"
                />
                <SpacerLG />
                <SessionButton
                  buttonColor={SessionButtonColor.White}
                  onClick={recoverAndEnterDisplayName}
                  text={window.i18n('continue')}
                  disabled={
                    !(!!recoveryPassword && !recoveryPasswordError) ||
                    !(!!displayName && !displayNameError)
                  }
                  dataTestId="continue-button"
                />
              </Flex>
            )}
          </Flex>
        </BackButtonWithininContainer>
      ) : (
        <Flex
          container={true}
          width="100%"
          flexDirection="column"
          justifyContent="flex-start"
          alignItems="flex-start"
        >
          <SessionProgressBar
            progress={progress}
            margin={'0'}
            title={window.i18n('waitOneMoment')}
            subtitle={window.i18n('loadAccountProgressMessage')}
            showPercentage={true}
          />
        </Flex>
      )}
    </>
  );
};<|MERGE_RESOLUTION|>--- conflicted
+++ resolved
@@ -236,15 +236,10 @@
                   value={recoveryPassword}
                   onValueChanged={(seed: string) => {
                     dispatch(setRecoveryPassword(seed));
-<<<<<<< HEAD
                     dispatch(
                       setRecoveryPasswordError(
-                        !seed ? window.i18n('recoveryPhraseEmpty') : undefined
+                        !seed ? window.i18n('recoveryPasswordEnter') : undefined
                       )
-=======
-                    setRecoveryPasswordError(
-                      !seed ? window.i18n('recoveryPasswordEnter') : undefined
->>>>>>> 09133c38
                     );
                   }}
                   onEnterPressed={recoverAndFetchDisplayName}
