import React, { createContext, useEffect, useState } from 'react';
import { Data } from '../../data/data';
import { SettingsKey } from '../../data/settings-key';
import { getSwarmPollingInstance } from '../../session/apis/snode_api';
import { ConvoHub } from '../../session/conversations';
import { mnDecode } from '../../session/crypto/mnemonic';
import { PromiseUtils, StringUtils, ToastUtils } from '../../session/utils';
<<<<<<< HEAD
import { TaskTimedOutError } from '../../session/utils/Promise';
=======
>>>>>>> 71436eac
import { fromHex } from '../../session/utils/String';
import { trigger } from '../../shims/events';
import {
  generateMnemonic,
  registerSingleDevice,
  sessionGenerateKeyPair,
  signInByLinkingDevice,
} from '../../util/accountManager';
import { Storage, setSignInByLinking, setSignWithRecoveryPhrase } from '../../util/storage';
import { SignInMode, SignInTab } from './SignInTab';
import { SignUpMode, SignUpTab } from './SignUpTab';

export async function resetRegistration() {
  await Data.removeAll();
  Storage.reset();
  await Storage.fetch();
  ConvoHub.use().reset();
  await ConvoHub.use().load();
}

/**
 * Returns undefined if an error happened, or the trim userName.
 *
 * Be sure to use the trimmed userName for creating the account.
 */
const displayNameIsValid = (displayName: string): undefined | string => {
  const trimName = displayName.trim();

  if (!trimName) {
    window?.log?.warn('invalid trimmed name for registration');
    ToastUtils.pushToastError('invalidDisplayName', window.i18n('displayNameEmpty'));
    return undefined;
  }
  return trimName;
};

export async function signUp(signUpDetails: {
  displayName: string;
  generatedRecoveryPhrase: string;
}) {
  const { displayName, generatedRecoveryPhrase } = signUpDetails;
  window?.log?.info('SIGNING UP');

  const trimName = displayNameIsValid(displayName);
  // shows toast to user about the error
  if (!trimName) {
    return;
  }

  try {
    await resetRegistration();
    await registerSingleDevice(generatedRecoveryPhrase, 'english', trimName);
    await Storage.put(SettingsKey.hasSyncedInitialConfigurationItem, Date.now());
    await setSignWithRecoveryPhrase(false);
    trigger('openInbox');
  } catch (e) {
    await resetRegistration();

    ToastUtils.pushToastError('registrationError', `Error: ${e.message || 'Something went wrong'}`);
    window?.log?.warn('exception during registration:', e);
  }
}

/**
 * Sign in/restore from seed.
 * Ask for a display name, as we will drop incoming libsession updates if any are saved on the swarm.
 */
export async function signInWithRecovery(signInDetails: {
  displayName: string;
  userRecoveryPhrase: string;
}) {
  const { displayName, userRecoveryPhrase } = signInDetails;
  window?.log?.info('RESTORING FROM SEED');
  const trimName = displayNameIsValid(displayName);
  // shows toast to user about the error
  if (!trimName) {
    return;
  }

  try {
    await resetRegistration();

    await registerSingleDevice(userRecoveryPhrase, 'english', trimName);
    await setSignWithRecoveryPhrase(true);

    trigger('openInbox');
  } catch (e) {
    await resetRegistration();
    ToastUtils.pushToastError('registrationError', `Error: ${e.message || 'Something went wrong'}`);
    window?.log?.warn('exception during registration:', e);
  }
}

/**
 * This is will try to sign in with the user recovery phrase.
 * If no libsession updates is received in 60seconds, the loading will be canceled.
 */
export async function signInWithLinking(
  signInDetails: { userRecoveryPhrase: string },
  setSignInMode: (phase: SignInMode) => void
) {
  const { userRecoveryPhrase } = signInDetails;
  window?.log?.info('LINKING DEVICE');

  try {
    await resetRegistration();
    await signInByLinkingDevice(userRecoveryPhrase, 'english');
    let displayNameFromNetwork = '';
    await getSwarmPollingInstance().start();

    await PromiseUtils.waitForTask(done => {
      window.Whisper.events.on('configurationMessageReceived', async (displayName: string) => {
        window.Whisper.events.off('configurationMessageReceived');
        await setSignInByLinking(false);
        await setSignWithRecoveryPhrase(true);
        done(displayName);

        displayNameFromNetwork = displayName;
      });
    }, 60000);
    if (displayNameFromNetwork.length) {
      // display name, avatars, groups and contacts should already be handled when this event was triggered.
      window?.log?.info(`We got a displayName from network: "${displayNameFromNetwork}"`);
    } else {
      window?.log?.info('Got a config message from network but without a displayName...');
      throw new Error('Got a config message from network but without a displayName...');
    }
    // Do not set the lastProfileUpdateTimestamp.
    // We expect to get a display name from a configuration message while we are loading messages of this user
    trigger('openInbox');
  } catch (e) {
    await resetRegistration();
    ToastUtils.pushToastError('registrationError', window.i18n('displayNameErrorNew'));
    window?.log?.error(
      '[signInWithLinking] Error during sign in by linking lets try and sign in by recovery phrase',
      e.message || e
    );
    getSwarmPollingInstance().stop(e);
    await setSignWithRecoveryPhrase(false);
    setSignInMode(SignInMode.UsingRecoveryPhrase);
  }
}

export enum RegistrationPhase {
  Start,
  SignIn,
  SignUp,
}

interface RegistrationPhaseContext {
  registrationPhase: RegistrationPhase;
  signUpMode: SignUpMode;
  signInMode: SignInMode;
  setRegistrationPhase: (phase: RegistrationPhase) => void;
  setSignInMode: (phase: SignInMode) => void;
  setSignUpMode: (phase: SignUpMode) => void;
  generatedRecoveryPhrase: string;
  hexGeneratedPubKey: string;
}

export const RegistrationContext = createContext<RegistrationPhaseContext>({
  registrationPhase: RegistrationPhase.Start,
  signInMode: SignInMode.Default,
  signUpMode: SignUpMode.Default,
  setRegistrationPhase: () => undefined,
  setSignUpMode: () => undefined,
  setSignInMode: () => undefined,
  generatedRecoveryPhrase: '',
  hexGeneratedPubKey: '',
});

export const RegistrationStages = () => {
  const [generatedRecoveryPhrase, setGeneratedRecoveryPhrase] = useState('');
  const [hexGeneratedPubKey, setHexGeneratedPubKey] = useState('');
  const [registrationPhase, setRegistrationPhase] = useState(RegistrationPhase.Start);
  const [signInMode, setSignInMode] = useState(SignInMode.Default);
  const [signUpMode, setSignUpMode] = useState(SignUpMode.Default);

  const generateMnemonicAndKeyPair = async () => {
    if (generatedRecoveryPhrase === '') {
      const mnemonic = await generateMnemonic();

      let seedHex = mnDecode(mnemonic);
      // handle shorter than 32 bytes seeds
      const privKeyHexLength = 32 * 2;
      if (seedHex.length !== privKeyHexLength) {
        seedHex = seedHex.concat('0'.repeat(32));
        seedHex = seedHex.substring(0, privKeyHexLength);
      }
      const seed = fromHex(seedHex);
      const keyPair = await sessionGenerateKeyPair(seed);
      const newHexPubKey = StringUtils.decode(keyPair.pubKey, 'hex');

      setGeneratedRecoveryPhrase(mnemonic);
      setHexGeneratedPubKey(newHexPubKey); // our 'frontend' sessionID
    }
  };

  useEffect(() => {
    void generateMnemonicAndKeyPair();
    void resetRegistration();
    // eslint-disable-next-line react-hooks/exhaustive-deps
  }, []);

  const memoizedValue = React.useMemo(() => {
    return {
      registrationPhase,
      signInMode,
      signUpMode,
      setSignInMode,
      setSignUpMode,
      setRegistrationPhase,
      generatedRecoveryPhrase,
      hexGeneratedPubKey,
    };
  }, [
    registrationPhase,
    signInMode,
    signUpMode,
    setSignInMode,
    setSignUpMode,
    setRegistrationPhase,
    generatedRecoveryPhrase,
    hexGeneratedPubKey,
  ]);

  return (
    <div className="session-registration-container">
      <RegistrationContext.Provider value={memoizedValue}>
        {(registrationPhase === RegistrationPhase.Start ||
          registrationPhase === RegistrationPhase.SignUp) && <SignUpTab />}
        {(registrationPhase === RegistrationPhase.Start ||
          registrationPhase === RegistrationPhase.SignIn) && <SignInTab />}
      </RegistrationContext.Provider>
    </div>
  );
};<|MERGE_RESOLUTION|>--- conflicted
+++ resolved
@@ -5,10 +5,6 @@
 import { ConvoHub } from '../../session/conversations';
 import { mnDecode } from '../../session/crypto/mnemonic';
 import { PromiseUtils, StringUtils, ToastUtils } from '../../session/utils';
-<<<<<<< HEAD
-import { TaskTimedOutError } from '../../session/utils/Promise';
-=======
->>>>>>> 71436eac
 import { fromHex } from '../../session/utils/String';
 import { trigger } from '../../shims/events';
 import {
