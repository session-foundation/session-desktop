--- conflicted
+++ resolved
@@ -75,16 +75,9 @@
   $topAnchor: ModalTopAnchor;
 }>`
   position: absolute;
-<<<<<<< HEAD
-  top: ${props => props.$topAnchor};
-  max-height: ${props =>
-    `calc(100vh - 2 * ${props.$topAnchor})`}; // 2* to have the modal centered vertically, if it overflows
-=======
   top: ${props => (props.$topAnchor === 'center' ? 'auto' : props.$topAnchor)};
   max-height: ${props =>
-    `calc(100vh - ${props.$topAnchor === 'center' ? '' : props.$topAnchor} - 5vh)`};
->>>>>>> 9b193326
-
+    `calc(100vh - ${props.$topAnchor === 'center' ? '' : `2 * ${props.$topAnchor}`} - 5vh)`}; // 2* to have the modal centered vertically, if it overflows
   animation: fadein var(--default-duration);
   z-index: 150;
   max-width: ${props =>
