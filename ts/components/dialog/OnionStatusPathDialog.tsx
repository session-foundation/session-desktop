--- conflicted
+++ resolved
@@ -1,10 +1,5 @@
-<<<<<<< HEAD
-import { shell } from 'electron';
-import React, { SessionDataTestId } from 'react';
-=======
 import { ipcRenderer, shell } from 'electron';
-import React, { useState } from 'react';
->>>>>>> 71436eac
+import React, { useState, SessionDataTestId } from 'react';
 
 import { useDispatch } from 'react-redux';
 import useHover from 'react-use/lib/useHover';
