import { ipcRenderer, shell } from 'electron';
<<<<<<< HEAD
import React, { useState, SessionDataTestId } from 'react';
=======
import { useState } from 'react';
>>>>>>> a92dbfe5

import { useDispatch } from 'react-redux';
import useHover from 'react-use/lib/useHover';
import styled from 'styled-components';

import { isEmpty, isTypedArray } from 'lodash';
import { CityResponse, Reader } from 'maxmind';
import useMount from 'react-use/lib/useMount';
import { onionPathModal } from '../../state/ducks/modalDialog';
import {
  useFirstOnionPath,
  useFirstOnionPathLength,
  useIsOnline,
  useOnionPathsCount,
} from '../../state/selectors/onions';
import { Flex } from '../basic/Flex';

import { Snode } from '../../data/types';
import { THEME_GLOBALS } from '../../themes/globals';
import { SessionWrapperModal } from '../SessionWrapperModal';
import { SessionIcon, SessionIconButton } from '../icon';
import { SessionSpinner } from '../loading';
import { getCrowdinLocale } from '../../util/i18n/shared';

export type StatusLightType = {
  glowStartDelay: number;
  glowDuration: number;
  color?: string;
  dataTestId?: SessionDataTestId;
};

const StyledCountry = styled.div`
  margin: var(--margins-sm);
  min-width: 150px;
`;

const StyledOnionNodeList = styled.div`
  display: flex;
  flex-direction: column;
  margin: var(--margins-sm);
  align-items: center;
  min-width: 10vw;
  position: relative;
`;

const StyledOnionDescription = styled.p`
  min-width: 400px;
  width: 0;
  line-height: 1.3333;
`;

const StyledVerticalLine = styled.div`
  background: var(--border-color);
  position: absolute;
  height: calc(100% - 2 * 15px);
  margin: 15px calc(100% / 2 - 1px);

  width: 1px;
`;

const StyledLightsContainer = styled.div`
  position: relative;
`;

const StyledGrowingIcon = styled.div`
  flex-grow: 1;
  display: flex;
  align-items: center;
`;

const OnionCountryDisplay = ({ labelText, snodeIp }: { snodeIp?: string; labelText: string }) => {
  const element = (hovered: boolean) => (
    <StyledCountry>{hovered && snodeIp ? snodeIp : labelText}</StyledCountry>
  );
  const [hoverable] = useHover(element);

  return hoverable;
};

let reader: Reader<CityResponse> | null;

const OnionPathModalInner = () => {
  const onionPath = useFirstOnionPath();
  // eslint-disable-next-line @typescript-eslint/no-unused-vars
  const [_dataLoaded, setDataLoaded] = useState(false);
  const isOnline = useIsOnline();

  const glowDuration = onionPath.length + 2;

  useMount(() => {
    ipcRenderer.once('load-maxmind-data-complete', (_event, content) => {
      const asArrayBuffer = content as Uint8Array;
      if (asArrayBuffer && isTypedArray(asArrayBuffer) && !isEmpty(asArrayBuffer)) {
        reader = new Reader<CityResponse>(Buffer.from(asArrayBuffer.buffer));
        setDataLoaded(true); // retrigger a rerender
      }
    });
    ipcRenderer.send('load-maxmind-data');
  });

  if (!isOnline || !onionPath || onionPath.length === 0) {
    return <SessionSpinner loading={true} />;
  }

  const nodes = [
    {
      label: window.i18n('you'),
    },
    ...onionPath,
    {
      label: window.i18n('onionRoutingPathDestination'),
    },
  ];

  return (
    <>
      <StyledOnionDescription>{window.i18n('onionRoutingPathDescription')}</StyledOnionDescription>
      <StyledOnionNodeList>
        <Flex container={true}>
          <StyledLightsContainer>
            <StyledVerticalLine />
            <Flex container={true} flexDirection="column" alignItems="center" height="100%">
              {nodes.map((_snode: Snode | any, index: number) => {
                return (
                  <OnionNodeStatusLight
                    glowDuration={glowDuration}
                    glowStartDelay={index}
                    key={`light-${index}`}
                  />
                );
              })}
            </Flex>
          </StyledLightsContainer>
          <Flex container={true} flexDirection="column" alignItems="flex-start">
            {nodes.map((snode: Snode | any) => {
              const country = reader?.get(snode.ip || '0.0.0.0')?.country;
              const locale = getCrowdinLocale();

              // typescript complains that the [] operator cannot be used with the 'string' coming from getCrowdinLocale()
              const countryNamesAsAny = country?.names as any;
              const countryName =
                snode.label || // to take care of the "Device" case
                countryNamesAsAny?.[locale] || // try to find the country name based on the user local first
                // eslint-disable-next-line dot-notation
                countryNamesAsAny?.['en'] || // if not found, fallback to the country in english
                window.i18n('onionRoutingPathUnknownCountry');

              return (
                <OnionCountryDisplay
                  labelText={countryName}
                  snodeIp={snode.ip}
                  key={`country-${snode.ip}`}
                />
              );
            })}
          </Flex>
        </Flex>
      </StyledOnionNodeList>
    </>
  );
};

export type OnionNodeStatusLightType = {
  glowStartDelay: number;
  glowDuration: number;
  dataTestId?: SessionDataTestId;
};

/**
 * Component containing a coloured status light.
 */
export const OnionNodeStatusLight = (props: OnionNodeStatusLightType): JSX.Element => {
  const { glowStartDelay, glowDuration, dataTestId } = props;

  return (
    <ModalStatusLight
      glowDuration={glowDuration}
      glowStartDelay={glowStartDelay}
      color={'var(--button-path-default-color)'}
      dataTestId={dataTestId}
    />
  );
};

/**
 * An icon with a pulsating glow emission.
 */
export const ModalStatusLight = (props: StatusLightType) => {
  const { glowStartDelay, glowDuration, color } = props;

  return (
    <StyledGrowingIcon>
      <SessionIcon
        borderRadius={'50px'}
        iconColor={color}
        glowDuration={glowDuration}
        glowStartDelay={glowStartDelay}
        iconType="circle"
        iconSize={'tiny'}
      />
    </StyledGrowingIcon>
  );
};

/**
 * A status light specifically for the action panel. Color is based on aggregate node states instead of individual onion node state
 */
export const ActionPanelOnionStatusLight = (props: {
  isSelected: boolean;
  handleClick: () => void;
  id: string;
}) => {
  const { isSelected, handleClick, id } = props;

  const onionPathsCount = useOnionPathsCount();
  const firstPathLength = useFirstOnionPathLength();
  const isOnline = useIsOnline();

  const glowDuration = Number(THEME_GLOBALS['--duration-onion-status-glow']); // 10 seconds

  // Set icon color based on result
  const errorColor = 'var(--button-path-error-color)';
  const defaultColor = 'var(--button-path-default-color)';
  const connectingColor = 'var(--button-path-connecting-color)';

  // start with red
  let iconColor = errorColor;
  // if we are not online or the first path is not valid, we keep red as color
  if (isOnline && firstPathLength > 1) {
    iconColor =
      onionPathsCount >= 2 ? defaultColor : onionPathsCount >= 1 ? connectingColor : errorColor;
  }

  return (
    <SessionIconButton
      iconSize={'small'}
      iconType="circle"
      iconColor={iconColor}
      onClick={handleClick}
      glowDuration={glowDuration}
      glowStartDelay={0}
      noScale={true}
      isSelected={isSelected}
      dataTestId={'path-light-container'}
      dataTestIdIcon={'path-light-svg'}
      id={id}
    />
  );
};

export const OnionPathModal = () => {
  const onConfirm = () => {
    void shell.openExternal('https://getsession.org/faq/#onion-routing');
  };
  const dispatch = useDispatch();
  return (
    <SessionWrapperModal
      title={window.i18n('onionRoutingPath')}
      confirmText={window.i18n('learnMore')}
      cancelText={window.i18n('cancel')}
      onConfirm={onConfirm}
      onClose={() => dispatch(onionPathModal(null))}
      showExitIcon={true}
    >
      <OnionPathModalInner />
    </SessionWrapperModal>
  );
};<|MERGE_RESOLUTION|>--- conflicted
+++ resolved
@@ -1,9 +1,5 @@
 import { ipcRenderer, shell } from 'electron';
-<<<<<<< HEAD
-import React, { useState, SessionDataTestId } from 'react';
-=======
-import { useState } from 'react';
->>>>>>> a92dbfe5
+import { useState, SessionDataTestId } from 'react';
 
 import { useDispatch } from 'react-redux';
 import useHover from 'react-use/lib/useHover';
