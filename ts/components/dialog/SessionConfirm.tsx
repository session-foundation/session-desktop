import { useEffect, useState } from 'react';
import { useDispatch } from 'react-redux';
import useKey from 'react-use/lib/useKey';
import { useLastMessage } from '../../hooks/useParamSelector';
import { updateConversationInteractionState } from '../../interactions/conversationInteractions';
import { ConversationInteractionStatus } from '../../interactions/types';
import { updateConfirmModal } from '../../state/ducks/modalDialog';
import { SessionWrapperModal } from '../SessionWrapperModal';
import { SessionButton, SessionButtonColor, SessionButtonType } from '../basic/SessionButton';
import { SessionRadioGroup, SessionRadioItems } from '../basic/SessionRadioGroup';
import { SpacerLG } from '../basic/Text';
import { SessionSpinner } from '../loading';

<<<<<<< HEAD
import { StyledI18nSubText } from '../basic/StyledI18nSubText';
import type { LocalizerComponentPropsObject } from '../../localization/localeTools';
=======
import { I18nSubText } from '../basic/I18nSubText';
>>>>>>> 7393d8ad

export interface SessionConfirmDialogProps {
  i18nMessage?: LocalizerComponentPropsObject;
  title?: string;
  radioOptions?: SessionRadioItems;
  onOk?: any;
  onClose?: any;
  closeAfterInput?: boolean;

  /**
   * function to run on ok click. Closes modal after execution by default
   * sometimes the callback might need arguments when using radioOptions
   */
  onClickOk?: (...args: Array<any>) => Promise<void> | void;

  onClickClose?: () => any;

  /**
   * function to run on close click. Closes modal after execution by default
   */
  onClickCancel?: () => any;

  okText?: string;
  cancelText?: string;
  hideCancel?: boolean;
  okTheme?: SessionButtonColor;
  closeTheme?: SessionButtonColor;
  showExitIcon?: boolean | undefined;
  headerReverse?: boolean;
  conversationId?: string;
}

export const SessionConfirm = (props: SessionConfirmDialogProps) => {
  const dispatch = useDispatch();
  const {
    title = '',
    i18nMessage,
    radioOptions,
    okTheme,
    closeTheme = SessionButtonColor.Danger,
    onClickOk,
    onClickClose,
    hideCancel = false,
    onClickCancel,
    showExitIcon,
    headerReverse,
    closeAfterInput = true,
    conversationId,
  } = props;

  const lastMessage = useLastMessage(conversationId);

  const [isLoading, setIsLoading] = useState(false);
  const [chosenOption, setChosenOption] = useState(
    radioOptions?.length ? radioOptions[0].value : ''
  );

  const okText = props.okText || window.i18n('okay');
  const cancelText = props.cancelText || window.i18n('cancel');
  const showHeader = !!props.title;

  const onClickOkHandler = async () => {
    if (onClickOk) {
      setIsLoading(true);
      try {
        await onClickOk(chosenOption !== '' ? chosenOption : undefined);
      } catch (e) {
        window.log.warn(e);
      } finally {
        setIsLoading(false);
      }
    }

    if (closeAfterInput) {
      dispatch(updateConfirmModal(null));
    }
  };

  useKey('Enter', () => {
    void onClickOkHandler();
  });

  useKey('Escape', () => {
    onClickCancelHandler();
  });

  useEffect(() => {
    if (isLoading) {
      if (conversationId && lastMessage?.interactionType) {
        void updateConversationInteractionState({
          conversationId,
          type: lastMessage?.interactionType,
          status: ConversationInteractionStatus.Loading,
        });
      }
    }
  }, [isLoading, conversationId, lastMessage?.interactionType]);

  /**
   * Performs specified on close action then removes the modal.
   */
  const onClickCancelHandler = () => {
    onClickCancel?.();
    onClickClose?.();
    window.inboxStore?.dispatch(updateConfirmModal(null));
  };

  return (
    <SessionWrapperModal
      title={title}
      onClose={onClickClose}
      showExitIcon={showExitIcon}
      showHeader={showHeader}
      headerReverse={headerReverse}
    >
      {!showHeader && <SpacerLG />}

      <div className="session-modal__centered">
        {i18nMessage ? (
          <I18nSubText localizerProps={i18nMessage} dataTestId="modal-description" />
        ) : null}
        {radioOptions && chosenOption !== '' ? (
          <SessionRadioGroup
            group="session-confirm-radio-group"
            initialItem={chosenOption}
            items={radioOptions}
            radioPosition="right"
            onClick={value => {
              if (value) {
                setChosenOption(value);
              }
            }}
          />
        ) : null}
        <SessionSpinner loading={isLoading} />
      </div>

      <div className="session-modal__button-group">
        <SessionButton
          text={okText}
          buttonColor={okTheme}
          buttonType={SessionButtonType.Simple}
          onClick={onClickOkHandler}
          dataTestId="session-confirm-ok-button"
        />
        {!hideCancel && (
          <SessionButton
            text={cancelText}
            buttonColor={!okTheme ? closeTheme : undefined}
            buttonType={SessionButtonType.Simple}
            onClick={onClickCancelHandler}
            dataTestId="session-confirm-cancel-button"
          />
        )}
      </div>
    </SessionWrapperModal>
  );
};<|MERGE_RESOLUTION|>--- conflicted
+++ resolved
@@ -10,13 +10,8 @@
 import { SessionRadioGroup, SessionRadioItems } from '../basic/SessionRadioGroup';
 import { SpacerLG } from '../basic/Text';
 import { SessionSpinner } from '../loading';
-
-<<<<<<< HEAD
-import { StyledI18nSubText } from '../basic/StyledI18nSubText';
 import type { LocalizerComponentPropsObject } from '../../localization/localeTools';
-=======
 import { I18nSubText } from '../basic/I18nSubText';
->>>>>>> 7393d8ad
 
 export interface SessionConfirmDialogProps {
   i18nMessage?: LocalizerComponentPropsObject;
