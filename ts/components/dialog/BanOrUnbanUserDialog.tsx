--- conflicted
+++ resolved
@@ -68,13 +68,8 @@
   const { i18n } = window;
   const isBan = banType === 'ban';
   const dispatch = useDispatch();
-<<<<<<< HEAD
-  const darkMode = useSelector(isDarkTheme);
+  const isDarkTheme = useIsDarkTheme();
   const convo = ConvoHub.use().get(conversationId);
-=======
-  const isDarkTheme = useIsDarkTheme();
-  const convo = getConversationController().get(conversationId);
->>>>>>> a92dbfe5
   const inputRef = useRef(null);
 
   useFocusMount(inputRef, true);
