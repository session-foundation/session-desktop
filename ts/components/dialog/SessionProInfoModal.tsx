--- conflicted
+++ resolved
@@ -12,7 +12,6 @@
   SessionButtonType,
 } from '../basic/SessionButton';
 import { Flex } from '../basic/Flex';
-<<<<<<< HEAD
 import { SpacerLG, SpacerSM } from '../basic/Text';
 import { SessionIcon } from '../icon';
 import { LucideIcon } from '../icon/LucideIcon';
@@ -20,12 +19,6 @@
 import { Localizer } from '../basic/Localizer';
 import { localize, type MergedLocalizerTokens } from '../../localization/localeTools';
 import { FileIcon } from '../icon/FileIcon';
-=======
-import { SpacerSM, SpacerXS } from '../basic/Text';
-import { localize } from '../../localization/localeTools';
-import { Constants } from '../../session';
-import { formatNumber } from '../../util/i18n/formatting/generics';
->>>>>>> aa3c6dcc
 
 export enum SessionProInfoVariant {
   MESSAGE_CHARACTER_LIMIT = 0,
@@ -163,21 +156,7 @@
     //       animatedLayerSrc="images/cta_hero_dog_animated.webp"
     //     />
     //   );
-<<<<<<< HEAD
-
-=======
-    case SessionProInfoVariant.MESSAGE_TOO_LONG:
-      return (
-        <I18nSubText
-          localizerProps={{
-            token: 'modalMessageTooLongDescription',
-            asTag: 'span',
-            args: { limit: formatNumber(charLimit) },
-          }}
-          dataTestId="modal-description"
-        />
-      );
->>>>>>> aa3c6dcc
+
     default:
       throw new Error('Invalid Variant');
   }
@@ -203,19 +182,7 @@
   if (!props || isEmpty(props) || isNull(props.variant) || isUndefined(props.variant)) {
     return null;
   }
-
-<<<<<<< HEAD
-=======
-  // const mockHasPro = getFeatureFlag('useMockUserHasPro');
-
-  // TODO: get pro status from store once available
-  // const hasPro = mockHasPro;
-  // const charLimit = hasPro
-  //   ? Constants.CONVERSATION.MAX_MESSAGE_CHAR_COUNT_PRO
-  //   : Constants.CONVERSATION.MAX_MESSAGE_CHAR_COUNT_STANDARD;
-  const charLimit = Constants.CONVERSATION.MAX_MESSAGE_CHAR_COUNT_STANDARD;
-
->>>>>>> aa3c6dcc
+  
   return (
     <SessionWrapperModal2
       onClose={onClose}
