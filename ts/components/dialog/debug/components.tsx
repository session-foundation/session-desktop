--- conflicted
+++ resolved
@@ -25,7 +25,6 @@
     const userEd25519SecretKey = userEd25519KeyPairBytes?.privKeyBytes;
     return userEd25519SecretKey;
   });
-<<<<<<< HEAD
 
   return (
     <SessionButton
@@ -73,55 +72,6 @@
         }
         setLoading(false);
 
-=======
-
-  return (
-    <SessionButton
-      onClick={async () => {
-        if (state.loading || state.error) {
-          window.log.error(
-            `[debugMenu] CheckVersionButton checking ${channelToCheck} channel state loading ${state.loading} error ${state.error}`
-          );
-          setLoading(false);
-          return;
-        }
-        if (!state.value) {
-          window.log.error(
-            `[debugMenu] CheckVersionButton checking ${channelToCheck} channel no userEd25519SecretKey`
-          );
-          setLoading(false);
-          return;
-        }
-        setLoading(true);
-        const result = await getLatestReleaseFromFileServer(state.value, channelToCheck);
-        if (!result) {
-          ToastUtils.pushToastError(
-            'CheckVersionButton',
-            `Failed to fetch ${channelToCheck} release`
-          );
-          setLoading(false);
-          return;
-        }
-        const [versionNumber, releaseChannel] = result;
-        if (!releaseChannel) {
-          ToastUtils.pushToastError(
-            'CheckVersionButton',
-            `Failed to return release channel when fetching`
-          );
-          setLoading(false);
-          return;
-        }
-        if (!versionNumber) {
-          ToastUtils.pushToastError(
-            'CheckVersionButton',
-            `Failed to fetch ${channelToCheck} release version`
-          );
-          setLoading(false);
-          return;
-        }
-        setLoading(false);
-
->>>>>>> c3ab696f
         ToastUtils.pushToastInfo(`CheckVersionButtonAvailable`, `Available: v${versionNumber}`);
         ToastUtils.pushToastInfo(
           'CheckVersionButtonCurrent',
