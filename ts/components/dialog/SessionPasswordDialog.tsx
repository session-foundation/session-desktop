--- conflicted
+++ resolved
@@ -7,16 +7,11 @@
 import { sessionPassword } from '../../state/ducks/modalDialog';
 import { LocalizerKeys } from '../../types/LocalizerKeys';
 import { assertUnreachable } from '../../types/sqlSharedTypes';
-<<<<<<< HEAD
 import { matchesHash, validatePassword } from '../../util/passwordUtils';
 import { SessionWrapperModal } from '../SessionWrapperModal';
 import { SessionButton, SessionButtonColor, SessionButtonType } from '../basic/SessionButton';
 import { SpacerSM } from '../basic/Text';
-
-export type PasswordAction = 'set' | 'change' | 'remove' | 'enter';
-=======
 import type { PasswordAction } from '../../types/ReduxTypes';
->>>>>>> 71436eac
 
 interface Props {
   passwordAction: PasswordAction;
