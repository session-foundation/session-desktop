/* eslint-disable @typescript-eslint/no-misused-promises */

import autoBind from 'auto-bind';

import { Component } from 'react';
import { Data } from '../../data/data';
import { ToastUtils } from '../../session/utils';
import { sessionPassword } from '../../state/ducks/modalDialog';
import { LocalizerKeys } from '../../types/LocalizerKeys';
import { assertUnreachable } from '../../types/sqlSharedTypes';
<<<<<<< HEAD
import { matchesHash, validatePassword } from '../../util/passwordUtils';
import { SessionWrapperModal } from '../SessionWrapperModal';
import { SessionButton, SessionButtonColor, SessionButtonType } from '../basic/SessionButton';
import { SpacerSM } from '../basic/Text';

export type PasswordAction = 'set' | 'change' | 'remove' | 'enter';
=======
import type { PasswordAction } from '../../types/ReduxTypes';
>>>>>>> 6282ed6e

interface Props {
  passwordAction: PasswordAction;
  onOk: () => void;
}

interface State {
  error: string | null;
  currentPasswordEntered: string | null;
  currentPasswordConfirmEntered: string | null;
  currentPasswordRetypeEntered: string | null;
}

export class SessionPasswordDialog extends Component<Props, State> {
  private passportInput: HTMLInputElement | null = null;

  constructor(props: any) {
    super(props);

    this.state = {
      error: null,
      currentPasswordEntered: null,
      currentPasswordConfirmEntered: null,
      currentPasswordRetypeEntered: null,
    };

    autoBind(this);
  }

  public componentDidMount() {
    document.addEventListener('keyup', this.onEnterPressed);

    setTimeout(() => {
      this.passportInput?.focus();
    }, 1);
  }

  public componentWillUnmount() {
    document.removeEventListener('keyup', this.onEnterPressed);
  }

  public render() {
    const { passwordAction } = this.props;
    let placeholders: Array<string> = [];
    switch (passwordAction) {
      case 'change':
        placeholders = [
          window.i18n('typeInOldPassword'),
          window.i18n('enterNewPassword'),
          window.i18n('confirmNewPassword'),
        ];
        break;
      case 'remove':
        placeholders = [window.i18n('enterPassword')];
        break;
      case 'enter':
        placeholders = [window.i18n('enterPassword')];
        break;
      default:
        placeholders = [window.i18n('createPassword'), window.i18n('confirmPassword')];
    }

    const confirmButtonText =
      passwordAction === 'remove' ? window.i18n('remove') : window.i18n('done');
    // do this separately so typescript's compiler likes it
    const localizedKeyAction: LocalizerKeys =
      passwordAction === 'change'
        ? 'changePassword'
        : passwordAction === 'remove'
          ? 'removePassword'
          : passwordAction === 'enter'
            ? 'passwordViewTitle'
            : 'setPassword';

    return (
      <SessionWrapperModal title={window.i18n(localizedKeyAction)} onClose={this.closeDialog}>
        <SpacerSM />

        <div className="session-modal__input-group">
          <input
            type="password"
            id="password-modal-input"
            ref={input => {
              this.passportInput = input;
            }}
            placeholder={placeholders[0]}
            onChange={this.onPasswordInput}
            onPaste={this.onPasswordInput}
            data-testid="password-input"
          />
          {passwordAction !== 'enter' && passwordAction !== 'remove' && (
            <input
              type="password"
              id="password-modal-input-confirm"
              placeholder={placeholders[1]}
              onChange={this.onPasswordConfirmInput}
              onPaste={this.onPasswordConfirmInput}
              data-testid="password-input-confirm"
            />
          )}
          {passwordAction === 'change' && (
            <input
              type="password"
              id="password-modal-input-reconfirm"
              placeholder={placeholders[2]}
              onPaste={this.onPasswordRetypeInput}
              onChange={this.onPasswordRetypeInput}
              data-testid="password-input-reconfirm"
            />
          )}
        </div>

        <SpacerSM />

        <div className="session-modal__button-group">
          <SessionButton
            text={confirmButtonText}
            buttonColor={passwordAction === 'remove' ? SessionButtonColor.Danger : undefined}
            buttonType={SessionButtonType.Simple}
            onClick={this.setPassword}
          />
          {passwordAction !== 'enter' && (
            <SessionButton
              text={window.i18n('cancel')}
              buttonColor={passwordAction !== 'remove' ? SessionButtonColor.Danger : undefined}
              buttonType={SessionButtonType.Simple}
              onClick={this.closeDialog}
            />
          )}
        </div>
      </SessionWrapperModal>
    );
  }

  public async validatePasswordHash(password: string | null) {
    // Check if the password matches the hash we have stored
    const hash = await Data.getPasswordHash();
    if (hash && !matchesHash(password, hash)) {
      return false;
    }

    return true;
  }

  private showError() {
    if (this.state.error) {
      ToastUtils.pushToastError('enterPasswordErrorToast', this.state.error);
    }
  }

  /**
   * Returns false and set the state error field in the input is not a valid password
   * or returns true
   */
  private validatePassword(firstPassword: string) {
    // if user did not fill the first password field, we can't do anything
    const errorFirstInput = validatePassword(firstPassword);
    if (errorFirstInput !== null) {
      this.setState({
        error: errorFirstInput,
      });
      this.showError();
      return false;
    }
    return true;
  }

  private async handleActionSet(enteredPassword: string, enteredPasswordConfirm: string) {
    // be sure both password are valid
    if (!this.validatePassword(enteredPassword)) {
      return;
    }
    // no need to validate second password. we just need to check that enteredPassword is valid, and that both password matches

    if (enteredPassword !== enteredPasswordConfirm) {
      this.setState({
        error: window.i18n('setPasswordInvalid'),
      });
      this.showError();
      return;
    }
    await window.setPassword(enteredPassword, null);
    ToastUtils.pushToastSuccess(
      'setPasswordSuccessToast',
      window.i18n('setPasswordTitle'),
      window.i18n('setPasswordToastDescription')
    );

    this.props.onOk();
    this.closeDialog();
  }

  private async handleActionChange(
    oldPassword: string,
    newPassword: string,
    newConfirmedPassword: string
  ) {
    // We don't validate oldPassword on change: this is validate on the validatePasswordHash below
    // we only validate the newPassword here
    if (!this.validatePassword(newPassword)) {
      return;
    }

    // Check the retyped password matches the new password
    if (newPassword !== newConfirmedPassword) {
      this.setState({
        error: window.i18n('passwordsDoNotMatch'),
      });
      this.showError();
      return;
    }

    const isValidWithStoredInDB = Boolean(await this.validatePasswordHash(oldPassword));
    if (!isValidWithStoredInDB) {
      this.setState({
        error: window.i18n('changePasswordInvalid'),
      });
      this.showError();
      return;
    }
    await window.setPassword(newPassword, oldPassword);

    ToastUtils.pushToastSuccess(
      'setPasswordSuccessToast',
      window.i18n('changePasswordTitle'),
      window.i18n('changePasswordToastDescription')
    );

    this.props.onOk();
    this.closeDialog();
  }

  private async handleActionRemove(oldPassword: string) {
    // We don't validate oldPassword on change: this is validate on the validatePasswordHash below
    const isValidWithStoredInDB = Boolean(await this.validatePasswordHash(oldPassword));
    if (!isValidWithStoredInDB) {
      this.setState({
        error: window.i18n('removePasswordInvalid'),
      });
      this.showError();
      return;
    }
    await window.setPassword(null, oldPassword);

    ToastUtils.pushToastWarning(
      'setPasswordSuccessToast',
      window.i18n('removePasswordTitle'),
      window.i18n('removePasswordToastDescription')
    );

    this.props.onOk();
    this.closeDialog();
  }

  private async onEnterPressed(event: any) {
    if (event.key === 'Enter') {
      event.stopPropagation();
      await this.setPassword();
    }
  }

  private async handleActionEnter(enteredPassword: string) {
    // be sure the password is valid
    if (!this.validatePassword(enteredPassword)) {
      return;
    }

    const isValidWithStoredInDB = Boolean(await this.validatePasswordHash(enteredPassword));
    if (!isValidWithStoredInDB) {
      this.setState({
        error: window.i18n('invalidPassword'),
      });
      this.showError();
      return;
    }

    this.props.onOk();
    this.closeDialog();
  }

  private async setPassword() {
    const { passwordAction } = this.props;
    const { currentPasswordEntered, currentPasswordConfirmEntered, currentPasswordRetypeEntered } =
      this.state;

    // Trim leading / trailing whitespace for UX
    const firstPasswordEntered = (currentPasswordEntered || '').trim();
    const secondPasswordEntered = (currentPasswordConfirmEntered || '').trim();
    const thirdPasswordEntered = (currentPasswordRetypeEntered || '').trim();

    switch (passwordAction) {
      case 'set': {
        await this.handleActionSet(firstPasswordEntered, secondPasswordEntered);
        return;
      }
      case 'change': {
        await this.handleActionChange(
          firstPasswordEntered,
          secondPasswordEntered,
          thirdPasswordEntered
        );
        return;
      }
      case 'remove': {
        await this.handleActionRemove(firstPasswordEntered);
        return;
      }
      case 'enter': {
        await this.handleActionEnter(firstPasswordEntered);
        return;
      }
      default:
        assertUnreachable(passwordAction, 'passwordAction');
    }
  }

  private closeDialog() {
    window.inboxStore?.dispatch(sessionPassword(null));
  }

  private onPasswordInput(event: any) {
    const currentPasswordEntered = event.target.value;
    this.setState({ currentPasswordEntered });
  }

  private onPasswordConfirmInput(event: any) {
    const currentPasswordConfirmEntered = event.target.value;
    this.setState({ currentPasswordConfirmEntered });
  }

  private onPasswordRetypeInput(event: any) {
    const currentPasswordRetypeEntered = event.target.value;
    this.setState({ currentPasswordRetypeEntered });
  }
}<|MERGE_RESOLUTION|>--- conflicted
+++ resolved
@@ -7,17 +7,12 @@
 import { ToastUtils } from '../../session/utils';
 import { sessionPassword } from '../../state/ducks/modalDialog';
 import { LocalizerKeys } from '../../types/LocalizerKeys';
+import type { PasswordAction } from '../../types/ReduxTypes';
 import { assertUnreachable } from '../../types/sqlSharedTypes';
-<<<<<<< HEAD
 import { matchesHash, validatePassword } from '../../util/passwordUtils';
 import { SessionWrapperModal } from '../SessionWrapperModal';
 import { SessionButton, SessionButtonColor, SessionButtonType } from '../basic/SessionButton';
 import { SpacerSM } from '../basic/Text';
-
-export type PasswordAction = 'set' | 'change' | 'remove' | 'enter';
-=======
-import type { PasswordAction } from '../../types/ReduxTypes';
->>>>>>> 6282ed6e
 
 interface Props {
   passwordAction: PasswordAction;
