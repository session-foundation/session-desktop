import { useState } from 'react';
import { useDispatch } from 'react-redux';

import { sogsV3AddAdmin } from '../../session/apis/open_group_api/sogsv3/sogsV3AddRemoveMods';
import { getConversationController } from '../../session/conversations';
import { PubKey } from '../../session/types';
import { ToastUtils } from '../../session/utils';
<<<<<<< HEAD
import { Flex } from '../basic/Flex';
import { ConvoHub } from '../../session/conversations';
=======
>>>>>>> a92dbfe5
import { updateAddModeratorsModal } from '../../state/ducks/modalDialog';
import { useIsDarkTheme } from '../../state/selectors/theme';
import { SessionHeaderSearchInput } from '../SessionHeaderSearchInput';
import { SessionWrapperModal } from '../SessionWrapperModal';
import { Flex } from '../basic/Flex';
import { SessionButton, SessionButtonType } from '../basic/SessionButton';
import { SessionSpinner } from '../loading';

type Props = {
  conversationId: string;
};

export const AddModeratorsDialog = (props: Props) => {
  const { conversationId } = props;

  const dispatch = useDispatch();
<<<<<<< HEAD
  const darkMode = useSelector(isDarkTheme);
  const convo = ConvoHub.use().get(conversationId);
=======
  const isDarkTheme = useIsDarkTheme();
  const convo = getConversationController().get(conversationId);
>>>>>>> a92dbfe5

  const [inputBoxValue, setInputBoxValue] = useState('');
  const [addingInProgress, setAddingInProgress] = useState(false);

  const addAsModerator = async () => {
    // if we don't have valid data entered by the user
    const pubkey = PubKey.from(inputBoxValue);
    if (!pubkey) {
      window.log.info('invalid pubkey for adding as moderator:', inputBoxValue);
      ToastUtils.pushInvalidPubKey();
      return;
    }

    window?.log?.info(`asked to add moderator: ${pubkey.key}`);

    try {
      setAddingInProgress(true);

      // this is a v2 opengroup
      const roomInfos = convo.toOpenGroupV2();
      const isAdded = await sogsV3AddAdmin([pubkey], roomInfos);

      if (!isAdded) {
        window?.log?.warn('failed to add moderators:', isAdded);

        ToastUtils.pushFailedToAddAsModerator();
      } else {
        const userDisplayName =
          getConversationController().get(pubkey.key)?.getNicknameOrRealUsernameOrPlaceholder() ||
          window.i18n('unknown');
        window?.log?.info(`${pubkey.key} added as moderator...`);
        ToastUtils.pushUserAddedToModerators(userDisplayName);

        // clear input box
        setInputBoxValue('');
      }
    } catch (e) {
      window?.log?.error('Got error while adding moderator:', e);
    } finally {
      setAddingInProgress(false);
    }
  };

  const onPubkeyBoxChanges = (e: any) => {
    const val = e.target.value;
    setInputBoxValue(val);
  };

  return (
    <SessionWrapperModal
      showExitIcon={true}
      title={window.i18n('adminPromote')}
      onClose={() => {
        dispatch(updateAddModeratorsModal(null));
      }}
    >
      <Flex container={true} flexDirection="column" alignItems="center">
        <SessionHeaderSearchInput
          type="text"
          isDarkTheme={isDarkTheme}
          placeholder={window.i18n('accountIdEnter')}
          dir="auto"
          onChange={onPubkeyBoxChanges}
          disabled={addingInProgress}
          value={inputBoxValue}
          autoFocus={true}
        />
        <SessionButton
          buttonType={SessionButtonType.Simple}
          onClick={addAsModerator}
          text={window.i18n('add')}
          disabled={addingInProgress}
        />

        <SessionSpinner loading={addingInProgress} />
      </Flex>
    </SessionWrapperModal>
  );
};<|MERGE_RESOLUTION|>--- conflicted
+++ resolved
@@ -2,14 +2,9 @@
 import { useDispatch } from 'react-redux';
 
 import { sogsV3AddAdmin } from '../../session/apis/open_group_api/sogsv3/sogsV3AddRemoveMods';
-import { getConversationController } from '../../session/conversations';
 import { PubKey } from '../../session/types';
 import { ToastUtils } from '../../session/utils';
-<<<<<<< HEAD
-import { Flex } from '../basic/Flex';
 import { ConvoHub } from '../../session/conversations';
-=======
->>>>>>> a92dbfe5
 import { updateAddModeratorsModal } from '../../state/ducks/modalDialog';
 import { useIsDarkTheme } from '../../state/selectors/theme';
 import { SessionHeaderSearchInput } from '../SessionHeaderSearchInput';
@@ -26,13 +21,8 @@
   const { conversationId } = props;
 
   const dispatch = useDispatch();
-<<<<<<< HEAD
-  const darkMode = useSelector(isDarkTheme);
+  const isDarkTheme = useIsDarkTheme();
   const convo = ConvoHub.use().get(conversationId);
-=======
-  const isDarkTheme = useIsDarkTheme();
-  const convo = getConversationController().get(conversationId);
->>>>>>> a92dbfe5
 
   const [inputBoxValue, setInputBoxValue] = useState('');
   const [addingInProgress, setAddingInProgress] = useState(false);
@@ -61,7 +51,7 @@
         ToastUtils.pushFailedToAddAsModerator();
       } else {
         const userDisplayName =
-          getConversationController().get(pubkey.key)?.getNicknameOrRealUsernameOrPlaceholder() ||
+          ConvoHub.use().get(pubkey.key)?.getNicknameOrRealUsernameOrPlaceholder() ||
           window.i18n('unknown');
         window?.log?.info(`${pubkey.key} added as moderator...`);
         ToastUtils.pushUserAddedToModerators(userDisplayName);
