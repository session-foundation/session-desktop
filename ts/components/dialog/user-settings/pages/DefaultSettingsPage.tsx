import { type RefObject, useRef, useState } from 'react';
import { useDispatch } from 'react-redux';
import styled from 'styled-components';
import { useHotkey } from '../../../../hooks/useHotkey';
import { useOurConversationUsername, useOurAvatarPath } from '../../../../hooks/useParamSelector';
import { UserUtils, ToastUtils } from '../../../../session/utils';
import { resetConversationExternal } from '../../../../state/ducks/conversations';
import {
  updateSessionProInfoModal,
  onionPathModal,
  updateConversationDetailsModal,
  userSettingsModal,
  updateDeleteAccountModal,
} from '../../../../state/ducks/modalDialog';
import { networkDataActions } from '../../../../state/ducks/networkData';
import { sectionActions } from '../../../../state/ducks/section';
import { AccountIdPill } from '../../../basic/AccountIdPill';
import { Flex } from '../../../basic/Flex';
import { SessionIDNotEditable } from '../../../basic/SessionIdNotEditable';
import { PanelButtonGroup, PanelIconButton } from '../../../buttons';
import { ProIconButton } from '../../../buttons/ProButton';
import { type SessionIconProps, SessionIcon } from '../../../icon';
import { LUCIDE_ICONS_UNICODE } from '../../../icon/lucide';
import { type LucideIconProps, LucideIcon } from '../../../icon/LucideIcon';
import { SessionIconButton, SessionLucideIconButton } from '../../../icon/SessionIconButton';
import { QRView } from '../../../qrview/QrView';
import { ModalBasicHeader } from '../../../SessionWrapperModal';
import { showLinkVisitWarningDialog } from '../../OpenUrlModal';
import { SessionProInfoVariant } from '../../SessionProInfoModal';
import { ModalPencilIcon } from '../../shared/ModalPencilButton';
import { ProfileHeader, ProfileName } from '../components';
import type { ProfileDialogModes } from '../ProfileDialogModes';
import { tr } from '../../../../localization/localeTools';
import { useIsProAvailable } from '../../../../hooks/useIsProAvailable';
import { setDebugMode } from '../../../../state/ducks/debug';
import { useHideRecoveryPasswordEnabled } from '../../../../state/selectors/settings';
import { OnionStatusLight } from '../../OnionStatusPathDialog';
import { UserSettingsModalContainer } from '../components/UserSettingsModalContainer';

const handleKeyQRMode = (mode: ProfileDialogModes, setMode: (mode: ProfileDialogModes) => void) => {
  switch (mode) {
    case 'default':
      setMode('qr');
      break;
    case 'qr':
      setMode('default');
      break;
    default:
  }
};

const handleKeyCancel = (
  mode: ProfileDialogModes,
  setMode: (mode: ProfileDialogModes) => void,
  inputRef: RefObject<HTMLInputElement>
) => {
  switch (mode) {
    case 'qr':
      if (inputRef.current !== null && document.activeElement === inputRef.current) {
        return;
      }
      setMode('default');
      break;
    case 'default':
    default:
  }
};

function SessionIconForSettings(props: Omit<SessionIconProps, 'iconSize' | 'style'>) {
  return (
    <SessionIcon
      iconColor="var(--text-primary-color)"
      style={{ width: 'var(--user-settings-icon-min-width)' }}
      {...props}
      iconSize="large"
    />
  );
}

function LucideIconForSettings(props: Omit<LucideIconProps, 'iconSize' | 'style'>) {
  return (
    <LucideIcon
      iconColor="var(--text-primary-color)"
      style={{ width: 'var(--user-settings-icon-min-width)' }}
      {...props}
      iconSize="large"
    />
  );
}

function SessionProSection() {
  const dispatch = useDispatch();

  const isProAvailable = useIsProAvailable();

  if (!isProAvailable) {
    return null;
  }
  return (
    <PanelButtonGroup>
      <PanelIconButton
        iconElement={
          <div style={{ width: 'var(--user-settings-icon-min-width)' }}>
            <ProIconButton onClick={undefined} iconSize="small" dataTestId="invalid-data-testid" />
          </div>
        }
        text={{ token: 'appPro' }}
        onClick={() => {
          dispatch(updateSessionProInfoModal({ variant: SessionProInfoVariant.GENERIC }));
        }}
        dataTestId="session-pro-settings-menu-item"
        color="var(--renderer-span-primary-color)"
      />
    </PanelButtonGroup>
  );
}

function MiscSection() {
  const dispatch = useDispatch();
  return (
    <PanelButtonGroup>
      <PanelIconButton
        iconElement={
          <LucideIconForSettings
            iconColor="var(--renderer-span-primary-color)"
            unicode={LUCIDE_ICONS_UNICODE.HEART}
          />
        }
        text={{ token: 'donate' }}
        onClick={() => {
          showLinkVisitWarningDialog('https://session.foundation/donate#app', dispatch);
        }}
        dataTestId="donate-settings-menu-item"
      />
      <PanelIconButton
        iconElement={
          <div style={{ width: 'var(--user-settings-icon-min-width)' }}>
            <OnionStatusLight inActionPanel={false} handleClick={undefined} />
          </div>
        }
        text={{ token: 'onionRoutingPath' }}
        onClick={() => {
          dispatch(onionPathModal({}));
        }}
        dataTestId="path-light-container"
      />
      <PanelIconButton
        iconElement={<SessionIconForSettings iconType="sessionToken" />}
        text={{ token: 'networkName' }}
        onClick={() => {
          // do a refresh request on open
          dispatch(networkDataActions.refreshInfoFromSeshServer() as any);
          dispatch(userSettingsModal({ userSettingsPage: 'network' }));
        }}
        dataTestId="session-network-settings-menu-item"
      />
    </PanelButtonGroup>
  );
}

function SettingsSection() {
  const dispatch = useDispatch();

  return (
    <PanelButtonGroup>
      <PanelIconButton
        iconElement={<LucideIconForSettings unicode={LUCIDE_ICONS_UNICODE.LOCK_KEYHOLE} />}
        text={{ token: 'sessionPrivacy' }}
        onClick={() => {
          dispatch(userSettingsModal({ userSettingsPage: 'privacy' }));
        }}
        dataTestId="privacy-settings-menu-item"
      />
      <PanelIconButton
        iconElement={<LucideIconForSettings unicode={LUCIDE_ICONS_UNICODE.VOLUME_2} />}
        text={{ token: 'sessionNotifications' }}
        onClick={() => {
          dispatch(userSettingsModal({ userSettingsPage: 'notifications' }));
        }}
        dataTestId="notifications-settings-menu-item"
      />
      <PanelIconButton
        iconElement={<LucideIconForSettings unicode={LUCIDE_ICONS_UNICODE.MESSAGE_SQUARE} />}
        text={{ token: 'sessionConversations' }}
        onClick={() => {
          dispatch(userSettingsModal({ userSettingsPage: 'conversations' }));
        }}
        dataTestId="conversations-settings-menu-item"
      />
      <PanelIconButton
        iconElement={<LucideIconForSettings unicode={LUCIDE_ICONS_UNICODE.PAINTBRUSH_VERTICAL} />}
        text={{ token: 'sessionAppearance' }}
        onClick={() => {
          dispatch(userSettingsModal({ userSettingsPage: 'appearance' }));
        }}
        dataTestId="appearance-settings-menu-item"
      />
      <PanelIconButton
        iconElement={
          <LucideIconForSettings unicode={LUCIDE_ICONS_UNICODE.MESSAGE_SQUARE_WARNING} />
        }
        text={{ token: 'sessionMessageRequests' }}
        onClick={() => {
          dispatch(sectionActions.setLeftOverlayMode('message-requests'));
          dispatch(userSettingsModal(null));
          dispatch(resetConversationExternal());
        }}
        dataTestId="message-requests-settings-menu-item"
      />
      <PanelIconButton
        iconElement={<LucideIconForSettings unicode={LUCIDE_ICONS_UNICODE.SETTINGS} />}
        text={{ token: 'preferences' }}
        onClick={() => {
          dispatch(userSettingsModal({ userSettingsPage: 'preferences' }));
        }}
        dataTestId="preferences-settings-menu-item"
      />
    </PanelButtonGroup>
  );
}

function AdminSection() {
  const dispatch = useDispatch();
  const recoveryPasswordHidden = useHideRecoveryPasswordEnabled();

  return (
    <PanelButtonGroup>
      {!recoveryPasswordHidden ? (
        <PanelIconButton
          iconElement={<SessionIconForSettings iconType="recoveryPasswordFill" />}
          text={{ token: 'sessionRecoveryPassword' }}
          onClick={() => {
            dispatch(userSettingsModal({ userSettingsPage: 'recovery-password' }));
          }}
          dataTestId="recovery-password-settings-menu-item"
        />
      ) : null}
      <PanelIconButton
        iconElement={<SessionIconForSettings iconType="questionNoCircle" />}
        text={{ token: 'sessionHelp' }}
        onClick={() => {
          dispatch(userSettingsModal({ userSettingsPage: 'help' }));
        }}
        dataTestId="help-settings-menu-item"
      />
      <PanelIconButton
        iconElement={
          <LucideIconForSettings
            unicode={LUCIDE_ICONS_UNICODE.TRASH2}
            iconColor="var(--danger-color)"
          />
        }
        text={{ token: 'sessionClearData' }}
        onClick={() => {
          dispatch(updateDeleteAccountModal({}));
        }}
        dataTestId="clear-data-settings-menu-item"
        color="var(--danger-color)"
      />
    </PanelButtonGroup>
  );
}

const StyledVersionInfo = styled.div`
  display: flex;
  align-items: center;
  flex-direction: column;
  gap: var(--margins-xs);
  background: none;
  font-size: var(--font-size-sm);
`;

const StyledSpanSessionInfo = styled.span<{ opacity?: number }>`
  opacity: ${props => props.opacity ?? 0.5};
  transition: var(--default-duration);
  user-select: text;
  cursor: pointer;

  &:hover {
    opacity: 1;
  }
`;

const SessionInfo = () => {
  const [clickCount, setClickCount] = useState(0);

  const dispatch = useDispatch();

  return (
    <StyledVersionInfo>
      <SessionIconButton
        iconSize="medium"
        iconType="sessionTokenLogoWithText"
        onClick={() => {
          showLinkVisitWarningDialog('https://token.getsession.org/', dispatch);
        }}
        // disable transition here as the transition does the opposite that usual (hovering makes it more opaque/bright)
        style={{ transition: 'none' }}
      />
      <Flex
        $container={true}
        $flexDirection="row"
        $alignItems="center"
        $flexGap="var(--margins-sm)"
      >
        <StyledSpanSessionInfo
          onClick={() => {
            showLinkVisitWarningDialog(
              `https://github.com/session-foundation/session-desktop/releases/tag/v${window.versionInfo.version}`,
              dispatch
            );
          }}
        >
          v{window.versionInfo.version}
        </StyledSpanSessionInfo>
        <StyledSpanSessionInfo
          onClick={() => {
            setClickCount(clickCount + 1);
            if (clickCount === 10) {
              dispatch(setDebugMode(true));
              setClickCount(0);
            }
          }}
        >
          {window.versionInfo.commitHash?.slice(0, 8)}
        </StyledSpanSessionInfo>
      </Flex>
    </StyledVersionInfo>
  );
};

export const DefaultSettingPage = () => {
  const dispatch = useDispatch();

  const profileName = useOurConversationUsername() || '';
  const [enlargedImage, setEnlargedImage] = useState(false);
  const inputRef = useRef<HTMLInputElement>(null);

  const avatarPath = useOurAvatarPath() || '';
  const us = UserUtils.getOurPubKeyStrFromCache();

  const [mode, setMode] = useState<ProfileDialogModes>('default');

  const showUpdateProfileInformation = () => {
    dispatch(updateConversationDetailsModal({ conversationId: us }));
  };

  useHotkey('v', () => handleKeyQRMode(mode, setMode));
  useHotkey('Backspace', () => handleKeyCancel(mode, setMode, inputRef));
  useHotkey('Escape', () => closeDialog());

  function copyAccountIdToClipboard() {
    window.clipboard.writeText(us);
    ToastUtils.pushCopiedToClipBoard();
  }

  function closeDialog() {
    dispatch(userSettingsModal(null));
  }

  return (
    <UserSettingsModalContainer
      headerChildren={
        <ModalBasicHeader
          title={tr('sessionSettings')}
          showExitIcon={true}
          extraRightButton={<ModalPencilIcon onClick={showUpdateProfileInformation} />}
        />
      }
      onClose={closeDialog}
    >
      <Flex
        $container={true}
        $flexDirection="column"
        $alignItems="center"
        paddingBlock="var(--margins-md)"
        $flexGap="var(--margins-md)"
        width="100%"
      >
<<<<<<< HEAD
        {mode === 'qr' ? (
          <QRView sessionID={us} onExit={() => setMode('default')} />
        ) : (
          <ProfileHeader
            avatarPath={avatarPath}
            conversationId={us}
            onPlusAvatarClick={null}
            dataTestId="avatar-edit-profile-dialog"
            onQRClick={() => setMode('qr')}
            enlargedImage={enlargedImage}
            toggleEnlargedImage={() => setEnlargedImage(!enlargedImage)}
=======
        <Flex
          $container={true}
          $flexDirection="column"
          $alignItems="center"
          paddingBlock="var(--margins-md)"
          $flexGap="var(--margins-md)"
          width="100%"
        >
          {mode === 'qr' ? (
            <QRView sessionID={us} onExit={() => setMode('default')} />
          ) : (
            <ProfileHeader
              avatarPath={avatarPath}
              conversationId={us}
              onPlusAvatarClick={null}
              dataTestId="avatar-edit-profile-dialog"
              onQRClick={() => setMode('qr')}
              enlargedImage={enlargedImage}
              toggleEnlargedImage={() => setEnlargedImage(!enlargedImage)}
            />
          )}
          {mode === 'default' && (
            <ProfileName profileName={profileName} onClick={showUpdateProfileInformation} />
          )}

          <AccountIdPill accountType="ours" />
          <SessionIDNotEditable
            dataTestId="your-account-id"
            sessionId={us}
            displayType="3lines"
            tooltipNode={
              <SessionLucideIconButton
                iconSize="small"
                unicode={LUCIDE_ICONS_UNICODE.COPY}
                iconColor="var(--renderer-span-primary)"
                onClick={copyAccountIdToClipboard}
              />
            }
            style={{
              color: 'var(--text-primary-color)',
              fontSize: 'var(--font-size-h8)',
              lineHeight: 1.1,
            }}
            onClick={copyAccountIdToClipboard}
>>>>>>> cb57392a
          />
        )}
        {mode === 'default' && (
          <ProfileName profileName={profileName} onClick={showUpdateProfileInformation} />
        )}

        <AccountIdPill accountType="ours" />
        <SessionIDNotEditable
          dataTestId="your-account-id"
          sessionId={us}
          displayType="3lines"
          tooltipNode={
            <SessionLucideIconButton
              iconSize="small"
              unicode={LUCIDE_ICONS_UNICODE.COPY}
              iconColor="var(--primary-color)"
              onClick={copyAccountIdToClipboard}
            />
          }
          style={{
            color: 'var(--text-primary-color)',
            fontSize: 'var(--font-size-h8)',
            lineHeight: 1.1,
          }}
          onClick={copyAccountIdToClipboard}
        />

        <SessionProSection />
        <MiscSection />
        <SettingsSection />
        <AdminSection />
        <SessionInfo />
      </Flex>
    </UserSettingsModalContainer>
  );
};<|MERGE_RESOLUTION|>--- conflicted
+++ resolved
@@ -377,7 +377,6 @@
         $flexGap="var(--margins-md)"
         width="100%"
       >
-<<<<<<< HEAD
         {mode === 'qr' ? (
           <QRView sessionID={us} onExit={() => setMode('default')} />
         ) : (
@@ -389,52 +388,6 @@
             onQRClick={() => setMode('qr')}
             enlargedImage={enlargedImage}
             toggleEnlargedImage={() => setEnlargedImage(!enlargedImage)}
-=======
-        <Flex
-          $container={true}
-          $flexDirection="column"
-          $alignItems="center"
-          paddingBlock="var(--margins-md)"
-          $flexGap="var(--margins-md)"
-          width="100%"
-        >
-          {mode === 'qr' ? (
-            <QRView sessionID={us} onExit={() => setMode('default')} />
-          ) : (
-            <ProfileHeader
-              avatarPath={avatarPath}
-              conversationId={us}
-              onPlusAvatarClick={null}
-              dataTestId="avatar-edit-profile-dialog"
-              onQRClick={() => setMode('qr')}
-              enlargedImage={enlargedImage}
-              toggleEnlargedImage={() => setEnlargedImage(!enlargedImage)}
-            />
-          )}
-          {mode === 'default' && (
-            <ProfileName profileName={profileName} onClick={showUpdateProfileInformation} />
-          )}
-
-          <AccountIdPill accountType="ours" />
-          <SessionIDNotEditable
-            dataTestId="your-account-id"
-            sessionId={us}
-            displayType="3lines"
-            tooltipNode={
-              <SessionLucideIconButton
-                iconSize="small"
-                unicode={LUCIDE_ICONS_UNICODE.COPY}
-                iconColor="var(--renderer-span-primary)"
-                onClick={copyAccountIdToClipboard}
-              />
-            }
-            style={{
-              color: 'var(--text-primary-color)',
-              fontSize: 'var(--font-size-h8)',
-              lineHeight: 1.1,
-            }}
-            onClick={copyAccountIdToClipboard}
->>>>>>> cb57392a
           />
         )}
         {mode === 'default' && (
@@ -450,7 +403,7 @@
             <SessionLucideIconButton
               iconSize="small"
               unicode={LUCIDE_ICONS_UNICODE.COPY}
-              iconColor="var(--primary-color)"
+              iconColor="var(--renderer-span-primary)"
               onClick={copyAccountIdToClipboard}
             />
           }
