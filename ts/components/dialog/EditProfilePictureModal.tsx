import { useCallback, useState } from 'react';
import { useDispatch } from 'react-redux';
import type { AnyAction, Dispatch } from 'redux';
import styled from 'styled-components';
import { ToastUtils, UserUtils } from '../../session/utils';
import { userSettingsModal, updateEditProfilePictureModal } from '../../state/ducks/modalDialog';
import type { EditProfilePictureModalProps } from '../../types/ReduxTypes';
import { pickFileForAvatar } from '../../types/attachments/VisualAttachment';
import { SessionButton, SessionButtonColor, SessionButtonType } from '../basic/SessionButton';
import { SessionSpinner } from '../loading';
<<<<<<< HEAD
import { ProfileAvatar } from './edit-profile/components';
import { useAvatarPath, useIsMe, useIsPublic } from '../../hooks/useParamSelector';
=======
import { ProfileAvatar } from './user-settings/components';
import {
  useAvatarPath,
  useConversationUsernameWithFallback,
  useIsMe,
  useIsPublic,
} from '../../hooks/useParamSelector';
>>>>>>> 9b193326
import { tr } from '../../localization/localeTools';
import { OpenGroupUtils } from '../../session/apis/open_group_api/utils';
import { PubKey } from '../../session/types';
import { groupInfoActions } from '../../state/ducks/metaGroups';
import { useGroupAvatarChangeFromUIPending } from '../../state/selectors/groups';
import { userActions } from '../../state/ducks/user';
import { ReduxSogsRoomInfos } from '../../state/ducks/sogsRoomInfo';
import { useOurAvatarIsUploading, useOurAvatarUploadFailed } from '../../state/selectors/user';
import { useAvatarOfRoomIsUploading } from '../../state/selectors/sogsRoomInfo';
import {
  ModalActionsContainer,
  ModalBasicHeader,
  SessionWrapperModal,
} from '../SessionWrapperModal';
import { useIsProAvailable } from '../../hooks/useIsProAvailable';
import { SpacerLG, SpacerSM } from '../basic/Text';
import {
  SessionProInfoVariant,
  useShowSessionProInfoDialogCbWithVariant,
} from './SessionProInfoModal';
import { AvatarSize } from '../avatar/Avatar';
import { ProIconButton } from '../buttons/ProButton';
import { useProBadgeOnClickCb } from '../menuAndSettingsHooks/useProBadgeOnClickCb';
import { useUserHasPro } from '../../hooks/useHasPro';
import { Localizer } from '../basic/Localizer';
import { UploadFirstImageButton } from '../buttons/avatar/UploadFirstImageButton';
import { Flex } from '../basic/Flex';
import { LucideIcon } from '../icon/LucideIcon';
import { LUCIDE_ICONS_UNICODE } from '../icon/lucide';

const StyledAvatarContainer = styled.div`
  cursor: pointer;
  position: relative;
`;

const StyledCTADescription = styled.span<{ reverseDirection: boolean }>`
  text-align: center;
  cursor: pointer;
  font-size: var(--font-size-lg);
  color: var(--text-secondary-color);
  line-height: normal;
  display: inline-flex;
  flex-direction: ${props => (props.reverseDirection ? 'row-reverse' : 'row')};
  align-items: center;
  gap: var(--margins-xs);
  padding: 3px;
`;

const triggerUploadProfileAvatar = async (
  scaledAvatarUrl: string | null,
  conversationId: string,
  dispatch: Dispatch<AnyAction>
) => {
  if (scaledAvatarUrl?.length) {
    try {
      const fetched = await fetch(scaledAvatarUrl);
      const blobContent = await fetched.blob();
      if (!blobContent || !blobContent.size) {
        throw new Error('Failed to fetch blob content from scaled avatar');
      }

      if (conversationId === UserUtils.getOurPubKeyStrFromCache()) {
        const newAvatarDecrypted = await blobContent.arrayBuffer();
        dispatch(userActions.updateOurAvatar({ mainAvatarDecrypted: newAvatarDecrypted }) as any);
      } else if (OpenGroupUtils.isOpenGroupV2(conversationId)) {
        dispatch(
          ReduxSogsRoomInfos.roomAvatarChange({
            conversationId,
            avatarObjectUrl: scaledAvatarUrl,
          }) as any
        );
      } else if (PubKey.is03Pubkey(conversationId)) {
        dispatch(
          groupInfoActions.currentDeviceGroupAvatarChange({
            objectUrl: scaledAvatarUrl,
            groupPk: conversationId,
          }) as any
        );
      } else {
        throw new Error('uploadProfileAvatar: unsupported case');
      }
    } catch (error) {
      if (error.message && error.message.length) {
        ToastUtils.pushToastError('edit-profile', error.message);
      }
      window.log.error(
        'triggerUploadProfileAvatar Error ensuring that image is properly sized:',
        error && error.stack ? error.stack : error
      );
    }
  }
};

const triggerRemovalProfileAvatar = async (conversationId: string) => {
  try {
    if (OpenGroupUtils.isOpenGroupV2(conversationId)) {
      throw new Error('triggerRemovalProfileAvatar: not supported for communities');
    }

    if (conversationId === UserUtils.getOurPubKeyStrFromCache()) {
      window.inboxStore?.dispatch(userActions.clearOurAvatar() as any);
    } else if (PubKey.is03Pubkey(conversationId)) {
      window.inboxStore?.dispatch(
        groupInfoActions.currentDeviceGroupAvatarRemoval({
          groupPk: conversationId,
        }) as any
      );
    } else {
      throw new Error('triggerRemovalProfileAvatar: unsupported case');
    }
  } catch (error) {
    if (error.message && error.message.length) {
      ToastUtils.pushToastError('edit-profile', error.message);
    }
  }
};

export const EditProfilePictureModal = ({ conversationId }: EditProfilePictureModalProps) => {
  const dispatch = useDispatch();

  const isMe = useIsMe(conversationId);
  const isCommunity = useIsPublic(conversationId);
  const userHasPro = useUserHasPro(conversationId);
  const isProAvailable = useIsProAvailable();

  const avatarPath = useAvatarPath(conversationId) || '';

  const groupAvatarChangePending = useGroupAvatarChangeFromUIPending();
  const ourAvatarIsUploading = useOurAvatarIsUploading();
  const ourAvatarUploadFailed = useOurAvatarUploadFailed();
  const sogsAvatarIsUploading = useAvatarOfRoomIsUploading(conversationId);

  const [newAvatarObjectUrl, setNewAvatarObjectUrl] = useState<string | null>(avatarPath);
  const [isNewAvatarAnimated, setIsNewAvatarAnimated] = useState<boolean>(false);

  const avatarChanged = newAvatarObjectUrl !== avatarPath;

  const resetState = () => {
    setNewAvatarObjectUrl(null);
    setIsNewAvatarAnimated(false);
  };

  const handleShowProInfoModal = useShowSessionProInfoDialogCbWithVariant();

  const proBadgeCb = useProBadgeOnClickCb({
    context: 'edit-profile-pic',
    args: { userHasPro },
  });

  const closeDialog = useCallback(() => {
    dispatch(updateEditProfilePictureModal(null));
    if (isMe) {
      dispatch(userSettingsModal({ userSettingsPage: 'default' }));
    }
  }, [dispatch, isMe]);

  const isPublic = useIsPublic(conversationId);

  const handleAvatarClick = async () => {
    const res = await pickFileForAvatar();

    if (!res) {
      window.log.error('Failed to pick avatar');
      resetState();

      return;
    }

    if (res) {
      setIsNewAvatarAnimated(res.mainAvatarDetails.isAnimated);
      const blob = new Blob([res.mainAvatarDetails.outputBuffer], {
        type: res.mainAvatarDetails.format,
      });
      const blobUrl = URL.createObjectURL(blob);
      setNewAvatarObjectUrl(blobUrl);
    }
  };

  const handleUpload = async () => {
    if (!avatarChanged) {
      window.log.debug('Avatar Object URL has not changed!');
      return;
    }

    /**
     * Can upload animated profile picture if:
     * A. Pro user uploading their own profile picture
     * B. Group admin uploading a group profile picture and at least 1 admin is Pro.
     * C. Community admin uploading a community profile picture
     * All of those are taken care of as part of the `isProUser` check in the conversation model
     */
    if (isProAvailable && !userHasPro && isNewAvatarAnimated && !isCommunity) {
      handleShowProInfoModal(SessionProInfoVariant.PROFILE_PICTURE_ANIMATED);
      window.log.debug('Attempted to upload an animated profile picture without pro!');
      return;
    }

    await triggerUploadProfileAvatar(newAvatarObjectUrl, conversationId, dispatch);
  };

  const loading = ourAvatarIsUploading || groupAvatarChangePending || sogsAvatarIsUploading;

  const newAvatarLoaded = newAvatarObjectUrl !== avatarPath;

  const handleRemove = async () => {
    if (isCommunity) {
      throw new Error('community do not support removing avatars, only changing them');
    }
    await triggerRemovalProfileAvatar(conversationId);
    resetState();
  };

  const handleClear = async () => {
    if (loading || !newAvatarLoaded) {
      return;
    }
    resetState();
    if (isPublic) {
      closeDialog();
    }
  };

  const handleClick = () => {
    void handleAvatarClick();
  };

  return (
    <SessionWrapperModal
      onClose={closeDialog}
      headerChildren={
        <ModalBasicHeader
          title={tr(isCommunity ? 'setCommunityDisplayPicture' : 'profileDisplayPictureSet')}
          showExitIcon={!loading}
        />
      }
      buttonChildren={
        <ModalActionsContainer buttonType={SessionButtonType.Outline}>
          <SessionButton
            text={tr('save')}
            buttonType={SessionButtonType.Simple}
            onClick={handleUpload}
            disabled={!newAvatarObjectUrl || !avatarChanged || loading}
            dataTestId="save-button-profile-update"
          />
          {/* we cannot remove avatars from communities, only change them */}
          {newAvatarObjectUrl && newAvatarLoaded ? (
            <SessionButton
              text={tr('clear')}
              buttonColor={SessionButtonColor.Danger}
              buttonType={SessionButtonType.Simple}
              onClick={handleClear}
              disabled={!newAvatarObjectUrl || loading}
            />
          ) : !isCommunity ? (
            <SessionButton
              text={tr('remove')}
              buttonColor={SessionButtonColor.Danger}
              buttonType={SessionButtonType.Simple}
              onClick={handleRemove}
              disabled={!avatarPath || loading}
            />
          ) : null}
        </ModalActionsContainer>
      }
      $flexGap="var(--margins-sm)"
    >
      {isMe && proBadgeCb.cb ? (
        <StyledCTADescription reverseDirection={userHasPro} onClick={proBadgeCb.cb}>
          {tr(
            userHasPro
              ? 'proAnimatedDisplayPictureModalDescription'
              : 'proAnimatedDisplayPicturesNonProModalDescription'
          )}
          <ProIconButton
            iconSize={'medium'}
            dataTestId="pro-badge-edit-profile-picture"
            disabled={loading}
            onClick={proBadgeCb.cb}
          />
        </StyledCTADescription>
      ) : null}
      <div role="button" data-testid={'image-upload-click'}>
        <SpacerLG />
        <StyledAvatarContainer>
          {newAvatarObjectUrl || avatarPath ? (
            <ProfileAvatar
              newAvatarObjectUrl={newAvatarObjectUrl}
              avatarPath={avatarPath}
              conversationId={conversationId}
              onPlusAvatarClick={handleClick}
              onAvatarClick={handleClick}
              avatarSize={AvatarSize.XL}
              dataTestId={'avatar-edit-profile-picture-dialog'}
            />
          ) : (
            <UploadFirstImageButton onClick={handleClick} />
          )}
        </StyledAvatarContainer>
      </div>
      {ourAvatarUploadFailed && isMe ? (
        <Flex
          $container={true}
          $justifyContent="center"
          $alignItems="center"
          $flexGap="var(--margins-xs)"
          style={{
            marginTop: 'var(--margins-lg)',
            color: 'var(--danger-color)',
          }}
        >
          <LucideIcon unicode={LUCIDE_ICONS_UNICODE.TRIANGLE_ALERT} iconSize="small" />
          <Localizer token="profileErrorUpdate" />
        </Flex>
      ) : null}
      {loading ? (
        <>
          <SpacerSM />
          {isMe ? <Localizer token="updating" /> : null}
          <SessionSpinner loading={loading} height="30px" />
        </>
      ) : (
        <SpacerLG />
      )}
    </SessionWrapperModal>
  );
};<|MERGE_RESOLUTION|>--- conflicted
+++ resolved
@@ -8,18 +8,8 @@
 import { pickFileForAvatar } from '../../types/attachments/VisualAttachment';
 import { SessionButton, SessionButtonColor, SessionButtonType } from '../basic/SessionButton';
 import { SessionSpinner } from '../loading';
-<<<<<<< HEAD
-import { ProfileAvatar } from './edit-profile/components';
+import { ProfileAvatar } from './user-settings/components';
 import { useAvatarPath, useIsMe, useIsPublic } from '../../hooks/useParamSelector';
-=======
-import { ProfileAvatar } from './user-settings/components';
-import {
-  useAvatarPath,
-  useConversationUsernameWithFallback,
-  useIsMe,
-  useIsPublic,
-} from '../../hooks/useParamSelector';
->>>>>>> 9b193326
 import { tr } from '../../localization/localeTools';
 import { OpenGroupUtils } from '../../session/apis/open_group_api/utils';
 import { PubKey } from '../../session/types';
