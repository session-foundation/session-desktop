<<<<<<< HEAD
import _, { difference } from 'lodash';
import React, { useMemo, useState } from 'react';
=======
import _ from 'lodash';
>>>>>>> a92dbfe5
import { useDispatch } from 'react-redux';
import useKey from 'react-use/lib/useKey';
import styled from 'styled-components';

import { PubkeyType } from 'libsession_util_nodejs';
import { ToastUtils, UserUtils } from '../../session/utils';

import { updateGroupMembersModal } from '../../state/ducks/modalDialog';
import { MemberListItem } from '../MemberListItem';
import { SessionWrapperModal } from '../SessionWrapperModal';
import { SessionButton, SessionButtonColor, SessionButtonType } from '../basic/SessionButton';
import { SpacerLG } from '../basic/Text';

import {
  useConversationUsername,
  useGroupAdmins,
  useIsPrivate,
  useIsPublic,
  useSortedGroupMembers,
  useWeAreAdmin,
} from '../../hooks/useParamSelector';

import { useSet } from '../../hooks/useSet';
import { ConvoHub } from '../../session/conversations';
import { ClosedGroup } from '../../session/group/closed-group';
import { PubKey } from '../../session/types';
import { hasClosedGroupV2QAButtons } from '../../shared/env_vars';
import { groupInfoActions } from '../../state/ducks/metaGroups';
import { useMemberGroupChangePending } from '../../state/selectors/groups';
import { useSelectedIsGroupV2 } from '../../state/selectors/selectedConversation';
import { SessionSpinner } from '../basic/SessionSpinner';
import { SessionToggle } from '../basic/SessionToggle';

type Props = {
  conversationId: string;
};

const StyledClassicMemberList = styled.div`
  max-height: 240px;
`;

/**
 * Admins are always put first in the list of group members.
 * Also, admins have a little crown on their avatar.
 */
const ClassicMemberList = (props: {
  convoId: string;
  selectedMembers: Array<string>;
  onSelect: (m: string) => void;
  onUnselect: (m: string) => void;
}) => {
  const { onSelect, convoId, onUnselect, selectedMembers } = props;
  const weAreAdmin = useWeAreAdmin(convoId);
  const isV2Group = useSelectedIsGroupV2();

  const groupAdmins = useGroupAdmins(convoId);
  const groupMembers = useSortedGroupMembers(convoId);

  const sortedMembers = useMemo(
    () => [...groupMembers].sort(m => (groupAdmins?.includes(m) ? -1 : 0)),
    [groupMembers, groupAdmins]
  );

  return (
    <>
      {sortedMembers.map(member => {
        const isSelected = (weAreAdmin && selectedMembers.includes(member)) || false;
        const isAdmin = groupAdmins?.includes(member);

        return (
          <MemberListItem
            key={`classic-member-list-${member}`}
            pubkey={member}
            isSelected={isSelected}
            onSelect={onSelect}
            onUnselect={onUnselect}
            isAdmin={isAdmin}
            disableBg={true}
            displayGroupStatus={isV2Group && weAreAdmin}
            groupPk={convoId}
          />
        );
      })}
    </>
  );
};

async function onSubmit(convoId: string, membersAfterUpdate: Array<string>) {
  const convoFound = ConvoHub.use().get(convoId);
  if (!convoFound || !convoFound.isGroup()) {
    throw new Error('Invalid convo for updateGroupMembersDialog');
  }
  if (!convoFound.weAreAdminUnblinded()) {
    window.log.warn('Skipping update of members, we are not the admin');
    return;
  }
  const ourPK = UserUtils.getOurPubKeyStrFromCache();

  const allMembersAfterUpdate = _.uniq(_.concat(membersAfterUpdate, [ourPK]));

  // membersAfterUpdate won't include the zombies. We are the admin and we want to remove them not matter what

  // We need to NOT trigger an group update if the list of member is the same.
  // We need to merge all members, including zombies for this call.
  // We consider that the admin ALWAYS wants to remove zombies (actually they should be removed
  // automatically by him when the LEFT message is received)

  const existingMembers = convoFound.getGroupMembers() || [];
  const existingZombies = convoFound.getGroupZombies() || [];

  const allExistingMembersWithZombies = _.uniq(existingMembers.concat(existingZombies));

  const notPresentInOld = allMembersAfterUpdate.filter(
    m => !allExistingMembersWithZombies.includes(m)
  );

  // be sure to include zombies in here
  const membersToRemove = allExistingMembersWithZombies.filter(
    m => !allMembersAfterUpdate.includes(m)
  );

  // do the xor between the two. if the length is 0, it means the before and the after is the same.
  const xor = _.xor(membersToRemove, notPresentInOld);
  if (xor.length === 0) {
    window.log.info('skipping group update: no detected changes in group member list');

    return;
  }

  // If any extra devices of removed exist in newMembers, ensure that you filter them
  // Note: I think this is useless
  const filteredMembers = allMembersAfterUpdate.filter(
    memberAfterUpdate => !_.includes(membersToRemove, memberAfterUpdate)
  );

  void ClosedGroup.initiateClosedGroupUpdate(
    convoId,
    convoFound.getRealSessionUsername() || 'Unknown',
    filteredMembers
  );
}

export const UpdateGroupMembersDialog = (props: Props) => {
  const { conversationId } = props;
  const isPrivate = useIsPrivate(conversationId);
  const isPublic = useIsPublic(conversationId);
  const weAreAdmin = useWeAreAdmin(conversationId);
  const existingMembers = useSortedGroupMembers(conversationId) || [];
  const displayName = useConversationUsername(conversationId);
  const groupAdmins = useGroupAdmins(conversationId);
  const isProcessingUIChange = useMemberGroupChangePending();
  const [alsoRemoveMessages, setAlsoRemoveMessages] = useState(false);

  const {
    addTo,
    removeFrom,
    uniqueValues: membersToKeepWithUpdate,
  } = useSet<string>(existingMembers);

  const dispatch = useDispatch();

  if (isPrivate || isPublic) {
    throw new Error('UpdateGroupMembersDialog invalid convoProps');
  }

  const closeDialog = () => {
    dispatch(updateGroupMembersModal(null));
  };

  const onClickOK = async () => {
    if (PubKey.is03Pubkey(conversationId)) {
      const groupv2Action = groupInfoActions.currentDeviceGroupMembersChange({
        groupPk: conversationId,
        addMembersWithHistory: [],
        addMembersWithoutHistory: [],
        removeMembers: difference(existingMembers, membersToKeepWithUpdate) as Array<PubkeyType>,
        alsoRemoveMessages,
      });
      dispatch(groupv2Action as any);

      return; // keeping the dialog open until the async thunk is done
    }

    await onSubmit(conversationId, membersToKeepWithUpdate);

    closeDialog();
  };

  useKey((event: KeyboardEvent) => {
    return event.key === 'Esc' || event.key === 'Escape';
  }, closeDialog);

  const onAdd = (member: string) => {
    if (!weAreAdmin) {
      window?.log?.warn('Only group admin can add members!');
      return;
    }

    addTo(member);
  };

  const onRemove = (member: string) => {
    if (!weAreAdmin) {
      window?.log?.warn('Only group admin can remove members!');
      return;
    }
    if (groupAdmins?.includes(member)) {
      if (PubKey.is03Pubkey(conversationId)) {
        ToastUtils.pushCannotRemoveAdminFromGroup();
        window?.log?.warn(`User ${member} cannot be removed as they are adn admin.`);
        return;
      }
      ToastUtils.pushCannotRemoveCreatorFromGroup();
      window?.log?.warn(
        `User ${member} cannot be removed as they are the creator of the closed group.`
      );
      return;
    }

    removeFrom(member);
  };

  const showNoMembersMessage = existingMembers.length === 0;
  const okText = window.i18n('okay');
  const cancelText = window.i18n('cancel');
<<<<<<< HEAD
  const titleText = window.i18n('updateGroupDialogTitle', [displayName || '']);

  return (
    <SessionWrapperModal title={titleText} onClose={closeDialog}>
      {hasClosedGroupV2QAButtons() && weAreAdmin ? (
        <>
          Also remove messages:
          <SessionToggle
            active={alsoRemoveMessages}
            onClick={() => {
              setAlsoRemoveMessages(!alsoRemoveMessages);
            }}
          />
        </>
      ) : null}
      <StyledClassicMemberList className="group-member-list__selection">
=======
  const titleText = window.i18n('groupMembers');

  return (
    <SessionWrapperModal title={titleText} onClose={closeDialog}>
      <StyledClassicMemberList className="contact-selection-list">
>>>>>>> a92dbfe5
        <ClassicMemberList
          convoId={conversationId}
          onSelect={onAdd}
          onUnselect={onRemove}
          selectedMembers={membersToKeepWithUpdate}
        />
      </StyledClassicMemberList>
<<<<<<< HEAD
      {showNoMembersMessage && <p>{window.i18n('noMembersInThisGroup')}</p>}
=======
      {showNoMembersMessage && <p>{window.i18n('groupMembersNone')}</p>}
>>>>>>> a92dbfe5

      <SpacerLG />
      <SessionSpinner loading={isProcessingUIChange} />
      <SpacerLG />

      <div className="session-modal__button-group">
        {weAreAdmin && (
          <SessionButton
            text={okText}
            onClick={onClickOK}
            buttonType={SessionButtonType.Simple}
            disabled={isProcessingUIChange}
            dataTestId="session-confirm-ok-button"
          />
        )}
        <SessionButton
          text={cancelText}
          buttonColor={weAreAdmin ? SessionButtonColor.Danger : undefined}
          buttonType={SessionButtonType.Simple}
          onClick={closeDialog}
          disabled={isProcessingUIChange}
          dataTestId="session-confirm-cancel-button"
        />
      </div>
    </SessionWrapperModal>
  );
};<|MERGE_RESOLUTION|>--- conflicted
+++ resolved
@@ -1,9 +1,5 @@
-<<<<<<< HEAD
 import _, { difference } from 'lodash';
-import React, { useMemo, useState } from 'react';
-=======
-import _ from 'lodash';
->>>>>>> a92dbfe5
+import { useMemo, useState } from 'react';
 import { useDispatch } from 'react-redux';
 import useKey from 'react-use/lib/useKey';
 import styled from 'styled-components';
@@ -18,12 +14,11 @@
 import { SpacerLG } from '../basic/Text';
 
 import {
-  useConversationUsername,
   useGroupAdmins,
   useIsPrivate,
   useIsPublic,
   useSortedGroupMembers,
-  useWeAreAdmin,
+  useWeAreAdmin
 } from '../../hooks/useParamSelector';
 
 import { useSet } from '../../hooks/useSet';
@@ -34,7 +29,7 @@
 import { groupInfoActions } from '../../state/ducks/metaGroups';
 import { useMemberGroupChangePending } from '../../state/selectors/groups';
 import { useSelectedIsGroupV2 } from '../../state/selectors/selectedConversation';
-import { SessionSpinner } from '../basic/SessionSpinner';
+import { SessionSpinner } from '../loading';
 import { SessionToggle } from '../basic/SessionToggle';
 
 type Props = {
@@ -152,7 +147,6 @@
   const isPublic = useIsPublic(conversationId);
   const weAreAdmin = useWeAreAdmin(conversationId);
   const existingMembers = useSortedGroupMembers(conversationId) || [];
-  const displayName = useConversationUsername(conversationId);
   const groupAdmins = useGroupAdmins(conversationId);
   const isProcessingUIChange = useMemberGroupChangePending();
   const [alsoRemoveMessages, setAlsoRemoveMessages] = useState(false);
@@ -212,7 +206,6 @@
     }
     if (groupAdmins?.includes(member)) {
       if (PubKey.is03Pubkey(conversationId)) {
-        ToastUtils.pushCannotRemoveAdminFromGroup();
         window?.log?.warn(`User ${member} cannot be removed as they are adn admin.`);
         return;
       }
@@ -229,12 +222,12 @@
   const showNoMembersMessage = existingMembers.length === 0;
   const okText = window.i18n('okay');
   const cancelText = window.i18n('cancel');
-<<<<<<< HEAD
-  const titleText = window.i18n('updateGroupDialogTitle', [displayName || '']);
+
+  const titleText = window.i18n('groupMembers');
 
   return (
     <SessionWrapperModal title={titleText} onClose={closeDialog}>
-      {hasClosedGroupV2QAButtons() && weAreAdmin ? (
+    {hasClosedGroupV2QAButtons() && weAreAdmin ? (
         <>
           Also remove messages:
           <SessionToggle
@@ -245,14 +238,7 @@
           />
         </>
       ) : null}
-      <StyledClassicMemberList className="group-member-list__selection">
-=======
-  const titleText = window.i18n('groupMembers');
-
-  return (
-    <SessionWrapperModal title={titleText} onClose={closeDialog}>
       <StyledClassicMemberList className="contact-selection-list">
->>>>>>> a92dbfe5
         <ClassicMemberList
           convoId={conversationId}
           onSelect={onAdd}
@@ -260,11 +246,7 @@
           selectedMembers={membersToKeepWithUpdate}
         />
       </StyledClassicMemberList>
-<<<<<<< HEAD
-      {showNoMembersMessage && <p>{window.i18n('noMembersInThisGroup')}</p>}
-=======
       {showNoMembersMessage && <p>{window.i18n('groupMembersNone')}</p>}
->>>>>>> a92dbfe5
 
       <SpacerLG />
       <SessionSpinner loading={isProcessingUIChange} />
