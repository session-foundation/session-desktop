import { isEmpty } from 'lodash';
import { RefObject, useRef, useState } from 'react';
import { useDispatch } from 'react-redux';
import styled from 'styled-components';

import { Dispatch } from '@reduxjs/toolkit';
import { UserUtils } from '../../../session/utils';
import { YourSessionIDPill, YourSessionIDSelectable } from '../../basic/YourSessionIDPill';

import { useHotkey } from '../../../hooks/useHotkey';
import { useOurAvatarPath, useOurConversationUsername } from '../../../hooks/useParamSelector';
import { ProfileManager } from '../../../session/profile_manager/ProfileManager';
import { editProfileModal } from '../../../state/ducks/modalDialog';
import { SessionWrapperModal } from '../../SessionWrapperModal';
import { Flex } from '../../basic/Flex';
import { SessionButton, SessionButtonColor } from '../../basic/SessionButton';
import { Spacer2XL, Spacer3XL, SpacerLG, SpacerSM, SpacerXL } from '../../basic/Text';
import { CopyToClipboardButton } from '../../buttons/CopyToClipboardButton';
import { SessionInput } from '../../inputs';
import { SessionSpinner } from '../../loading';
import { ProfileHeader, ProfileName, QRView } from './components';
import { EmptyDisplayNameError, RetrieveDisplayNameError } from '../../../session/utils/errors';
import { localize } from '../../../localization/localeTools';
import { sanitizeDisplayNameOrToast } from '../../registration/utils';
import { useEditProfilePictureCallback } from '../../menuAndSettingsHooks/useEditProfilePictureCallback';

// #region Shortcuts
const handleKeyQRMode = (
  mode: ProfileDialogModes,
  setMode: (mode: ProfileDialogModes) => void,
  loading: boolean
) => {
  if (loading) {
    return;
  }
  switch (mode) {
    case 'default':
      setMode('qr');
      break;
    case 'qr':
      setMode('default');
      break;
    case 'edit':
    default:
  }
};

const handleKeyEditMode = (
  mode: ProfileDialogModes,
  setMode: (mode: ProfileDialogModes) => void,
  onClick: () => Promise<void>,
  loading: boolean
) => {
  if (loading) {
    return;
  }
  switch (mode) {
    case 'default':
      setMode('edit');
      break;
    case 'edit':
      void onClick();
      break;
    case 'qr':
    default:
  }
};

const handleKeyCancel = (
  mode: ProfileDialogModes,
  setMode: (mode: ProfileDialogModes) => void,
  inputRef: RefObject<HTMLInputElement>,
  updatedProfileName: string,
  setProfileName: (name: string) => void,
  setProfileNameError: (error: string | undefined) => void,
  loading: boolean
) => {
  if (loading) {
    return;
  }
  switch (mode) {
    case 'edit':
    case 'qr':
      if (inputRef.current !== null && document.activeElement === inputRef.current) {
        return;
      }
      setMode('default');
      if (mode === 'edit') {
        setProfileNameError(undefined);
        setProfileName(updatedProfileName);
      }
      break;
    case 'default':
    default:
  }
};

const handleKeyEscape = (
  mode: ProfileDialogModes,
  setMode: (mode: ProfileDialogModes) => void,
  updatedProfileName: string,
  setProfileName: (name: string) => void,
  setProfileNameError: (error: string | undefined) => void,
  loading: boolean,
  dispatch: Dispatch
) => {
  if (loading || mode === 'lightbox') {
    return;
  }

  if (mode === 'edit') {
    setMode('default');
    setProfileNameError(undefined);
    setProfileName(updatedProfileName);
  } else {
    dispatch(editProfileModal(null));
  }
};

// #endregion

const StyledEditProfileDialog = styled.div`
  .session-modal {
    width: 468px;
    .session-modal__body {
      width: calc(100% - 80px);
      margin: 0 auto;
      overflow: initial;
    }
  }

  .avatar-center-inner {
    position: relative;
  }

  input {
    border: none;
  }
`;

const StyledSessionIdSection = styled(Flex)`
  .session-button {
    width: 160px;
  }
`;

export type ProfileDialogModes = 'default' | 'edit' | 'qr' | 'lightbox';

export const EditProfileDialog = () => {
  const dispatch = useDispatch();

  const _profileName = useOurConversationUsername() || '';
  const [profileName, setProfileName] = useState(_profileName);
  const [updatedProfileName, setUpdateProfileName] = useState(profileName);
  const [profileNameError, setProfileNameError] = useState<string | undefined>(undefined);
  const [cannotContinue, setCannotContinue] = useState(true);

  const copyButtonRef = useRef<HTMLButtonElement>(null);
  const inputRef = useRef<HTMLInputElement>(null);

  const avatarPath = useOurAvatarPath() || '';
  const us = UserUtils.getOurPubKeyStrFromCache();

  const editProfilePictureCb = useEditProfilePictureCallback({ conversationId: us });
  const [mode, setMode] = useState<ProfileDialogModes>('default');
  const [loading, setLoading] = useState(false);

  const closeDialog = (event?: any) => {
    if (event?.key || loading) {
      return;
    }
    dispatch(editProfileModal(null));
  };

  const backButton =
    mode === 'edit' || mode === 'qr'
      ? [
          {
            iconType: 'chevron',
            iconRotation: 90,
            onClick: () => {
              if (loading) {
                return;
              }
              setMode('default');
            },
          },
        ]
      : undefined;

  const onClickOK = async () => {
    try {
      setLoading(true);
      const sanitizedName = sanitizeDisplayNameOrToast(profileName);

      // this should never happen, but just in case
      if (isEmpty(sanitizedName)) {
        return;
      }

      // Note: this will not throw, but just truncate the display name if it is too long.
      // I guess it is expected as there is no UI to show anything else than a generic error?
      const validName = await ProfileManager.updateOurProfileDisplayName(sanitizedName);
      setUpdateProfileName(validName);
      setProfileName(validName);
      setMode('default');
    } catch (err) {
      window.log.error('Profile update error', err);
      setCannotContinue(true);

      if (err instanceof EmptyDisplayNameError || err instanceof RetrieveDisplayNameError) {
        setProfileNameError(localize('displayNameErrorDescription').toString());
      } else {
        setProfileNameError(localize('errorUnknown').toString());
      }
    } finally {
      setLoading(false);
    }
  };

  const handleProfileHeaderClick = () => {
    if (loading) {
      return;
    }
    closeDialog();
    editProfilePictureCb?.();
  };

  useHotkey('v', () => handleKeyQRMode(mode, setMode, loading), loading);
  useHotkey('Enter', () => handleKeyEditMode(mode, setMode, onClickOK, loading), loading);
  useHotkey(
    'Backspace',
    () =>
      handleKeyCancel(
        mode,
        setMode,
        inputRef,
        updatedProfileName,
        setProfileName,
        setProfileNameError,
        loading
      ),
    loading
  );
  useHotkey(
    'Escape',
    () =>
      handleKeyEscape(
        mode,
        setMode,
        updatedProfileName,
        setProfileName,
        setProfileNameError,
        loading,
        dispatch
      ),
    loading
  );

  return (
    <StyledEditProfileDialog className="edit-profile-dialog" data-testid="edit-profile-dialog">
      <SessionWrapperModal
        title={window.i18n('profile')}
        headerIconButtons={backButton}
        headerReverse={true}
        showExitIcon={true}
        onClose={closeDialog}
        additionalClassName={mode === 'default' ? 'edit-profile-default' : undefined}
      >
        {mode === 'qr' ? (
          <QRView sessionID={us} setMode={setMode} />
        ) : (
          <>
            <SpacerXL />
            <ProfileHeader
              avatarPath={avatarPath}
              profileName={profileName}
              conversationId={us}
              onClick={handleProfileHeaderClick}
              onQRClick={() => {
                if (loading) {
                  return;
                }
                setMode('qr');
              }}
            />
          </>
        )}

        <SpacerLG />

        {mode === 'default' && (
          <ProfileName
            profileName={updatedProfileName || profileName}
            onClick={() => {
              if (loading) {
                return;
              }
              setMode('edit');
            }}
          />
        )}

        {mode === 'edit' && (
          <SessionInput
            autoFocus={true}
            disableOnBlurEvent={true}
            type="text"
            placeholder={window.i18n('displayNameEnter')}
            value={profileName}
            onValueChanged={(name: string) => {
              setProfileName(name);
              setCannotContinue(false);
            }}
            loading={loading}
            editable={!loading}
            tabIndex={0}
            required={true}
            error={profileNameError}
            textSize={'xl'}
            centerText={true}
            inputRef={inputRef}
            inputDataTestId="profile-name-input"
          />
        )}

        {mode !== 'qr' ? <Spacer3XL /> : <SpacerSM />}

        <StyledSessionIdSection
          $container={true}
          $flexDirection="column"
          $justifyContent="center"
          $alignItems="center"
          width={'100%'}
        >
          <YourSessionIDPill />
          <SpacerLG />
          <YourSessionIDSelectable />
          <SessionSpinner loading={loading} height={'74px'} />
          {!loading ? <Spacer2XL /> : null}
          {mode === 'default' || mode === 'qr' || mode === 'lightbox' ? (
            <Flex
              $container={true}
              $justifyContent={mode === 'default' ? 'space-between' : 'center'}
              $alignItems="center"
              $flexGap="var(--margins-lg)"
              width={'100%'}
            >
              <CopyToClipboardButton
<<<<<<< HEAD
                copyContent={us}
=======
                buttonColor={SessionButtonColor.PrimaryDark}
                copyContent={ourId}
>>>>>>> 41e6f9d1
                hotkey={true}
                reference={copyButtonRef}
                dataTestId="copy-button-profile-update"
              />
              {mode === 'default' ? (
                <SessionButton
                  text={window.i18n('qrView')}
                  onClick={() => {
                    setMode('qr');
                  }}
                  buttonColor={SessionButtonColor.PrimaryDark}
                  dataTestId="view-qr-code-button"
                />
              ) : null}
            </Flex>
          ) : (
            !loading && (
              <SessionButton
                text={window.i18n('save')}
                onClick={onClickOK}
                disabled={cannotContinue}
                buttonColor={SessionButtonColor.PrimaryDark}
                dataTestId="save-button-profile-update"
              />
            )
          )}

          {!loading ? <SpacerSM /> : null}
        </StyledSessionIdSection>
      </SessionWrapperModal>
    </StyledEditProfileDialog>
  );
};<|MERGE_RESOLUTION|>--- conflicted
+++ resolved
@@ -347,12 +347,8 @@
               width={'100%'}
             >
               <CopyToClipboardButton
-<<<<<<< HEAD
+                buttonColor={SessionButtonColor.PrimaryDark}
                 copyContent={us}
-=======
-                buttonColor={SessionButtonColor.PrimaryDark}
-                copyContent={ourId}
->>>>>>> 41e6f9d1
                 hotkey={true}
                 reference={copyButtonRef}
                 dataTestId="copy-button-profile-update"
