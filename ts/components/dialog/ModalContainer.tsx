--- conflicted
+++ resolved
@@ -46,12 +46,9 @@
 import { OpenUrlModal } from './OpenUrlModal';
 import { BlockOrUnblockDialog } from './blockOrUnblock/BlockOrUnblockDialog';
 import { DebugMenuModal } from './debug/DebugMenuModal';
-<<<<<<< HEAD
 import { ConversationSettingsDialog } from './conversationSettings/conversationSettingsDialog';
-=======
 import { SessionNetworkModal } from './network/SessionNetworkModal';
 import { SessionConfirm } from './SessionConfirm';
->>>>>>> 41e6f9d1
 
 export const ModalContainer = () => {
   const confirmModalState = useSelector(getConfirmModal);
@@ -76,11 +73,8 @@
   const openUrlModalState = useSelector(getOpenUrlModalState);
   const lightBoxOptions = useSelector(getLightBoxOptions);
   const debugMenuModalState = useSelector(getDebugMenuModalState);
-<<<<<<< HEAD
   const conversationSettingsModalState = useSelector(getConversationSettingsModalState);
-=======
   const sessionNetworkModalState = useSelector(getSessionNetworkModalState);
->>>>>>> 41e6f9d1
 
   // NOTE the order of the modals is important for the z-index
   return (
