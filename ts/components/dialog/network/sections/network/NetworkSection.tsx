--- conflicted
+++ resolved
@@ -34,12 +34,9 @@
 } from '../../../../../state/selectors/networkData';
 import { Grid } from '../../../../basic/Grid';
 import { useInfoFakeRefreshing, useInfoLoading } from '../../../../../state/selectors/networkModal';
-<<<<<<< HEAD
-import { SessionTooltip } from '../../../../SessionTooltip';
-=======
 import { SessionLucideIconButton } from '../../../../icon/SessionIconButton';
 import { LUCIDE_ICONS_UNICODE } from '../../../../icon/lucide';
->>>>>>> 58d452b7
+import { SessionTooltip } from '../../../../SessionTooltip';
 
 const StyledStatsNumber = styled.strong`
   font-size: var(--font-size-h3-new);
@@ -179,21 +176,9 @@
       >
         <SessionLucideIconButton
           ariaLabel="Network price explanation tooltip"
-<<<<<<< HEAD
-          iconType="question"
-          iconSize={10}
-          iconPadding="0"
-          iconColor="var(--text-primary-color)"
-          padding="0"
-          style={{
-            border: '1px solid var(--text-primary-color)',
-            borderRadius: '9999px',
-          }}
-=======
           unicode={LUCIDE_ICONS_UNICODE.CIRCLE_HELP}
           iconColor="var(--text-primary-color)"
           iconSize="small"
->>>>>>> 58d452b7
           dataTestId="tooltip"
         />
       </SessionTooltip>
