--- conflicted
+++ resolved
@@ -26,11 +26,11 @@
 
   const items = [
     {
-      label: window.i18n('deviceOnly'),
+      label: window.i18n('clearDeviceOnly'),
       value: DEVICE_ONLY,
     },
     {
-      label: window.i18n('entireAccount'),
+      label: window.i18n('clearDeviceAndNetwork'),
       value: DEVICE_AND_NETWORK,
     },
   ].map(m => ({
@@ -54,14 +54,7 @@
             setDeleteMode(value);
           }
         }}
-<<<<<<< HEAD
         items={items}
-=======
-        items={[
-          { label: window.i18n('clearDeviceOnly'), value: DEVICE_ONLY },
-          { label: window.i18n('clearDeviceAndNetwork'), value: 'device_and_network' },
-        ]}
->>>>>>> a92dbfe5
       />
     </>
   );
