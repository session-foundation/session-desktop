import styled from 'styled-components';
import clsx from 'clsx';
import { ReactNode, useState, useRef, type SessionDataTestId } from 'react';
import useKey from 'react-use/lib/useKey';
import { Flex } from './basic/Flex';
import { SpacerXL } from './basic/Text';
import { SessionLucideIconButton } from './icon/SessionIconButton';
import { SessionFocusTrap } from './SessionFocusTrap';
import { useHTMLDirection } from '../util/i18n/rtlSupport';
import { StyledRootDialog } from './dialog/StyledRootDialog';
import { LUCIDE_ICONS_UNICODE } from './icon/lucide';

const DEFAULT_MODAL_WIDTH = '410px';

const StyledModalHeader = styled(Flex)<{ bigHeader?: boolean }>`
  font-family: var(--font-default);
  font-size: ${props => (props.bigHeader ? 'var(--font-size-h4)' : 'var(--font-size-xl)')};
  font-weight: 500;
  text-align: center;
  line-height: 18px;
`;

const StyledModal = styled.div<{
  scrolled: boolean;
  $contentMaxWidth?: string;
  $contentMinWidth?: string;
  padding?: string;
  border: boolean;
  bigHeader?: boolean;
}>`
  animation: fadein var(--default-duration);
  z-index: 150;
  max-height: 90vh;
  max-width: ${props => (props.$contentMaxWidth ? props.$contentMaxWidth : DEFAULT_MODAL_WIDTH)};
  min-width: ${props => (props.$contentMinWidth ? props.$contentMinWidth : DEFAULT_MODAL_WIDTH)};
  box-sizing: border-box;
  font-family: var(--font-default);
  background-color: var(--modal-background-content-color);
  color: var(--modal-text-color);
  border: 1px solid ${props => (props.border ? 'var(--border-color)' : 'var(--transparent-color)')};
  border-radius: 13px;
  box-shadow: var(--modal-drop-shadow);

  margin: auto auto;
  padding: ${props =>
    props.padding ? props.padding : '0  var(--margins-md) var(--margins-sm) var(--margins-lg)'};

  overflow: hidden;
  display: flex;
  flex-direction: column;

  &__centered {
    display: flex;
    flex-direction: column;
    align-items: center;
    // to allow new lines
    white-space: pre-wrap;
  }

  &__text-highlight {
    @include text-highlight(var(--primary-color));

    color: var(--black-color);

    font-family: var(--font-mono);
    font-style: normal;
    font-size: var(--font-size-xs);
  }

  ${StyledModalHeader} {
    z-index: 3;
    box-shadow: ${props => (props.scrolled ? '0px 0px 20px 8px var(--modal-shadow-color)' : '')};
    border-bottom: ${props =>
      props.scrolled ? '1px solid var(--border-color)' : '1px solid var(--transparent-color)'};
  }
`;

const StyledModalBody = styled.div<{ shouldOverflow: boolean; removeScrollbarGutter?: boolean }>`
  ${props => (!props.removeScrollbarGutter ? 'scrollbar-gutter: stable;' : '')}
  margin: 0;
  font-family: var(--font-default);
  line-height: var(--font-size-md);
  font-size: var(--font-size-md);
  height: 100%;
  overflow-y: ${props => (props.shouldOverflow ? 'auto' : 'hidden')};
  overflow-x: hidden;

  .message {
    text-align: center;
  }
`;

const StyledTitle = styled.div<{ bigHeader?: boolean }>`
  white-space: nowrap;
  text-overflow: ellipsis;
  overflow: hidden;
  padding: ${props =>
    props.bigHeader ? 'var(--margins-sm)' : 'var(--margins-xs) var(--margins-sm)'};
`;

export const ButtonChildrenContainer = (props: { children: ReactNode }) => {
  return (
    <Flex
      $container={true}
      width={'100%'}
      $justifyContent="center"
      $alignItems="center"
      $flexGap="var(--margins-md)"
    >
      {props.children}
    </Flex>
  );
};

export type SessionWrapperModalType2 = {
  title?: ReactNode;
  showHeader?: boolean;
  onClose?: (event?: KeyboardEvent) => void;
  showExitIcon?: boolean;
  headerIconButtons?: Array<React.ReactNode>;
  children: ReactNode;
  buttonChildren?: ReactNode;
  $contentMaxWidth?: string;
  $contentMinWidth?: string;
  contentBorder?: boolean;
  shouldOverflow?: boolean;
  padding?: string;
  classes?: string;
  allowOutsideClick?: boolean;
  bigHeader?: boolean;
<<<<<<< HEAD
  removeScrollbarGutter?: boolean;
=======
  modalDataTestId?: SessionDataTestId;
>>>>>>> 58d452b7
};

const ModalHeader = (
  props: Pick<
    SessionWrapperModalType2,
    'showExitIcon' | 'onClose' | 'headerIconButtons' | 'title' | 'bigHeader' | 'modalDataTestId'
  >
) => {
  const { showExitIcon, headerIconButtons, title, onClose, bigHeader, modalDataTestId } = props;
  const htmlDirection = useHTMLDirection();

  return (
    <StyledModalHeader
      dir={htmlDirection}
      $container={true}
      $flexDirection={'row'}
      $justifyContent={'space-between'}
      $alignItems={'center'}
      padding={'var(--margins-lg) var(--margins-sm)  var(--margins-sm) var(--margins-lg)'}
      margin={'0 calc(-1 * var(--margins-md)) 0 calc(-1 * var(--margins-lg))'}
      bigHeader={bigHeader}
      data-testid={modalDataTestId}
    >
      <Flex
        $container={true}
        $flexDirection={'row'}
        $alignItems={'center'}
        padding={'0'}
        margin={'0'}
      >
        {headerIconButtons?.length ? headerIconButtons : showExitIcon ? <SpacerXL /> : null}
      </Flex>
      <StyledTitle
        bigHeader={bigHeader}
        tabIndex={!showExitIcon && !headerIconButtons?.length ? 0 : undefined}
        data-testid="modal-heading"
      >
        {title}
      </StyledTitle>
      <Flex
        $container={true}
        $flexDirection={'row'}
        $alignItems={'center'}
        padding={'0'}
        margin={'0'}
      >
        {headerIconButtons?.length
          ? headerIconButtons.map((_, index) => {
              const offset = showExitIcon
                ? headerIconButtons.length - 2
                : headerIconButtons.length - 1;
              if (index > offset) {
                return null;
              }
              return <SpacerXL key={`session-modal__header_space-${index}`} />;
            })
          : null}
        {showExitIcon ? (
          <SessionLucideIconButton
            unicode={LUCIDE_ICONS_UNICODE.X}
            iconSize={'medium'}
            onClick={() => {
              if (onClose) {
                onClose();
              }
            }}
            padding={'0 var(--margins-xs) 0 var(--margins-xs)'}
            margin={'0'}
            dataTestId="modal-close-button"
          />
        ) : null}
      </Flex>
    </StyledModalHeader>
  );
};

export const SessionWrapperModal2 = (props: SessionWrapperModalType2) => {
  const {
    title,
    onClose,
    showHeader = true,
    showExitIcon,
    headerIconButtons,
    $contentMinWidth,
    $contentMaxWidth,
    contentBorder = true,
    shouldOverflow = false,
    padding,
    classes,
    allowOutsideClick,
    bigHeader,
<<<<<<< HEAD
    removeScrollbarGutter,
=======
    modalDataTestId,
>>>>>>> 58d452b7
  } = props;

  const [scrolled, setScrolled] = useState(false);

  useKey(
    'Esc',
    event => {
      props.onClose?.(event);
    },
    undefined,
    [props.onClose]
  );

  useKey(
    'Escape',
    event => {
      props.onClose?.(event);
    },
    undefined,
    [props.onClose]
  );

  const modalRef = useRef<HTMLDivElement>(null);

  const handleClick = (e: any) => {
    if (!modalRef.current?.contains(e.target)) {
      props.onClose?.();
    }
  };

  const handleScroll = (e: any) => {
    const { scrollTop } = e.target;
    setScrolled(!!scrollTop);
  };

  return (
    <SessionFocusTrap allowOutsideClick={allowOutsideClick}>
      <StyledRootDialog
        shouldOverflow={shouldOverflow}
        className={clsx('modal', classes)}
        onMouseDown={handleClick}
        role="dialog"
        data-testid={modalDataTestId}
      >
        <StyledModal
          ref={modalRef}
          $contentMaxWidth={$contentMaxWidth}
          $contentMinWidth={$contentMinWidth}
          scrolled={scrolled}
          padding={padding}
          border={contentBorder}
          bigHeader={bigHeader}
        >
          {showHeader ? (
            <ModalHeader
              showExitIcon={showExitIcon}
              headerIconButtons={headerIconButtons}
              title={title}
              onClose={onClose}
              bigHeader={bigHeader}
            />
          ) : null}

          <StyledModalBody
            onScroll={event => {
              handleScroll(event);
            }}
            shouldOverflow={shouldOverflow}
            removeScrollbarGutter={removeScrollbarGutter}
          >
            <div className="session-modal__centered">
              {props.children}
              {props.buttonChildren}
            </div>
          </StyledModalBody>
        </StyledModal>
      </StyledRootDialog>
    </SessionFocusTrap>
  );
};<|MERGE_RESOLUTION|>--- conflicted
+++ resolved
@@ -128,11 +128,8 @@
   classes?: string;
   allowOutsideClick?: boolean;
   bigHeader?: boolean;
-<<<<<<< HEAD
   removeScrollbarGutter?: boolean;
-=======
   modalDataTestId?: SessionDataTestId;
->>>>>>> 58d452b7
 };
 
 const ModalHeader = (
@@ -224,11 +221,8 @@
     classes,
     allowOutsideClick,
     bigHeader,
-<<<<<<< HEAD
+    modalDataTestId,
     removeScrollbarGutter,
-=======
-    modalDataTestId,
->>>>>>> 58d452b7
   } = props;
 
   const [scrolled, setScrolled] = useState(false);
