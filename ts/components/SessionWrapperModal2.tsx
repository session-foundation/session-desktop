--- conflicted
+++ resolved
@@ -247,11 +247,8 @@
     allowOutsideClick,
     bigHeader,
     modalDataTestId,
-<<<<<<< HEAD
     style,
-=======
     removeScrollbarGutter,
->>>>>>> 573ea616
   } = props;
 
   const [scrolled, setScrolled] = useState(false);
@@ -297,7 +294,6 @@
           role="dialog"
           data-testid={modalDataTestId}
         >
-<<<<<<< HEAD
           <StyledModal
             ref={modalRef}
             $contentMaxWidth={$contentMaxWidth}
@@ -306,24 +302,6 @@
             border={contentBorder}
             bigHeader={bigHeader}
             style={style}
-=======
-          {showHeader ? (
-            <ModalHeader
-              showExitIcon={showExitIcon}
-              headerIconButtons={headerIconButtons}
-              title={title}
-              onClose={onClose}
-              bigHeader={bigHeader}
-            />
-          ) : null}
-
-          <StyledModalBody
-            onScroll={event => {
-              handleScroll(event);
-            }}
-            shouldOverflow={shouldOverflow}
-            removeScrollbarGutter={removeScrollbarGutter}
->>>>>>> 573ea616
           >
             {showHeader ? (
               <ModalHeader
@@ -341,6 +319,7 @@
                 handleScroll(event);
               }}
               shouldOverflow={shouldOverflow}
+              removeScrollbarGutter={removeScrollbarGutter}
             >
               <Flex
                 $container={true}
