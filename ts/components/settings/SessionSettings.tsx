--- conflicted
+++ resolved
@@ -43,21 +43,6 @@
   return window.getSettingValue('call-media-permissions');
 }
 
-<<<<<<< HEAD
-export enum SessionSettingCategory {
-  Privacy = 'privacy',
-  Notifications = 'notifications',
-  Conversations = 'conversations',
-  MessageRequests = 'sessionMessageRequests',
-  Appearance = 'appearance',
-  Permissions = 'permissions',
-  Help = 'help',
-  RecoveryPhrase = 'sessionRecoveryPassword',
-  ClearData = 'ClearData',
-}
-
-=======
->>>>>>> 8b5978e3
 export interface SettingsViewProps {
   category: SessionSettingCategory;
 }
