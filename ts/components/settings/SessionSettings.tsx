import { shell } from 'electron';
<<<<<<< HEAD

import autoBind from 'auto-bind';
import styled from 'styled-components';

import { Component, RefObject, createRef } from 'react';
=======
import React, { useState } from 'react';
import styled from 'styled-components';

import { useDispatch } from 'react-redux';
import useMount from 'react-use/lib/useMount';
>>>>>>> 7a295d1f
import { SettingsHeader } from './SessionSettingsHeader';

import { SessionIconButton } from '../icon';

import { SessionNotificationGroupSettings } from './SessionNotificationGroupSettings';

import { Data } from '../../data/data';
import { sessionPassword } from '../../state/ducks/modalDialog';
import { SectionType, showLeftPaneSection } from '../../state/ducks/section';
import { PasswordAction } from '../dialog/SessionPasswordDialog';
import { SettingsCategoryAppearance } from './section/CategoryAppearance';
import { CategoryConversations } from './section/CategoryConversations';
import { SettingsCategoryHelp } from './section/CategoryHelp';
import { SettingsCategoryPermissions } from './section/CategoryPermissions';
import { SettingsCategoryPrivacy } from './section/CategoryPrivacy';

export function displayPasswordModal(
  passwordAction: PasswordAction,
  onPasswordUpdated: (action: string) => void
) {
  window.inboxStore?.dispatch(
    sessionPassword({
      passwordAction,
      onOk: () => {
        onPasswordUpdated(passwordAction);
      },
    })
  );
}

export function getMediaPermissionsSettings() {
  return window.getSettingValue('media-permissions');
}

export function getCallMediaPermissionsSettings() {
  return window.getSettingValue('call-media-permissions');
}

export enum SessionSettingCategory {
  Privacy = 'privacy',
  Notifications = 'notifications',
  Conversations = 'conversations',
  MessageRequests = 'messageRequests',
  Appearance = 'appearance',
  Permissions = 'permissions',
  Help = 'help',
  RecoveryPassword = 'recoveryPassword',
  ClearData = 'ClearData',
}

export interface SettingsViewProps {
  category: SessionSettingCategory;
}

const StyledVersionInfo = styled.div`
  display: flex;
  justify-content: space-between;

  padding: var(--margins-sm) var(--margins-md);
  background: none;
  font-size: var(--font-size-xs);
`;

const StyledSpanSessionInfo = styled.span`
  opacity: 0.4;
  transition: var(--default-duration);
  user-select: text;
  cursor: pointer;

  &:hover {
    opacity: 1;
  }
`;

const SessionInfo = () => {
  return (
    <StyledVersionInfo>
      <StyledSpanSessionInfo
        onClick={() => {
          void shell.openExternal(
            `https://github.com/oxen-io/session-desktop/releases/tag/v${window.versionInfo.version}`
          );
        }}
      >
        v{window.versionInfo.version}
      </StyledSpanSessionInfo>
      <StyledSpanSessionInfo>
        <SessionIconButton
          iconSize="medium"
          iconType="oxen"
          onClick={() => {
            void shell.openExternal('https://oxen.io/');
          }}
        />
      </StyledSpanSessionInfo>
      <StyledSpanSessionInfo>{window.versionInfo.commitHash}</StyledSpanSessionInfo>
    </StyledVersionInfo>
  );
};

const SettingInCategory = (props: {
  category: SessionSettingCategory;
  onPasswordUpdated: (action: string) => void;
  hasPassword: boolean;
}) => {
  const { category, onPasswordUpdated, hasPassword } = props;

  switch (category) {
    // special case for blocked user
    case SessionSettingCategory.Conversations:
      return <CategoryConversations />;
    case SessionSettingCategory.Appearance:
      return <SettingsCategoryAppearance />;
    case SessionSettingCategory.Notifications:
      return <SessionNotificationGroupSettings />;
    case SessionSettingCategory.Privacy:
      return (
        <SettingsCategoryPrivacy onPasswordUpdated={onPasswordUpdated} hasPassword={hasPassword} />
      );
    case SessionSettingCategory.Help:
      return <SettingsCategoryHelp />;
    case SessionSettingCategory.Permissions:
      return <SettingsCategoryPermissions />;

    // these three down there have no options, they are just a button
    case SessionSettingCategory.ClearData:
    case SessionSettingCategory.MessageRequests:
    case SessionSettingCategory.RecoveryPassword:
    default:
      return null;
  }
};

const StyledSettingsView = styled.div`
  flex-grow: 1;
  display: flex;
  flex-direction: column;
  justify-content: space-between;
  overflow: hidden;
`;

const StyledSettingsList = styled.div`
  overflow-y: auto;
  overflow-x: hidden;
  display: flex;
  flex-direction: column;
`;

<<<<<<< HEAD
export class SessionSettingsView extends Component<SettingsViewProps, State> {
  public settingsViewRef: RefObject<HTMLDivElement>;

  public constructor(props: any) {
    super(props);

    this.state = {
      hasPassword: null,
      shouldLockSettings: true,
    };

    this.settingsViewRef = createRef();
    autoBind(this);
=======
export const SessionSettingsView = (props: SettingsViewProps) => {
  const { category } = props;
  const dispatch = useDispatch();
>>>>>>> 7a295d1f

  const [hasPassword, setHasPassword] = useState(true);
  useMount(() => {
    let isMounted = true;
    // eslint-disable-next-line more/no-then
    void Data.getPasswordHash().then(hash => {
      if (isMounted) {
        setHasPassword(!!hash);
      }
    });
    return () => {
      isMounted = false;
    };
  });

  function onPasswordUpdated(action: string) {
    if (action === 'set' || action === 'change') {
      setHasPassword(true);
      dispatch(showLeftPaneSection(SectionType.Message));
    }

    if (action === 'remove') {
      setHasPassword(false);
    }
  }

  return (
    <div className="session-settings">
      <SettingsHeader category={category} />
      <StyledSettingsView>
        <StyledSettingsList>
          <SettingInCategory
            category={category}
            onPasswordUpdated={onPasswordUpdated}
            hasPassword={hasPassword}
          />
        </StyledSettingsList>
        <SessionInfo />
      </StyledSettingsView>
    </div>
  );
};<|MERGE_RESOLUTION|>--- conflicted
+++ resolved
@@ -1,17 +1,9 @@
 import { shell } from 'electron';
-<<<<<<< HEAD
-
-import autoBind from 'auto-bind';
-import styled from 'styled-components';
-
-import { Component, RefObject, createRef } from 'react';
-=======
-import React, { useState } from 'react';
+import { useState } from 'react';
 import styled from 'styled-components';
 
 import { useDispatch } from 'react-redux';
 import useMount from 'react-use/lib/useMount';
->>>>>>> 7a295d1f
 import { SettingsHeader } from './SessionSettingsHeader';
 
 import { SessionIconButton } from '../icon';
@@ -160,25 +152,9 @@
   flex-direction: column;
 `;
 
-<<<<<<< HEAD
-export class SessionSettingsView extends Component<SettingsViewProps, State> {
-  public settingsViewRef: RefObject<HTMLDivElement>;
-
-  public constructor(props: any) {
-    super(props);
-
-    this.state = {
-      hasPassword: null,
-      shouldLockSettings: true,
-    };
-
-    this.settingsViewRef = createRef();
-    autoBind(this);
-=======
 export const SessionSettingsView = (props: SettingsViewProps) => {
   const { category } = props;
   const dispatch = useDispatch();
->>>>>>> 7a295d1f
 
   const [hasPassword, setHasPassword] = useState(true);
   useMount(() => {
