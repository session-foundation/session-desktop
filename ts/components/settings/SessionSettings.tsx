--- conflicted
+++ resolved
@@ -1,10 +1,5 @@
-import autoBind from 'auto-bind';
 import { shell } from 'electron';
-<<<<<<< HEAD
-import React from 'react';
-=======
 import React, { useState } from 'react';
->>>>>>> 71436eac
 import styled from 'styled-components';
 
 import { useDispatch } from 'react-redux';
@@ -18,19 +13,12 @@
 import { Data } from '../../data/data';
 import { sessionPassword } from '../../state/ducks/modalDialog';
 import { SectionType, showLeftPaneSection } from '../../state/ducks/section';
-<<<<<<< HEAD
-import { PasswordAction } from '../dialog/SessionPasswordDialog';
-=======
->>>>>>> 71436eac
 import { SettingsCategoryAppearance } from './section/CategoryAppearance';
 import { CategoryConversations } from './section/CategoryConversations';
 import { SettingsCategoryHelp } from './section/CategoryHelp';
 import { SettingsCategoryPermissions } from './section/CategoryPermissions';
 import { SettingsCategoryPrivacy } from './section/CategoryPrivacy';
-<<<<<<< HEAD
-=======
 import type { SessionSettingCategory, PasswordAction } from '../../types/ReduxTypes';
->>>>>>> 71436eac
 
 export function displayPasswordModal(
   passwordAction: PasswordAction,
@@ -54,20 +42,6 @@
   return window.getSettingValue('call-media-permissions');
 }
 
-<<<<<<< HEAD
-export type SessionSettingCategory =
-  | 'privacy'
-  | 'notifications'
-  | 'conversations'
-  | 'messageRequests'
-  | 'appearance'
-  | 'permissions'
-  | 'help'
-  | 'recoveryPhrase'
-  | 'ClearData';
-
-=======
->>>>>>> 71436eac
 export interface SettingsViewProps {
   category: SessionSettingCategory;
 }
@@ -130,35 +104,20 @@
     case 'conversations':
       return <CategoryConversations />;
     case 'appearance':
-<<<<<<< HEAD
-      return <SettingsCategoryAppearance hasPassword={hasPassword} />;
-    case 'notifications':
-      return <SessionNotificationGroupSettings hasPassword={hasPassword} />;
-=======
       return <SettingsCategoryAppearance />;
     case 'notifications':
       return <SessionNotificationGroupSettings />;
->>>>>>> 71436eac
     case 'privacy':
       return (
         <SettingsCategoryPrivacy onPasswordUpdated={onPasswordUpdated} hasPassword={hasPassword} />
       );
     case 'help':
-<<<<<<< HEAD
-      return <SettingsCategoryHelp hasPassword={hasPassword} />;
-    case 'permissions':
-      return <SettingsCategoryPermissions hasPassword={hasPassword} />;
-
-    // these three down there have no options, they are just a button
-    case 'ClearData':
-=======
       return <SettingsCategoryHelp />;
     case 'permissions':
       return <SettingsCategoryPermissions />;
 
     // these three down there have no options, they are just a button
     case 'clearData':
->>>>>>> 71436eac
     case 'messageRequests':
     case 'recoveryPhrase':
     default:
