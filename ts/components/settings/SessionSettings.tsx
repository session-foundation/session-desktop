--- conflicted
+++ resolved
@@ -13,12 +13,12 @@
 import { Data } from '../../data/data';
 import { sessionPassword } from '../../state/ducks/modalDialog';
 import { SectionType, showLeftPaneSection } from '../../state/ducks/section';
+import type { PasswordAction, SessionSettingCategory } from '../../types/ReduxTypes';
 import { SettingsCategoryAppearance } from './section/CategoryAppearance';
 import { CategoryConversations } from './section/CategoryConversations';
 import { SettingsCategoryHelp } from './section/CategoryHelp';
 import { SettingsCategoryPermissions } from './section/CategoryPermissions';
 import { SettingsCategoryPrivacy } from './section/CategoryPrivacy';
-import type { SessionSettingCategory, PasswordAction } from '../../types/ReduxTypes';
 
 export function displayPasswordModal(
   passwordAction: PasswordAction,
@@ -42,21 +42,6 @@
   return window.getSettingValue('call-media-permissions');
 }
 
-<<<<<<< HEAD
-export enum SessionSettingCategory {
-  Privacy = 'privacy',
-  Notifications = 'notifications',
-  Conversations = 'conversations',
-  MessageRequests = 'messageRequests',
-  Appearance = 'appearance',
-  Permissions = 'permissions',
-  Help = 'help',
-  RecoveryPassword = 'recoveryPassword',
-  ClearData = 'ClearData',
-}
-
-=======
->>>>>>> 6282ed6e
 export interface SettingsViewProps {
   category: SessionSettingCategory;
 }
@@ -132,15 +117,9 @@
       return <SettingsCategoryPermissions />;
 
     // these three down there have no options, they are just a button
-<<<<<<< HEAD
-    case SessionSettingCategory.ClearData:
-    case SessionSettingCategory.MessageRequests:
-    case SessionSettingCategory.RecoveryPassword:
-=======
     case 'clearData':
     case 'messageRequests':
-    case 'recoveryPhrase':
->>>>>>> 6282ed6e
+    case 'recoveryPassword':
     default:
       return null;
   }
