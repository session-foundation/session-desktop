import styled from 'styled-components';
import { assertUnreachable } from '../../types/sqlSharedTypes';
import { SettingsViewProps } from './SessionSettings';

type Props = Pick<SettingsViewProps, 'category'>;

const StyledSettingsHeader = styled.div`
  display: flex;
  flex-direction: row;
  justify-content: center;
  align-items: center;
  height: var(--main-view-header-height);
`;

const StyledHeaderTittle = styled.div`
  line-height: var(--main-view-header-height);
  font-weight: bold;
  font-size: var(--font-size-lg);
  text-align: center;
  flex-grow: 1;
`;

export const SettingsHeader = (props: Props) => {
  const { category } = props;

  let categoryTitle: string | null = null;
  switch (category) {
<<<<<<< HEAD
    case SessionSettingCategory.Appearance:
      categoryTitle = window.i18n('sessionAppearance');
      break;
    case SessionSettingCategory.Conversations:
      categoryTitle = window.i18n('sessionConversations');
      break;
    case SessionSettingCategory.Notifications:
      categoryTitle = window.i18n('sessionNotifications');
      break;
    case SessionSettingCategory.Help:
      categoryTitle = window.i18n('sessionHelp');
      break;
    case SessionSettingCategory.Permissions:
      categoryTitle = window.i18n('sessionPermissions');
      break;
    case SessionSettingCategory.Privacy:
      categoryTitle = window.i18n('sessionPrivacy');
=======
    case 'appearance':
      categoryTitle = window.i18n('appearanceSettingsTitle');
      break;
    case 'conversations':
      categoryTitle = window.i18n('conversationsSettingsTitle');
      break;
    case 'notifications':
      categoryTitle = window.i18n('notificationsSettingsTitle');
      break;
    case 'help':
      categoryTitle = window.i18n('helpSettingsTitle');
      break;
    case 'permissions':
      categoryTitle = window.i18n('permissionsSettingsTitle');
      break;
    case 'privacy':
      categoryTitle = window.i18n('privacySettingsTitle');
>>>>>>> 8b5978e3
      break;
    case 'recoveryPassword':
      categoryTitle = window.i18n('sessionRecoveryPassword');
      break;
    case 'clearData':
    case 'messageRequests':
      throw new Error(`no header for should be tried to be rendered for "${category}"`);

    default:
      assertUnreachable(category, `SettingsHeader "${category}"`);
  }

  return (
    <StyledSettingsHeader>
      <StyledHeaderTittle>{categoryTitle}</StyledHeaderTittle>
    </StyledSettingsHeader>
  );
};<|MERGE_RESOLUTION|>--- conflicted
+++ resolved
@@ -25,43 +25,23 @@
 
   let categoryTitle: string | null = null;
   switch (category) {
-<<<<<<< HEAD
-    case SessionSettingCategory.Appearance:
+    case 'appearance':
       categoryTitle = window.i18n('sessionAppearance');
       break;
-    case SessionSettingCategory.Conversations:
+    case 'conversations':
       categoryTitle = window.i18n('sessionConversations');
       break;
-    case SessionSettingCategory.Notifications:
+    case 'notifications':
       categoryTitle = window.i18n('sessionNotifications');
       break;
-    case SessionSettingCategory.Help:
+    case 'help':
       categoryTitle = window.i18n('sessionHelp');
       break;
-    case SessionSettingCategory.Permissions:
+    case 'permissions':
       categoryTitle = window.i18n('sessionPermissions');
       break;
-    case SessionSettingCategory.Privacy:
+    case 'privacy':
       categoryTitle = window.i18n('sessionPrivacy');
-=======
-    case 'appearance':
-      categoryTitle = window.i18n('appearanceSettingsTitle');
-      break;
-    case 'conversations':
-      categoryTitle = window.i18n('conversationsSettingsTitle');
-      break;
-    case 'notifications':
-      categoryTitle = window.i18n('notificationsSettingsTitle');
-      break;
-    case 'help':
-      categoryTitle = window.i18n('helpSettingsTitle');
-      break;
-    case 'permissions':
-      categoryTitle = window.i18n('permissionsSettingsTitle');
-      break;
-    case 'privacy':
-      categoryTitle = window.i18n('privacySettingsTitle');
->>>>>>> 8b5978e3
       break;
     case 'recoveryPassword':
       categoryTitle = window.i18n('sessionRecoveryPassword');
