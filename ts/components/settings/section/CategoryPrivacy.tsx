/* eslint-disable @typescript-eslint/no-misused-promises */
import React from 'react';

import useUpdate from 'react-use/lib/useUpdate';
import { SettingsKey } from '../../../data/settings-key';
import { ConversationTypeEnum } from '../../../models/conversationAttributes';
import { updateConfirmModal } from '../../../state/ducks/modalDialog';
import { SessionButtonColor } from '../../basic/SessionButton';
import { SpacerLG } from '../../basic/Text';
import { TypingBubble } from '../../conversation/TypingBubble';

import { UserUtils } from '../../../session/utils';
import { UserSync } from '../../../session/utils/job_runners/jobs/UserSyncJob';
import { SessionUtilUserProfile } from '../../../session/utils/libsession/libsession_utils_user_profile';
import {
  useHasBlindedMsgRequestsEnabled,
  useHasLinkPreviewEnabled,
} from '../../../state/selectors/settings';
import { Storage } from '../../../util/storage';
import { SessionSettingButtonItem, SessionToggleWithDescription } from '../SessionSettingListItem';
import { displayPasswordModal } from '../SessionSettings';

async function toggleLinkPreviews(isToggleOn: boolean, forceUpdate: () => void) {
  if (!isToggleOn) {
    window.inboxStore?.dispatch(
      updateConfirmModal({
        title: window.i18n('linkPreviewsTitle'),
        message: window.i18n('linkPreviewsConfirmMessage'),
        okTheme: SessionButtonColor.Danger,
        onClickOk: async () => {
          const newValue = !isToggleOn;
          await window.setSettingValue(SettingsKey.settingsLinkPreview, newValue);
          forceUpdate();
        },
        onClickClose: () => {
          window.inboxStore?.dispatch(updateConfirmModal(null));
        },
      })
    );
  } else {
    await window.setSettingValue(SettingsKey.settingsLinkPreview, false);
    await Storage.put(SettingsKey.hasLinkPreviewPopupBeenDisplayed, false);
    forceUpdate();
  }
}

const TypingBubbleItem = () => {
  return (
    <>
      <SpacerLG />
      <TypingBubble conversationType={ConversationTypeEnum.PRIVATE} isTyping={true} />
    </>
  );
};

export const SettingsCategoryPrivacy = (props: {
  hasPassword: boolean | null;
  onPasswordUpdated: (action: string) => void;
}) => {
  const forceUpdate = useUpdate();
  const isLinkPreviewsOn = useHasLinkPreviewEnabled();
  const areBlindedRequestsEnabled = useHasBlindedMsgRequestsEnabled();

<<<<<<< HEAD
  if (props.hasPassword !== null) {
    return (
      <>
        <SessionToggleWithDescription
          onClickToggle={async () => {
            const old = Boolean(window.getSettingValue(SettingsKey.settingsReadReceipt));
            await window.setSettingValue(SettingsKey.settingsReadReceipt, !old);
            forceUpdate();
          }}
          title={window.i18n('readReceiptSettingTitle')}
          description={window.i18n('readReceiptSettingDescription')}
          active={window.getSettingValue(SettingsKey.settingsReadReceipt)}
          dataTestId="enable-read-receipts"
        />
        <SessionToggleWithDescription
          onClickToggle={async () => {
            const old = Boolean(window.getSettingValue(SettingsKey.settingsTypingIndicator));
            await window.setSettingValue(SettingsKey.settingsTypingIndicator, !old);
            forceUpdate();
          }}
          title={window.i18n('typingIndicatorsSettingTitle')}
          description={window.i18n('typingIndicatorsSettingDescription')}
          active={Boolean(window.getSettingValue(SettingsKey.settingsTypingIndicator))}
          childrenDescription={<TypingBubbleItem />}
        />
        <SessionToggleWithDescription
          onClickToggle={() => {
            void toggleLinkPreviews(isLinkPreviewsOn, forceUpdate);
          }}
          title={window.i18n('linkPreviewsTitle')}
          description={window.i18n('linkPreviewDescription')}
          active={isLinkPreviewsOn}
        />
        <SessionToggleWithDescription
          onClickToggle={async () => {
            const toggledValue = !areBlindedRequestsEnabled;
            await window.setSettingValue(SettingsKey.hasBlindedMsgRequestsEnabled, toggledValue);
            await SessionUtilUserProfile.insertUserProfileIntoWrapper(
              UserUtils.getOurPubKeyStrFromCache()
            );
            await UserSync.queueNewJobIfNeeded();
            forceUpdate();
=======
  return (
    <>
      <SessionToggleWithDescription
        onClickToggle={async () => {
          const old = Boolean(window.getSettingValue(SettingsKey.settingsReadReceipt));
          await window.setSettingValue(SettingsKey.settingsReadReceipt, !old);
          forceUpdate();
        }}
        title={window.i18n('readReceiptSettingTitle')}
        description={window.i18n('readReceiptSettingDescription')}
        active={window.getSettingValue(SettingsKey.settingsReadReceipt)}
        dataTestId="enable-read-receipts"
      />
      <SessionToggleWithDescription
        onClickToggle={async () => {
          const old = Boolean(window.getSettingValue(SettingsKey.settingsTypingIndicator));
          await window.setSettingValue(SettingsKey.settingsTypingIndicator, !old);
          forceUpdate();
        }}
        title={window.i18n('typingIndicatorsSettingTitle')}
        description={window.i18n('typingIndicatorsSettingDescription')}
        active={Boolean(window.getSettingValue(SettingsKey.settingsTypingIndicator))}
        childrenDescription={<TypingBubbleItem />}
      />
      <SessionToggleWithDescription
        onClickToggle={() => {
          void toggleLinkPreviews(isLinkPreviewsOn, forceUpdate);
        }}
        title={window.i18n('linkPreviewsTitle')}
        description={window.i18n('linkPreviewDescription')}
        active={isLinkPreviewsOn}
      />
      <SessionToggleWithDescription
        onClickToggle={async () => {
          const toggledValue = !areBlindedRequestsEnabled;
          await window.setSettingValue(SettingsKey.hasBlindedMsgRequestsEnabled, toggledValue);
          await SessionUtilUserProfile.insertUserProfileIntoWrapper(
            UserUtils.getOurPubKeyStrFromCache()
          );
          await ConfigurationSync.queueNewJobIfNeeded();
          forceUpdate();
        }}
        title={window.i18n('blindedMsgReqsSettingTitle')}
        description={window.i18n('blindedMsgReqsSettingDesc')}
        active={areBlindedRequestsEnabled}
      />

      {!props.hasPassword ? (
        <SessionSettingButtonItem
          title={window.i18n('setAccountPasswordTitle')}
          description={window.i18n('setAccountPasswordDescription')}
          onClick={() => {
            displayPasswordModal('set', props.onPasswordUpdated);
>>>>>>> 71436eac
          }}
          buttonText={window.i18n('setPassword')}
          dataTestId={'set-password-button'}
        />
      ) : (
        <>
          {/* We have a password, let's show the 'change' and 'remove' password buttons */}
          <SessionSettingButtonItem
            title={window.i18n('changeAccountPasswordTitle')}
            description={window.i18n('changeAccountPasswordDescription')}
            onClick={() => {
              displayPasswordModal('change', props.onPasswordUpdated);
            }}
            buttonText={window.i18n('changePassword')}
            dataTestId="change-password-settings-button"
          />
          <SessionSettingButtonItem
            title={window.i18n('removeAccountPasswordTitle')}
            description={window.i18n('removeAccountPasswordDescription')}
            onClick={() => {
              displayPasswordModal('remove', props.onPasswordUpdated);
            }}
            buttonColor={SessionButtonColor.Danger}
            buttonText={window.i18n('removePassword')}
            dataTestId="remove-password-settings-button"
          />
        </>
      )}
    </>
  );
};<|MERGE_RESOLUTION|>--- conflicted
+++ resolved
@@ -61,50 +61,6 @@
   const isLinkPreviewsOn = useHasLinkPreviewEnabled();
   const areBlindedRequestsEnabled = useHasBlindedMsgRequestsEnabled();
 
-<<<<<<< HEAD
-  if (props.hasPassword !== null) {
-    return (
-      <>
-        <SessionToggleWithDescription
-          onClickToggle={async () => {
-            const old = Boolean(window.getSettingValue(SettingsKey.settingsReadReceipt));
-            await window.setSettingValue(SettingsKey.settingsReadReceipt, !old);
-            forceUpdate();
-          }}
-          title={window.i18n('readReceiptSettingTitle')}
-          description={window.i18n('readReceiptSettingDescription')}
-          active={window.getSettingValue(SettingsKey.settingsReadReceipt)}
-          dataTestId="enable-read-receipts"
-        />
-        <SessionToggleWithDescription
-          onClickToggle={async () => {
-            const old = Boolean(window.getSettingValue(SettingsKey.settingsTypingIndicator));
-            await window.setSettingValue(SettingsKey.settingsTypingIndicator, !old);
-            forceUpdate();
-          }}
-          title={window.i18n('typingIndicatorsSettingTitle')}
-          description={window.i18n('typingIndicatorsSettingDescription')}
-          active={Boolean(window.getSettingValue(SettingsKey.settingsTypingIndicator))}
-          childrenDescription={<TypingBubbleItem />}
-        />
-        <SessionToggleWithDescription
-          onClickToggle={() => {
-            void toggleLinkPreviews(isLinkPreviewsOn, forceUpdate);
-          }}
-          title={window.i18n('linkPreviewsTitle')}
-          description={window.i18n('linkPreviewDescription')}
-          active={isLinkPreviewsOn}
-        />
-        <SessionToggleWithDescription
-          onClickToggle={async () => {
-            const toggledValue = !areBlindedRequestsEnabled;
-            await window.setSettingValue(SettingsKey.hasBlindedMsgRequestsEnabled, toggledValue);
-            await SessionUtilUserProfile.insertUserProfileIntoWrapper(
-              UserUtils.getOurPubKeyStrFromCache()
-            );
-            await UserSync.queueNewJobIfNeeded();
-            forceUpdate();
-=======
   return (
     <>
       <SessionToggleWithDescription
@@ -144,7 +100,7 @@
           await SessionUtilUserProfile.insertUserProfileIntoWrapper(
             UserUtils.getOurPubKeyStrFromCache()
           );
-          await ConfigurationSync.queueNewJobIfNeeded();
+          await UserSync.queueNewJobIfNeeded();
           forceUpdate();
         }}
         title={window.i18n('blindedMsgReqsSettingTitle')}
@@ -158,7 +114,6 @@
           description={window.i18n('setAccountPasswordDescription')}
           onClick={() => {
             displayPasswordModal('set', props.onPasswordUpdated);
->>>>>>> 71436eac
           }}
           buttonText={window.i18n('setPassword')}
           dataTestId={'set-password-button'}
