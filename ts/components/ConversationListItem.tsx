--- conflicted
+++ resolved
@@ -176,10 +176,7 @@
       onDeleteContact,
       onDeleteMessages,
       onBlockContact,
-<<<<<<< HEAD
-=======
       onClearNickname,
->>>>>>> ec2274d5
       onCopyPublicKey,
       onUnblockContact,
       onInviteContacts,
@@ -189,14 +186,6 @@
 
     return (
       <ContextMenu id={triggerId}>
-<<<<<<< HEAD
-        {!isPublic && !isRss && !isMe ? (
-          <MenuItem onClick={blockHandler}>{blockTitle}</MenuItem>
-        ) : null}
-        {!isPublic && !isRss ? (
-          <MenuItem onClick={onCopyPublicKey}>{i18n('copyPublicKey')}</MenuItem>
-        ) : null}
-=======
         {getBlockMenuItem(
           isMe,
           isPrivate,
@@ -210,14 +199,14 @@
             {i18n('changeNickname')}
           </MenuItem>
         ) : null} */}
-        {getClearNicknameMenuItem(
+        { /* getClearNicknameMenuItem(
           isPublic,
           isRss,
           isMe,
           hasNickname,
           onClearNickname,
           i18n
-        )}
+        ) */}
         {getCopyIdMenuItem(
           isPublic,
           isRss,
@@ -225,7 +214,6 @@
           onCopyPublicKey,
           i18n
         )}
->>>>>>> ec2274d5
         <MenuItem onClick={onDeleteMessages}>{i18n('deleteMessages')}</MenuItem>
         {getInviteContactMenuItem(
           type === 'group',
