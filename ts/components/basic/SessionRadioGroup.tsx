<<<<<<< HEAD
import React, { SessionDataTestId, useState } from 'react';
=======
import { useState } from 'react';
>>>>>>> a92dbfe5
import useMount from 'react-use/lib/useMount';
import styled, { CSSProperties } from 'styled-components';

import { SessionRadio } from './SessionRadio';

export type SessionRadioItems = Array<{
  value: string;
  label: string;
  inputDatatestId: SessionDataTestId;
  labelDatatestId: SessionDataTestId;
}>;

interface Props {
  initialItem: string;
  items: SessionRadioItems;
  group: string;
  onClick: (selectedValue: string) => void;
  radioPosition?: 'left' | 'right';
  style?: CSSProperties;
}

const StyledFieldSet = styled.fieldset`
  display: flex;
  flex-direction: column;

  border: none;
  margin-inline-start: var(--margins-sm);
  margin-top: var(--margins-sm);

  & > div {
    padding: var(--margins-md) 7px;
  }
  & > div + div {
    border-top: 1px solid var(--border-color);
  }
`;

export const SessionRadioGroup = (props: Props) => {
  const { items, group, initialItem, radioPosition, style } = props;
  const [activeItem, setActiveItem] = useState('');

  useMount(() => {
    setActiveItem(initialItem);
  });

  return (
    <StyledFieldSet id={group} style={style}>
      {items.map(item => {
        const itemIsActive = item.value === activeItem;

        return (
          <SessionRadio
            key={item.value}
            label={item.label}
            active={itemIsActive}
            value={item.value}
            inputDatatestId={item.inputDatatestId}
            labelDatatestId={item.labelDatatestId}
            inputName={group}
            onClick={(value: string) => {
              setActiveItem(value);
              props.onClick(value);
            }}
            beforeMargins={'0 var(--margins-sm) 0 0 '}
            radioPosition={radioPosition}
            style={{ textAlign: 'start' }}
          />
        );
      })}
    </StyledFieldSet>
  );
};<|MERGE_RESOLUTION|>--- conflicted
+++ resolved
@@ -1,8 +1,5 @@
-<<<<<<< HEAD
-import React, { SessionDataTestId, useState } from 'react';
-=======
-import { useState } from 'react';
->>>>>>> a92dbfe5
+import { SessionDataTestId, useState } from 'react';
+
 import useMount from 'react-use/lib/useMount';
 import styled, { CSSProperties } from 'styled-components';
 
@@ -11,8 +8,8 @@
 export type SessionRadioItems = Array<{
   value: string;
   label: string;
-  inputDatatestId: SessionDataTestId;
-  labelDatatestId: SessionDataTestId;
+  inputDataTestId: SessionDataTestId;
+  labelDataTestId: SessionDataTestId;
 }>;
 
 interface Props {
@@ -59,8 +56,8 @@
             label={item.label}
             active={itemIsActive}
             value={item.value}
-            inputDatatestId={item.inputDatatestId}
-            labelDatatestId={item.labelDatatestId}
+            inputDataTestId={item.inputDataTestId}
+            labelDataTestId={item.labelDataTestId}
             inputName={group}
             onClick={(value: string) => {
               setActiveItem(value);
