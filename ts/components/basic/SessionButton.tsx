import classNames from 'classnames';
import { ReactNode, RefObject } from 'react';
import styled from 'styled-components';

export enum SessionButtonType {
  Outline = 'outline',
  Simple = 'simple',
  Solid = 'solid',
  Ghost = 'ghost',
}

export enum SessionButtonShape {
  Round = 'round',
  Square = 'square',
  None = 'none',
}

// NOTE References ts/themes/colors.tsx
export enum SessionButtonColor {
  Green = 'green',
  Blue = 'blue',
  Yellow = 'yellow',
  Pink = 'pink',
  Purple = 'purple',
  Orange = 'orange',
  Red = 'red',
  White = 'white',
  Primary = 'primary',
  Danger = 'danger',
  None = 'transparent',
}

const StyledButton = styled.button<{
  color: string | undefined;
  buttonType: SessionButtonType;
  buttonShape: SessionButtonShape;
}>`
  width: ${props => (props.buttonType === SessionButtonType.Ghost ? '100%' : 'auto')};
  display: flex;
  justify-content: center;
  align-items: center;
  font-size: var(--font-size-md);
  font-weight: 700;
  user-select: none;
  white-space: nowrap;
  cursor: pointer;
  transition: var(--default-duration);
  background-repeat: no-repeat;
  overflow: hidden;
  height: ${props => (props.buttonType === SessionButtonType.Ghost ? undefined : '34px')};
  min-height: ${props => (props.buttonType === SessionButtonType.Ghost ? undefined : '34px')};
  padding: ${props =>
    props.buttonType === SessionButtonType.Ghost ? '18px 24px 22px' : '0px 18px'};
  background-color: ${props =>
    props.buttonType === SessionButtonType.Solid && props.color
      ? `var(--${props.color}-color)`
      : `var(--button-${props.buttonType}-background-color)`};
  color: ${props =>
    props.color
      ? props.buttonType !== SessionButtonType.Solid
        ? `var(--${props.color}-color)`
        : 'var(--white-color)'
      : `var(--button-${props.buttonType}-text-color)`};
  ${props =>
    props.buttonType === SessionButtonType.Outline &&
    `outline: none; border: 1px solid ${
      props.color ? `var(--${props.color}-color)` : 'var(--button-outline-border-color)'
    }`};
  ${props =>
    props.buttonType === SessionButtonType.Solid &&
    'box-shadow: 0px 0px 6px var(--button-solid-shadow-color);'}
  border-radius: ${props =>
    props.buttonShape === SessionButtonShape.Round
      ? '17px'
      : props.buttonShape === SessionButtonShape.Square
        ? '6px'
        : '0px'};

  .session-icon {
    fill: var(--background-primary-color);
  }

  & > *:hover:not(svg) {
    filter: brightness(80%);
  }

  &.disabled {
    cursor: not-allowed;
    outline: none;
    ${props =>
      props.buttonType === SessionButtonType.Solid
        ? 'background-color: var(--button-solid-disabled-color)'
        : props.buttonType === SessionButtonType.Outline
          ? 'border: 1px solid var(--button-outline-disabled-color)'
          : ''};
    color: ${props =>
      props.buttonType === SessionButtonType.Solid
        ? 'var(--button-solid-text-color)'
        : `var(--button-${props.buttonType}-disabled-color)`};
  }

  &:not(.disabled) {
    &:hover {
      color: ${props => `var(--button-${props.buttonType}-text-hover-color)`};
      ${props =>
        props.buttonType &&
        `background-color: var(--button-${props.buttonType}-background-hover-color);`};
      ${props =>
        props.buttonType === SessionButtonType.Outline &&
        'outline: none; border: 1px solid var(--button-outline-border-hover-color);'};
    }
  }
`;

export type SessionButtonProps = {
  text?: string;
  ariaLabel?: string;
  disabled?: boolean;
  buttonType?: SessionButtonType;
  buttonShape?: SessionButtonShape;
  buttonColor?: SessionButtonColor; // will override theme
  onClick?: any;
  children?: ReactNode;
  margin?: string;
<<<<<<< HEAD
  dataTestId?: React.SessionDataTestId;
=======
  reference?: RefObject<HTMLButtonElement>;
  className?: string;
  dataTestId?: string;
>>>>>>> a92dbfe5
};

export const SessionButton = (props: SessionButtonProps) => {
  const {
    buttonType = SessionButtonType.Outline,
    buttonShape = buttonType === SessionButtonType.Ghost
      ? SessionButtonShape.None
      : SessionButtonShape.Round,
    reference,
    className,
    dataTestId,
    buttonColor,
    text,
    ariaLabel,
    disabled = false,
    onClick = null,
    margin,
  } = props;

  const clickHandler = (e: any) => {
    if (onClick) {
      e.stopPropagation();
      onClick();
    }
  };
  const onClickFn = disabled ? () => null : clickHandler;

  return (
    <StyledButton
      aria-label={ariaLabel}
      color={buttonColor}
      buttonShape={buttonShape}
      buttonType={buttonType}
      className={classNames(
        'session-button',
        buttonShape,
        buttonType,
        buttonColor ?? '',
        disabled && 'disabled',
        className
      )}
      role="button"
      onClick={onClickFn}
      ref={reference}
      data-testid={dataTestId}
      style={{ margin }}
    >
      {props.children || text}
    </StyledButton>
  );
};<|MERGE_RESOLUTION|>--- conflicted
+++ resolved
@@ -122,13 +122,9 @@
   onClick?: any;
   children?: ReactNode;
   margin?: string;
-<<<<<<< HEAD
   dataTestId?: React.SessionDataTestId;
-=======
   reference?: RefObject<HTMLButtonElement>;
   className?: string;
-  dataTestId?: string;
->>>>>>> a92dbfe5
 };
 
 export const SessionButton = (props: SessionButtonProps) => {
