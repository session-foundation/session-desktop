--- conflicted
+++ resolved
@@ -26,17 +26,6 @@
   onToastClick?: () => void;
 };
 
-<<<<<<< HEAD
-=======
-const TitleDiv = styled.div`
-  font-size: var(--font-size-md);
-  line-height: 1.5;
-  font-family: var(--font-default);
-  color: var(--text-primary-color);
-  text-overflow: ellipsis;
-`;
-
->>>>>>> 5f53a44f
 const DescriptionDiv = styled.div`
   font-size: var(--font-size-sm);
   color: var(--text-secondary-color);
