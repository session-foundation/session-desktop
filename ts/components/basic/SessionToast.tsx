--- conflicted
+++ resolved
@@ -1,10 +1,5 @@
-<<<<<<< HEAD
 import { clone, noop } from 'lodash';
-import React from 'react';
-=======
-import { noop } from 'lodash';
 
->>>>>>> a92dbfe5
 import styled from 'styled-components';
 
 import { Flex } from './Flex';
