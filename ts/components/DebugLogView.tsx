--- conflicted
+++ resolved
@@ -2,11 +2,7 @@
 import styled from 'styled-components';
 import { SessionTheme } from '../themes/SessionTheme';
 import { switchThemeTo } from '../themes/switchTheme';
-<<<<<<< HEAD
-import { fetch } from '../util/logging';
-=======
 import { fetchNodeLog } from '../util/logging';
->>>>>>> 8b5978e3
 import { SessionButton, SessionButtonType } from './basic/SessionButton';
 import { SessionIconButton } from './icon';
 
