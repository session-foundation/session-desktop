--- conflicted
+++ resolved
@@ -107,50 +107,28 @@
     name: string,
     priority: number,
     profilePic: { url: string; key: Uint8Array } | null
-<<<<<<< HEAD
   ) =>
     callLibSessionWorker(['UserConfig', 'setUserInfo', name, priority, profilePic]) as Promise<
       ReturnType<UserConfigWrapperActionsCalls['setUserInfo']>
     >,
-  // TODO blinded message request stuff later
-=======
-    // expireSeconds: number,
-  ) =>
-    callLibSessionWorker([
-      'UserConfig',
-      'setUserInfo',
-      name,
-      priority,
-      profilePic,
-      // expireSeconds,
-    ]) as Promise<ReturnType<UserConfigWrapperActionsCalls['setUserInfo']>>,
-
->>>>>>> d8d437bf
   getEnableBlindedMsgRequest: async () =>
     callLibSessionWorker(['UserConfig', 'getEnableBlindedMsgRequest']) as Promise<
       ReturnType<UserConfigWrapperActionsCalls['getEnableBlindedMsgRequest']>
     >,
-<<<<<<< HEAD
-  setEnableBlindedMsgRequest: async (enable: boolean) =>
-    callLibSessionWorker(['UserConfig', 'setEnableBlindedMsgRequest', enable]) as Promise<
-      ReturnType<UserConfigWrapperActionsCalls['setEnableBlindedMsgRequest']>
-    >,
-  getNoteToSelfExpiry: async () =>
-    callLibSessionWorker(['UserConfig', 'getNoteToSelfExpiry']) as Promise<
-      ReturnType<UserConfigWrapperActionsCalls['getNoteToSelfExpiry']>
-    >,
-  setNoteToSelfExpiry: async (expirySeconds: number) =>
-    callLibSessionWorker(['UserConfig', 'setNoteToSelfExpiry', expirySeconds]) as Promise<
-      ReturnType<UserConfigWrapperActionsCalls['setNoteToSelfExpiry']>
-    >,
-=======
   setEnableBlindedMsgRequest: async (blindedMsgRequests: boolean) =>
     callLibSessionWorker([
       'UserConfig',
       'setEnableBlindedMsgRequest',
       blindedMsgRequests,
     ]) as Promise<ReturnType<UserConfigWrapperActionsCalls['setEnableBlindedMsgRequest']>>,
->>>>>>> d8d437bf
+  getNoteToSelfExpiry: async () =>
+    callLibSessionWorker(['UserConfig', 'getNoteToSelfExpiry']) as Promise<
+      ReturnType<UserConfigWrapperActionsCalls['getNoteToSelfExpiry']>
+    >,
+  setNoteToSelfExpiry: async (expirySeconds: number) =>
+    callLibSessionWorker(['UserConfig', 'setNoteToSelfExpiry', expirySeconds]) as Promise<
+      ReturnType<UserConfigWrapperActionsCalls['setNoteToSelfExpiry']>
+    >,
 };
 
 export const ContactsWrapperActions: ContactsWrapperActionsCalls = {
