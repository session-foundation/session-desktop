/* eslint-disable consistent-return */
/* eslint-disable no-case-declarations */
import {
  BaseConfigWrapperNode,
  BlindingWrapperNode,
  ContactsConfigWrapperNode,
  ConvoInfoVolatileWrapperNode,
  GroupPubkeyType,
  GroupWrapperConstructor,
  MetaGroupWrapperNode,
  MultiEncryptWrapperNode,
  UserConfigWrapperNode,
  UserGroupsWrapperNode,
} from 'libsession_util_nodejs';
import { isEmpty, isNull } from 'lodash';
<<<<<<< HEAD

import {
  ConfigWrapperGroup,
  ConfigWrapperObjectTypesMeta,
  ConfigWrapperUser,
  MetaGroupConfig,
  MultiEncryptConfig,
  isMetaWrapperType,
  isMultiEncryptWrapperType,
  isUserConfigWrapperType,
} from '../../browser/libsession_worker_functions';
=======
// eslint-disable-next-line import/no-unresolved, import/extensions
import { ConfigWrapperObjectTypes } from '../../browser/libsession_worker_functions';
>>>>>>> a92dbfe5

/* eslint-disable no-console */
/* eslint-disable strict */

/**
 *
 * @param _x Looks like we need to duplicate this function here as we cannot import the existing one from a webworker context
 */
function assertUnreachable(_x: never, message: string): never {
  console.info(`assertUnreachable: Didn't expect to get here with "${message}"`);
  throw new Error("Didn't expect to get here");
}

// we can only have one of those so don't worry about storing them in a map for now
let userProfileWrapper: UserConfigWrapperNode | undefined;
let contactsConfigWrapper: ContactsConfigWrapperNode | undefined;
let userGroupsConfigWrapper: UserGroupsWrapperNode | undefined;
let convoInfoVolatileConfigWrapper: ConvoInfoVolatileWrapperNode | undefined;

const metaGroupWrappers: Map<GroupPubkeyType, MetaGroupWrapperNode> = new Map();

function getUserWrapper(type: ConfigWrapperUser): BaseConfigWrapperNode | undefined {
  switch (type) {
    case 'UserConfig':
      return userProfileWrapper;
    case 'ContactsConfig':
      return contactsConfigWrapper;
    case 'UserGroupsConfig':
      return userGroupsConfigWrapper;
    case 'ConvoInfoVolatileConfig':
      return convoInfoVolatileConfigWrapper;
    default:
      assertUnreachable(type, `getUserWrapper: Missing case error "${type}"`);
  }
}

<<<<<<< HEAD
function getGroupPubkeyFromWrapperType(type: ConfigWrapperGroup): GroupPubkeyType {
  assertGroupWrapperType(type);
  return type.substring(type.indexOf('-03') + 1) as GroupPubkeyType; // typescript is not yet smart enough
}

function getGroupWrapper(type: ConfigWrapperGroup): MetaGroupWrapperNode | undefined {
  assertGroupWrapperType(type);

  if (isMetaWrapperType(type)) {
    const pk = getGroupPubkeyFromWrapperType(type);
    return metaGroupWrappers.get(pk);
=======
function getCorrespondingWrapper(wrapperType: ConfigWrapperObjectTypes): BaseConfigWrapperNode {
  switch (wrapperType) {
    case 'UserConfig':
    case 'ContactsConfig':
    case 'UserGroupsConfig':
    case 'ConvoInfoVolatileConfig':
      const wrapper = getUserWrapper(wrapperType);
      if (!wrapper) {
        throw new Error(`${wrapperType} is not init yet`);
      }
      return wrapper;

    default:
      assertUnreachable(
        wrapperType,
        `getCorrespondingWrapper: Missing case error "${wrapperType}"`
      );
>>>>>>> a92dbfe5
  }

  assertUnreachable(type, `getGroupWrapper: Missing case error "${type}"`);
}

function getCorrespondingUserWrapper(wrapperType: ConfigWrapperUser): BaseConfigWrapperNode {
  if (isUserConfigWrapperType(wrapperType)) {
    switch (wrapperType) {
      case 'UserConfig':
      case 'ContactsConfig':
      case 'UserGroupsConfig':
      case 'ConvoInfoVolatileConfig':
        const wrapper = getUserWrapper(wrapperType);
        if (!wrapper) {
          throw new Error(`UserWrapper: ${wrapperType} is not init yet`);
        }
        return wrapper;
      default:
        assertUnreachable(
          wrapperType,
          `getCorrespondingUserWrapper: Missing case error "${wrapperType}"`
        );
    }
  }

  assertUnreachable(
    wrapperType,
    `getCorrespondingUserWrapper missing global handling for "${wrapperType}"`
  );
}

function getCorrespondingGroupWrapper(wrapperType: MetaGroupConfig): MetaGroupWrapperNode {
  if (isMetaWrapperType(wrapperType)) {
    const wrapper = getGroupWrapper(wrapperType);
    if (!wrapper) {
      throw new Error(`GroupWrapper: ${wrapperType} is not init yet`);
    }
    return wrapper;
  }
  assertUnreachable(
    wrapperType,
    `getCorrespondingGroupWrapper missing global handling for "${wrapperType}"`
  );
}

function getMultiEncryptWrapper(wrapperType: MultiEncryptConfig): MultiEncryptWrapperNode {
  if (isMultiEncryptWrapperType(wrapperType)) {
    return MultiEncryptWrapperNode;
  }
  assertUnreachable(wrapperType, `getMultiEncrypt missing global handling for "${wrapperType}"`);
}

function isUInt8Array(value: any) {
  return value.constructor === Uint8Array;
}

function assertUserWrapperType(wrapperType: ConfigWrapperObjectTypesMeta): ConfigWrapperUser {
  if (!isUserConfigWrapperType(wrapperType)) {
    throw new Error(`wrapperType "${wrapperType} is not of type User"`);
  }
  return wrapperType;
}

function assertGroupWrapperType(wrapperType: ConfigWrapperObjectTypesMeta): ConfigWrapperGroup {
  if (!isMetaWrapperType(wrapperType)) {
    throw new Error(`wrapperType "${wrapperType} is not of type Group"`);
  }
  return wrapperType;
}

/**
 * This function can be used to initialize a wrapper which takes the private ed25519 key of the user and a dump as argument.
 */
function initUserWrapper(options: Array<any>, wrapperType: ConfigWrapperUser) {
  const userType = assertUserWrapperType(wrapperType);

  const wrapper = getUserWrapper(wrapperType);
  if (wrapper) {
    throw new Error(`${wrapperType} already init`);
  }
  if (options.length !== 2) {
    throw new Error(`${wrapperType} init needs two arguments`);
  }
  const [edSecretKey, dump] = options;

  if (isEmpty(edSecretKey) || !isUInt8Array(edSecretKey)) {
    throw new Error(`${wrapperType} init needs a valid edSecretKey`);
  }

  if (!isNull(dump) && !isUInt8Array(dump)) {
    throw new Error(`${wrapperType} init needs a valid dump`);
  }
  switch (userType) {
    case 'UserConfig':
      userProfileWrapper = new UserConfigWrapperNode(edSecretKey, dump);
      break;
    case 'ContactsConfig':
      contactsConfigWrapper = new ContactsConfigWrapperNode(edSecretKey, dump);
      break;
    case 'UserGroupsConfig':
      userGroupsConfigWrapper = new UserGroupsWrapperNode(edSecretKey, dump);
      break;
    case 'ConvoInfoVolatileConfig':
      convoInfoVolatileConfigWrapper = new ConvoInfoVolatileWrapperNode(edSecretKey, dump);
      break;
    default:
      assertUnreachable(userType, `initUserWrapper: Missing case error "${userType}"`);
  }
}

/**
<<<<<<< HEAD
 * This function can be used to initialize a group wrapper
 */
function initGroupWrapper(options: Array<any>, wrapperType: ConfigWrapperGroup) {
  const groupType = assertGroupWrapperType(wrapperType);

  const wrapper = getGroupWrapper(wrapperType);
  if (wrapper) {
    // console.warn(`group: "${wrapperType}" already init`);
    return;
  }

  if (options.length !== 1) {
    throw new Error(`group: "${wrapperType}" init needs 1 arguments`);
  }
  // we need all the fields defined in GroupWrapperConstructor, but the function in the wrapper will throw if we don't forward what's needed

  const {
    groupEd25519Pubkey,
    groupEd25519Secretkey,
    metaDumped,
    userEd25519Secretkey,
  }: GroupWrapperConstructor = options[0];

  if (isMetaWrapperType(groupType)) {
    const pk = getGroupPubkeyFromWrapperType(groupType);
    const justCreated = new MetaGroupWrapperNode({
      groupEd25519Pubkey,
      groupEd25519Secretkey,
      metaDumped,
      userEd25519Secretkey,
    });

    metaGroupWrappers.set(pk, justCreated);
    return;
  }
  assertUnreachable(groupType, `initGroupWrapper: Missing case error "${groupType}"`);
}

onmessage = async (e: { data: [number, ConfigWrapperObjectTypesMeta, string, ...any] }) => {
=======
 * This function is used to free wrappers from memory only
 *
 * NOTE only use this function for wrappers that have not been saved to the database.
 *
 * EXAMPLE When restoring an account and fetching the display name of a user. We want to fetch a UserProfile config message and make a temporary wrapper for it in order to look up the display name.
 */
function freeUserWrapper(wrapperType: ConfigWrapperObjectTypes) {
  const userWrapperType = assertUserWrapperType(wrapperType);

  switch (userWrapperType) {
    case 'UserConfig':
      userProfileWrapper = undefined;
      break;
    case 'ContactsConfig':
      contactsConfigWrapper = undefined;
      break;
    case 'UserGroupsConfig':
      userGroupsConfigWrapper = undefined;
      break;
    case 'ConvoInfoVolatileConfig':
      convoInfoVolatileConfigWrapper = undefined;
      break;
    default:
      assertUnreachable(
        userWrapperType,
        `freeUserWrapper: Missing case error "${userWrapperType}"`
      );
  }
}
onmessage = async (e: {
  data: [number, ConfigWrapperObjectTypes | 'Blinding', string, ...any];
}) => {
>>>>>>> a92dbfe5
  const [jobId, config, action, ...args] = e.data;

  try {
    if (action === 'init') {
<<<<<<< HEAD
      if (isUserConfigWrapperType(config)) {
        initUserWrapper(args, config);
        postMessage([jobId, null, null]);
        return;
      }
      if (isMetaWrapperType(config)) {
        initGroupWrapper(args, config);
        postMessage([jobId, null, null]);
        return;
      }
      throw new Error(`Unhandled init wrapper type: ${config}`);
    }
    if (action === 'free') {
      if (isMetaWrapperType(config)) {
        const pk = getGroupPubkeyFromWrapperType(config);
        metaGroupWrappers.delete(pk);
        postMessage([jobId, null, null]);
        return;
      }
      // We will need to merge onboarding's code to handle the other type of wrappers
      throw new Error(`Unhandled init wrapper type: ${config}`);
    }

    const wrapper = isUserConfigWrapperType(config)
      ? getCorrespondingUserWrapper(config)
      : isMetaWrapperType(config)
        ? getCorrespondingGroupWrapper(config)
        : isMultiEncryptWrapperType(config)
          ? getMultiEncryptWrapper(config)
          : undefined;
    if (!wrapper) {
      throw new Error(`did not find an already built wrapper for config: "${config}"`);
    }
    const fn = (wrapper as any)[action];
=======
      if (config === 'Blinding') {
        // nothing to do for the blinding wrapper, all functions are static
      } else {
        initUserWrapper(args, config);
      }
      postMessage([jobId, null, null]);
      return;
    }
>>>>>>> a92dbfe5

    if (action === 'free') {
      if (config !== 'Blinding') {
        freeUserWrapper(config);
      }
      postMessage([jobId, null, null]);

      return;
    }

    let result: any;

    if (config === 'Blinding') {
      const fn = (BlindingWrapperNode as any)[action];

      if (!fn) {
        throw new Error(
          `Worker: job "${jobId}" did not find function "${action}" on wrapper "${config}"`
        );
      }
      result = await (BlindingWrapperNode as any)[action](...args);
    } else {
      const wrapper = getCorrespondingWrapper(config);
      const fn = (wrapper as any)[action];

      if (!fn) {
        throw new Error(
          `Worker: job "${jobId}" did not find function "${action}" on config "${config}"`
        );
      }
      result = await (wrapper as any)[action](...args);
    }
    postMessage([jobId, null, result]);
  } catch (error) {
    const errorForDisplay = prepareErrorForPostMessage(error);
    postMessage([jobId, errorForDisplay]);
  }
};

function prepareErrorForPostMessage(error: any) {
  if (!error) {
    return null;
  }

  // if (error.stack) {
  //   return error.stack;
  // }

  return error.message;
}<|MERGE_RESOLUTION|>--- conflicted
+++ resolved
@@ -13,22 +13,19 @@
   UserGroupsWrapperNode,
 } from 'libsession_util_nodejs';
 import { isEmpty, isNull } from 'lodash';
-<<<<<<< HEAD
 
 import {
+  BlindingConfig,
   ConfigWrapperGroup,
   ConfigWrapperObjectTypesMeta,
   ConfigWrapperUser,
   MetaGroupConfig,
   MultiEncryptConfig,
+  isBlindingWrapperType,
   isMetaWrapperType,
   isMultiEncryptWrapperType,
   isUserConfigWrapperType,
 } from '../../browser/libsession_worker_functions';
-=======
-// eslint-disable-next-line import/no-unresolved, import/extensions
-import { ConfigWrapperObjectTypes } from '../../browser/libsession_worker_functions';
->>>>>>> a92dbfe5
 
 /* eslint-disable no-console */
 /* eslint-disable strict */
@@ -65,7 +62,6 @@
   }
 }
 
-<<<<<<< HEAD
 function getGroupPubkeyFromWrapperType(type: ConfigWrapperGroup): GroupPubkeyType {
   assertGroupWrapperType(type);
   return type.substring(type.indexOf('-03') + 1) as GroupPubkeyType; // typescript is not yet smart enough
@@ -76,30 +72,12 @@
 
   if (isMetaWrapperType(type)) {
     const pk = getGroupPubkeyFromWrapperType(type);
+
     return metaGroupWrappers.get(pk);
-=======
-function getCorrespondingWrapper(wrapperType: ConfigWrapperObjectTypes): BaseConfigWrapperNode {
-  switch (wrapperType) {
-    case 'UserConfig':
-    case 'ContactsConfig':
-    case 'UserGroupsConfig':
-    case 'ConvoInfoVolatileConfig':
-      const wrapper = getUserWrapper(wrapperType);
-      if (!wrapper) {
-        throw new Error(`${wrapperType} is not init yet`);
-      }
-      return wrapper;
-
-    default:
-      assertUnreachable(
-        wrapperType,
-        `getCorrespondingWrapper: Missing case error "${wrapperType}"`
-      );
->>>>>>> a92dbfe5
-  }
-
+  }
   assertUnreachable(type, `getGroupWrapper: Missing case error "${type}"`);
 }
+
 
 function getCorrespondingUserWrapper(wrapperType: ConfigWrapperUser): BaseConfigWrapperNode {
   if (isUserConfigWrapperType(wrapperType)) {
@@ -148,6 +126,14 @@
   assertUnreachable(wrapperType, `getMultiEncrypt missing global handling for "${wrapperType}"`);
 }
 
+function getBlindingWrapper(wrapperType: BlindingConfig): BlindingWrapperNode {
+  if (isBlindingWrapperType(wrapperType)) {
+    return BlindingWrapperNode;
+  }
+  assertUnreachable(wrapperType, `getBlindingWrapper missing global handling for "${wrapperType}"`);
+}
+
+
 function isUInt8Array(value: any) {
   return value.constructor === Uint8Array;
 }
@@ -207,7 +193,37 @@
 }
 
 /**
-<<<<<<< HEAD
+ *  * This function is used to free wrappers from memory only
+ *
+ * NOTE only use this function for wrappers that have not been saved to the database.
+ *
+ * EXAMPLE When restoring an account and fetching the display name of a user. We want to fetch a UserProfile config message and make a temporary wrapper for it in order to look up the display name.
+ */
+function freeUserWrapper(wrapperType: ConfigWrapperObjectTypesMeta) {
+  const userWrapperType = assertUserWrapperType(wrapperType);
+
+  switch (userWrapperType) {
+    case 'UserConfig':
+      userProfileWrapper = undefined;
+      break;
+    case 'ContactsConfig':
+      contactsConfigWrapper = undefined;
+      break;
+    case 'UserGroupsConfig':
+      userGroupsConfigWrapper = undefined;
+      break;
+    case 'ConvoInfoVolatileConfig':
+      convoInfoVolatileConfigWrapper = undefined;
+      break;
+    default:
+      assertUnreachable(
+        userWrapperType,
+        `freeUserWrapper: Missing case error "${userWrapperType}"`
+      );
+  }
+}
+
+/*
  * This function can be used to initialize a group wrapper
  */
 function initGroupWrapper(options: Array<any>, wrapperType: ConfigWrapperGroup) {
@@ -246,46 +262,18 @@
   assertUnreachable(groupType, `initGroupWrapper: Missing case error "${groupType}"`);
 }
 
-onmessage = async (e: { data: [number, ConfigWrapperObjectTypesMeta, string, ...any] }) => {
-=======
- * This function is used to free wrappers from memory only
- *
- * NOTE only use this function for wrappers that have not been saved to the database.
- *
- * EXAMPLE When restoring an account and fetching the display name of a user. We want to fetch a UserProfile config message and make a temporary wrapper for it in order to look up the display name.
- */
-function freeUserWrapper(wrapperType: ConfigWrapperObjectTypes) {
-  const userWrapperType = assertUserWrapperType(wrapperType);
-
-  switch (userWrapperType) {
-    case 'UserConfig':
-      userProfileWrapper = undefined;
-      break;
-    case 'ContactsConfig':
-      contactsConfigWrapper = undefined;
-      break;
-    case 'UserGroupsConfig':
-      userGroupsConfigWrapper = undefined;
-      break;
-    case 'ConvoInfoVolatileConfig':
-      convoInfoVolatileConfigWrapper = undefined;
-      break;
-    default:
-      assertUnreachable(
-        userWrapperType,
-        `freeUserWrapper: Missing case error "${userWrapperType}"`
-      );
-  }
-}
-onmessage = async (e: {
-  data: [number, ConfigWrapperObjectTypes | 'Blinding', string, ...any];
-}) => {
->>>>>>> a92dbfe5
+onmessage = async (e: { data: [number, ConfigWrapperObjectTypesMeta| 'Blinding', string, ...any] }) => {
+
   const [jobId, config, action, ...args] = e.data;
 
   try {
+
     if (action === 'init') {
-<<<<<<< HEAD
+      if (config === 'Blinding' || config === 'MultiEncrypt') {
+        // nothing to do for the blinding/multiEncrypt wrapper, all functions are static
+        postMessage([jobId, null, null]);
+        return;
+      }
       if (isUserConfigWrapperType(config)) {
         initUserWrapper(args, config);
         postMessage([jobId, null, null]);
@@ -296,17 +284,26 @@
         postMessage([jobId, null, null]);
         return;
       }
-      throw new Error(`Unhandled init wrapper type: ${config}`);
+      assertUnreachable(config, `Unhandled init wrapper type: ${config}`)
     }
     if (action === 'free') {
+      if (config === 'Blinding' || config === 'MultiEncrypt') {
+        // nothing to do for the blinding/multiEncrypt wrapper, all functions are static
+        postMessage([jobId, null, null]);
+        return;
+      }
+      if (isUserConfigWrapperType(config)) {
+        freeUserWrapper(config);
+        postMessage([jobId, null, null]);
+        return;
+      }
       if (isMetaWrapperType(config)) {
         const pk = getGroupPubkeyFromWrapperType(config);
         metaGroupWrappers.delete(pk);
         postMessage([jobId, null, null]);
         return;
       }
-      // We will need to merge onboarding's code to handle the other type of wrappers
-      throw new Error(`Unhandled init wrapper type: ${config}`);
+      assertUnreachable(config, `Unhandled free wrapper type: ${config}`)
     }
 
     const wrapper = isUserConfigWrapperType(config)
@@ -315,53 +312,21 @@
         ? getCorrespondingGroupWrapper(config)
         : isMultiEncryptWrapperType(config)
           ? getMultiEncryptWrapper(config)
-          : undefined;
+          : isBlindingWrapperType(config) ? getBlindingWrapper(config) : undefined;
     if (!wrapper) {
-      throw new Error(`did not find an already built wrapper for config: "${config}"`);
+      throw new Error(`did not find an already built (or static) wrapper for config: "${config}"`);
     }
     const fn = (wrapper as any)[action];
-=======
-      if (config === 'Blinding') {
-        // nothing to do for the blinding wrapper, all functions are static
-      } else {
-        initUserWrapper(args, config);
-      }
-      postMessage([jobId, null, null]);
-      return;
-    }
->>>>>>> a92dbfe5
-
-    if (action === 'free') {
-      if (config !== 'Blinding') {
-        freeUserWrapper(config);
-      }
-      postMessage([jobId, null, null]);
-
-      return;
-    }
-
-    let result: any;
-
-    if (config === 'Blinding') {
-      const fn = (BlindingWrapperNode as any)[action];
-
-      if (!fn) {
-        throw new Error(
-          `Worker: job "${jobId}" did not find function "${action}" on wrapper "${config}"`
-        );
-      }
-      result = await (BlindingWrapperNode as any)[action](...args);
-    } else {
-      const wrapper = getCorrespondingWrapper(config);
-      const fn = (wrapper as any)[action];
+
+
 
       if (!fn) {
         throw new Error(
           `Worker: job "${jobId}" did not find function "${action}" on config "${config}"`
         );
       }
-      result = await (wrapper as any)[action](...args);
-    }
+      const result = await (wrapper as any)[action](...args);
+
     postMessage([jobId, null, result]);
   } catch (error) {
     const errorForDisplay = prepareErrorForPostMessage(error);
