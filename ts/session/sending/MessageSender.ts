// REMOVE COMMENT AFTER: This can just export pure functions as it doesn't need state

import { RawMessage } from '../types/RawMessage';
import { OpenGroupMessage } from '../messages/outgoing';
import { SignalService } from '../../protobuf';
import { UserUtil } from '../../util';
import { MessageEncrypter } from '../crypto';
<<<<<<< HEAD
import { lokiMessageAPI, lokiPublicChatAPI, textsecure } from '../../window';

// ================ Regular ================

=======
import { lokiMessageAPI, lokiPublicChatAPI } from '../../window';
import pRetry from 'p-retry';

// ================ Regular ================

/**
 * Check if we can send to service nodes.
 */
>>>>>>> 54261596
export function canSendToSnode(): boolean {
  // Seems like lokiMessageAPI is not always guaranteed to be initialized
  return Boolean(lokiMessageAPI);
}

<<<<<<< HEAD
export async function send({
  device,
  plainTextBuffer,
  encryption,
  timestamp,
  ttl,
}: RawMessage): Promise<void> {
=======
/**
 * Send a message via service nodes.
 *
 * @param message The message to send.
 * @param attempts The amount of times to attempt sending. Minimum value is 1.
 */
export async function send(
  message: RawMessage,
  attempts: number = 3
): Promise<void> {
>>>>>>> 54261596
  if (!canSendToSnode()) {
    throw new Error('lokiMessageAPI is not initialized.');
  }

<<<<<<< HEAD
=======
  const { device, plainTextBuffer, encryption, timestamp, ttl } = message;
>>>>>>> 54261596
  const { envelopeType, cipherText } = await MessageEncrypter.encrypt(
    device,
    plainTextBuffer,
    encryption
  );
  const envelope = await buildEnvelope(envelopeType, timestamp, cipherText);
  const data = wrapEnvelope(envelope);

<<<<<<< HEAD
  // TODO: Somehow differentiate between Retryable and Regular erros
  return lokiMessageAPI.sendMessage(device, data, timestamp, ttl);
=======
  return pRetry(
    async () => lokiMessageAPI.sendMessage(device, data, timestamp, ttl),
    {
      retries: Math.max(attempts - 1, 0),
      factor: 1,
    }
  );
>>>>>>> 54261596
}

async function buildEnvelope(
  type: SignalService.Envelope.Type,
  timestamp: number,
  content: Uint8Array
): Promise<SignalService.Envelope> {
  let source: string | undefined;
  if (type !== SignalService.Envelope.Type.UNIDENTIFIED_SENDER) {
    source = await UserUtil.getCurrentDevicePubKey();
  }

  return SignalService.Envelope.create({
    type,
    source,
    sourceDevice: 1,
    timestamp,
    content,
  });
}

/**
 * This is an outdated practice and we should probably just send the envelope data directly.
 * Something to think about in the future.
 */
function wrapEnvelope(envelope: SignalService.Envelope): Uint8Array {
  const request = SignalService.WebSocketRequestMessage.create({
    id: 0,
    body: SignalService.Envelope.encode(envelope).finish(),
  });

  const websocket = SignalService.WebSocketMessage.create({
    type: SignalService.WebSocketMessage.Type.REQUEST,
    request,
  });

  return SignalService.WebSocketMessage.encode(websocket).finish();
}

// ================ Open Group ================

<<<<<<< HEAD
export async function sendToOpenGroup(
  message: OpenGroupMessage
): Promise<boolean> {
=======
/**
 * Send a message to an open group.
 * @param message The open group message.
 */
export async function sendToOpenGroup(
  message: OpenGroupMessage
): Promise<boolean> {
  /*
    Note: Retrying wasn't added to this but it can be added in the future if needed.
    The only problem is that `channelAPI.sendMessage` returns true/false and doesn't throw any error so we can never be sure why sending failed.
    This should be fixed and we shouldn't rely on returning true/false, rather return nothing (success) or throw an error (failure)
  */
>>>>>>> 54261596
  const { group, quote, attachments, preview, body } = message;
  const channelAPI = await lokiPublicChatAPI.findOrCreateChannel(
    group.server,
    group.channel,
    group.conversationId
  );

  // Don't think returning true/false on `sendMessage` is a good way
<<<<<<< HEAD
  // We should either: return nothing (success) or throw an error (failure)
=======
>>>>>>> 54261596
  return channelAPI.sendMessage({
    quote,
    attachments: attachments || [],
    preview,
    body,
  });

  // TODO: The below should be handled in whichever class calls this
  /*
    const res = await sendToOpenGroup(message);
    if (!res) {
      throw new textsecure.PublicChatError('Failed to send public chat message');
    }
    const messageEventData = {
      pubKey,
      timestamp: messageTimeStamp,
    };
    messageEventData.serverId = res;
    window.Whisper.events.trigger('publicMessageSent', messageEventData);
  */
}<|MERGE_RESOLUTION|>--- conflicted
+++ resolved
@@ -5,12 +5,6 @@
 import { SignalService } from '../../protobuf';
 import { UserUtil } from '../../util';
 import { MessageEncrypter } from '../crypto';
-<<<<<<< HEAD
-import { lokiMessageAPI, lokiPublicChatAPI, textsecure } from '../../window';
-
-// ================ Regular ================
-
-=======
 import { lokiMessageAPI, lokiPublicChatAPI } from '../../window';
 import pRetry from 'p-retry';
 
@@ -19,21 +13,11 @@
 /**
  * Check if we can send to service nodes.
  */
->>>>>>> 54261596
 export function canSendToSnode(): boolean {
   // Seems like lokiMessageAPI is not always guaranteed to be initialized
   return Boolean(lokiMessageAPI);
 }
 
-<<<<<<< HEAD
-export async function send({
-  device,
-  plainTextBuffer,
-  encryption,
-  timestamp,
-  ttl,
-}: RawMessage): Promise<void> {
-=======
 /**
  * Send a message via service nodes.
  *
@@ -44,15 +28,11 @@
   message: RawMessage,
   attempts: number = 3
 ): Promise<void> {
->>>>>>> 54261596
   if (!canSendToSnode()) {
     throw new Error('lokiMessageAPI is not initialized.');
   }
 
-<<<<<<< HEAD
-=======
   const { device, plainTextBuffer, encryption, timestamp, ttl } = message;
->>>>>>> 54261596
   const { envelopeType, cipherText } = await MessageEncrypter.encrypt(
     device,
     plainTextBuffer,
@@ -61,10 +41,6 @@
   const envelope = await buildEnvelope(envelopeType, timestamp, cipherText);
   const data = wrapEnvelope(envelope);
 
-<<<<<<< HEAD
-  // TODO: Somehow differentiate between Retryable and Regular erros
-  return lokiMessageAPI.sendMessage(device, data, timestamp, ttl);
-=======
   return pRetry(
     async () => lokiMessageAPI.sendMessage(device, data, timestamp, ttl),
     {
@@ -72,7 +48,6 @@
       factor: 1,
     }
   );
->>>>>>> 54261596
 }
 
 async function buildEnvelope(
@@ -114,11 +89,6 @@
 
 // ================ Open Group ================
 
-<<<<<<< HEAD
-export async function sendToOpenGroup(
-  message: OpenGroupMessage
-): Promise<boolean> {
-=======
 /**
  * Send a message to an open group.
  * @param message The open group message.
@@ -131,7 +101,6 @@
     The only problem is that `channelAPI.sendMessage` returns true/false and doesn't throw any error so we can never be sure why sending failed.
     This should be fixed and we shouldn't rely on returning true/false, rather return nothing (success) or throw an error (failure)
   */
->>>>>>> 54261596
   const { group, quote, attachments, preview, body } = message;
   const channelAPI = await lokiPublicChatAPI.findOrCreateChannel(
     group.server,
@@ -140,10 +109,6 @@
   );
 
   // Don't think returning true/false on `sendMessage` is a good way
-<<<<<<< HEAD
-  // We should either: return nothing (success) or throw an error (failure)
-=======
->>>>>>> 54261596
   return channelAPI.sendMessage({
     quote,
     attachments: attachments || [],
