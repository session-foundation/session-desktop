import { EventEmitter } from 'events';
import {
  MessageQueueInterface,
  MessageQueueInterfaceEvents,
} from './MessageQueueInterface';
import {
  ClosedGroupMessage,
  ContentMessage,
  ExpirationTimerUpdateMessage,
  OpenGroupMessage,
  SessionRequestMessage,
  SyncMessage,
  TypingMessage,
} from '../messages/outgoing';
import { PendingMessageCache } from './PendingMessageCache';
import { GroupUtils, JobQueue, TypedEventEmitter } from '../utils';
import { PubKey } from '../types';
import { MessageSender } from '.';
import { MultiDeviceProtocol, SessionProtocol } from '../protocols';
import { UserUtil } from '../../util';

export class MessageQueue implements MessageQueueInterface {
  public readonly events: TypedEventEmitter<MessageQueueInterfaceEvents>;
  private readonly jobQueues: Map<string, JobQueue> = new Map();
  private readonly pendingMessageCache: PendingMessageCache;

  constructor(cache?: PendingMessageCache) {
    this.events = new EventEmitter();
    this.pendingMessageCache = cache ?? new PendingMessageCache();
    void this.processAllPending();
  }

  public async sendUsingMultiDevice(
    user: PubKey,
    message: ContentMessage
  ): Promise<void> {
    if (message instanceof SyncMessage) {
      return this.sendSyncMessage(message);
    }

    const userDevices = await MultiDeviceProtocol.getAllDevices(user.key);
    await this.sendMessageToDevices(userDevices, message);
  }

  public async send(device: PubKey, message: ContentMessage): Promise<void> {
<<<<<<< HEAD
    await this.sendMessageToDevices([device], message);
  }

  public async sendMessageToDevices(
    devices: Array<PubKey>,
    message: ContentMessage
  ) {
    let currentDevices = [...devices];

    // Sync to our devices if syncable
    if (SyncMessageUtils.canSync(message)) {
      const syncMessage = SyncMessageUtils.toSyncMessage(message);
      if (!syncMessage) {
        throw new Error(
          'MessageQueue internal error occured: failed to make sync message'
        );
      }

      await this.sendSyncMessage(syncMessage);

      const ourDevices = await MultiDeviceProtocol.getOurDevices();
      // Remove our devices from currentDevices
      currentDevices = currentDevices.filter(
        device => !ourDevices.some(d => device.isEqual(d))
      );
=======
    if (message instanceof SyncMessage) {
      return this.sendSyncMessage(message);
>>>>>>> f7a25cca
    }

    await this.sendMessageToDevices([device], message);
  }

  public async sendToGroup(
    message: OpenGroupMessage | ContentMessage
  ): Promise<void> {
    // Open groups
    if (message instanceof OpenGroupMessage) {
      // No queue needed for Open Groups; send directly
      const error = new Error('Failed to send message to open group.');

      // This is absolutely yucky ... we need to make it not use Promise<boolean>
      try {
        const result = await MessageSender.sendToOpenGroup(message);
        if (result) {
          this.events.emit('success', message);
        } else {
          this.events.emit('fail', message, error);
        }
      } catch (e) {
        console.warn(
          `Failed to send message to open group: ${message.group.server}`,
          e
        );
        this.events.emit('fail', message, error);
      }

      return;
    }

    let groupId: PubKey | undefined;
    if (message instanceof ClosedGroupMessage) {
      groupId = message.groupId;
    } else if (message instanceof TypingMessage) {
      groupId = message.groupId;
    } else if (message instanceof ExpirationTimerUpdateMessage) {
      groupId = message.groupId;
    }

    if (!groupId) {
      throw new Error('Invalid group message passed in sendToGroup.');
    }

    // Get devices in group
    let recipients = await GroupUtils.getGroupMembers(groupId);

    // Don't send to our own device as they'll likely be synced across.
    const ourKey = await UserUtil.getCurrentDevicePubKey();
    if (!ourKey) {
      throw new Error('Cannot get current user public key');
    }
    const ourPrimary = await MultiDeviceProtocol.getPrimaryDevice(ourKey);
    recipients = recipients.filter(member => !ourPrimary.isEqual(member));

    if (recipients.length === 0) {
      return;
    }

    // Send to all devices of members
    await Promise.all(
      recipients.map(async recipient =>
        this.sendUsingMultiDevice(recipient, message)
      )
    );
  }

  public async sendSyncMessage(
    message: SyncMessage | undefined
  ): Promise<void> {
    if (!message) {
      return;
    }

    const ourDevices = await MultiDeviceProtocol.getOurDevices();
    await this.sendMessageToDevices(ourDevices, message);
  }

  public async processPending(device: PubKey) {
    const messages = await this.pendingMessageCache.getForDevice(device);

    const isMediumGroup = GroupUtils.isMediumGroup(device);
    const hasSession = await SessionProtocol.hasSession(device);

    if (!isMediumGroup && !hasSession) {
      await SessionProtocol.sendSessionRequestIfNeeded(device);

      return;
    }

    const jobQueue = this.getJobQueue(device);
    messages.forEach(async message => {
      const messageId = String(message.timestamp);

      if (!jobQueue.has(messageId)) {
        // We put the event handling inside this job to avoid sending duplicate events
        const job = async () => {
          try {
            await MessageSender.send(message);
            this.events.emit('success', message);
          } catch (e) {
            this.events.emit('fail', message, e);
          } finally {
            // Remove from the cache because retrying is done in the sender
            void this.pendingMessageCache.remove(message);
          }
        };
        await jobQueue.addWithId(messageId, job);
      }
    });
  }

  public async sendMessageToDevices(
    devices: Array<PubKey>,
    message: ContentMessage
  ) {
    const promises = devices.map(async device => {
      await this.process(device, message);
    });

    return Promise.all(promises);
  }

  private async processAllPending() {
    const devices = await this.pendingMessageCache.getDevices();
    const promises = devices.map(async device => this.processPending(device));

    return Promise.all(promises);
  }

  private async process(
    device: PubKey,
    message?: ContentMessage
  ): Promise<void> {
    // Don't send to ourselves
    const currentDevice = await UserUtil.getCurrentDevicePubKey();
    if (!message || (currentDevice && device.isEqual(currentDevice))) {
      return;
    }

    if (message instanceof SessionRequestMessage) {
      return SessionProtocol.sendSessionRequest(message, device);
    }

    await this.pendingMessageCache.add(device, message);
    void this.processPending(device);
  }

  private getJobQueue(device: PubKey): JobQueue {
    let queue = this.jobQueues.get(device.key);
    if (!queue) {
      queue = new JobQueue();
      this.jobQueues.set(device.key, queue);
    }

    return queue;
  }
}<|MERGE_RESOLUTION|>--- conflicted
+++ resolved
@@ -43,36 +43,8 @@
   }
 
   public async send(device: PubKey, message: ContentMessage): Promise<void> {
-<<<<<<< HEAD
-    await this.sendMessageToDevices([device], message);
-  }
-
-  public async sendMessageToDevices(
-    devices: Array<PubKey>,
-    message: ContentMessage
-  ) {
-    let currentDevices = [...devices];
-
-    // Sync to our devices if syncable
-    if (SyncMessageUtils.canSync(message)) {
-      const syncMessage = SyncMessageUtils.toSyncMessage(message);
-      if (!syncMessage) {
-        throw new Error(
-          'MessageQueue internal error occured: failed to make sync message'
-        );
-      }
-
-      await this.sendSyncMessage(syncMessage);
-
-      const ourDevices = await MultiDeviceProtocol.getOurDevices();
-      // Remove our devices from currentDevices
-      currentDevices = currentDevices.filter(
-        device => !ourDevices.some(d => device.isEqual(d))
-      );
-=======
     if (message instanceof SyncMessage) {
       return this.sendSyncMessage(message);
->>>>>>> f7a25cca
     }
 
     await this.sendMessageToDevices([device], message);
