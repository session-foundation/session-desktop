import { SignalService } from '../../protobuf';
import { SnodeNamespaces } from '../apis/snode_api/namespaces';

export type OutgoingRawMessage = {
  identifier: string;
  plainTextBuffer: Uint8Array;
  device: string;
<<<<<<< HEAD
  ttl: number;
  networkTimestampCreated: number;
=======
  ttl: number; // ttl is in millis
>>>>>>> 5f53a44f
  encryption: SignalService.Envelope.Type;
  namespace: SnodeNamespaces;
};

export type StoredRawMessage = Pick<
  OutgoingRawMessage,
  'identifier' | 'device' | 'ttl' | 'networkTimestampCreated'
> & {
  plainTextBufferHex: string;
  encryption: number; // read it as number, we need to check that it is indeed a valid encryption once loaded
  namespace: number; // read it as number, we need to check that it is indeed a valid namespace once loaded
};<|MERGE_RESOLUTION|>--- conflicted
+++ resolved
@@ -5,12 +5,8 @@
   identifier: string;
   plainTextBuffer: Uint8Array;
   device: string;
-<<<<<<< HEAD
-  ttl: number;
+  ttl: number; // ttl is in millis
   networkTimestampCreated: number;
-=======
-  ttl: number; // ttl is in millis
->>>>>>> 5f53a44f
   encryption: SignalService.Envelope.Type;
   namespace: SnodeNamespaces;
 };
