import { AbortSignal } from 'abort-controller';
import { toNumber } from 'lodash';
import pRetry from 'p-retry';

import { OnionPaths } from '.';
import { Snode } from '../../data/types';
import { OpenGroupPollingUtils } from '../apis/open_group_api/opengroupV2/OpenGroupPollingUtils';
import { invalidAuthRequiresBlinding } from '../apis/open_group_api/opengroupV2/OpenGroupServerPoller';
import {
  addBinaryContentTypeToHeaders,
  addJsonContentTypeToHeaders,
} from '../apis/open_group_api/sogsv3/sogsV3SendMessage';
import { pnServerPubkeyHex, pnServerUrl } from '../apis/push_notification_api/PnServer';
import {
  FinalDestNonSnodeOptions,
  FinalRelayOptions,
  Onions,
  STATUS_NO_STATUS,
  buildErrorMessageWithFailedCode,
} from '../apis/snode_api/onions';
import { PROTOCOLS } from '../constants';
import { OnionV4 } from './onionv4';
import { MergedAbortSignal, WithAbortSignal, WithTimeoutMs } from '../apis/snode_api/requestWith';
import { OnionPathEmptyError } from '../utils/errors';
import { SnodePool } from '../apis/snode_api/snodePool';
<<<<<<< HEAD
import { fileServerURL, fileServerPubKey } from '../apis/file_server_api/FileServerApi';
import { SERVER_HOSTS } from '../apis';
=======
>>>>>>> 92025484

export type OnionFetchOptions = {
  method: string;
  body: string | Uint8Array | null;
  headers: Record<string, string | number>;
  useV4: boolean;
};

// NOTE some endpoints require decoded strings
const endpointExceptions = ['/reaction'];
const endpointRequiresDecoding = (url: string): string => {
  for (let i = 0; i < endpointExceptions.length; i++) {
    if (url.includes(endpointExceptions[i])) {
      return decodeURIComponent(url);
    }
  }
  return url;
};

const buildSendViaOnionPayload = (
  url: URL,
  fetchOptions: OnionFetchOptions
): FinalDestNonSnodeOptions => {
  const endpoint = OnionSending.endpointRequiresDecoding(
    url.search ? `${url.pathname}${url.search}` : url.pathname
  );

  const payloadObj: FinalDestNonSnodeOptions = {
    method: fetchOptions.method || 'GET',
    body: fetchOptions.body,
    endpoint,
    headers: fetchOptions.headers || {},
  };

  // the usev4 field is skipped here, as the snode doing the request won't care about it
  return payloadObj;
};

const getOnionPathForSending = async () => {
  let pathNodes: Array<Snode> = [];
  try {
    pathNodes = await OnionPaths.getOnionPath({});
  } catch (e) {
    window?.log?.error(`sendViaOnion - getOnionPath Error ${e.code} ${e.message}`);
  }
  if (!pathNodes?.length) {
    window?.log?.warn('sendViaOnion - failing, no path available');
    // should we retry?
    return null;
  }
  return pathNodes;
};

export type OnionV4SnodeResponse = {
  body: string | object | null; // if the content can be decoded as string
  bodyBinary: Uint8Array | null; // otherwise we return the raw content (could be an image data or file from sogs/fileserver)
  status_code: number;
};

export type OnionV4JSONSnodeResponse = {
  body: Record<string, any> | null;
  status_code: number;
};

export type OnionV4BinarySnodeResponse = {
  bodyBinary: Uint8Array | null;
  status_code: number;
};

/**
 * Build & send an onion v4 request to a non snode, and handle retries.
 * We actually can only send v4 request to non snode, as the snodes themselves do not support v4 request as destination.
 */

const sendViaOnionV4ToNonSnodeWithRetries = async (
  destinationX25519Key: string,
  url: URL,
  fetchOptions: OnionFetchOptions,
  throwErrors: boolean,
  abortSignal: MergedAbortSignal,
  timeoutMs: number
): Promise<OnionV4SnodeResponse | null> => {
  if (!fetchOptions.useV4) {
    throw new Error('sendViaOnionV4ToNonSnodeWithRetries is only to be used for onion v4 calls');
  }

  if (typeof destinationX25519Key !== 'string') {
    throw new Error(`destinationX25519Key is not a string ${typeof destinationX25519Key})a`);
  }

  const payloadObj = buildSendViaOnionPayload(url, fetchOptions);

  if (window.sessionFeatureFlags?.debug.debugNonSnodeRequests) {
    window.log.info(
      '[debugNonSnodeRequests] sendViaOnionV4ToNonSnodeWithRetries: buildSendViaOnionPayload returned ',
      JSON.stringify(payloadObj)
    );
  }
  // if protocol is forced to 'http:' => just use http (without the ':').
  // otherwise use https as protocol (this is the default)
  const forcedHttp = url.protocol === PROTOCOLS.HTTP;
  const finalRelayOptions: FinalRelayOptions = {
    host: url.hostname,
  };

  if (forcedHttp) {
    finalRelayOptions.protocol = 'http';
  }
  if (forcedHttp) {
    finalRelayOptions.port = url.port ? toNumber(url.port) : 80;
  }

  let result: OnionV4SnodeResponse | null;
  try {
    result = await pRetry(
      async () => {
        const pathNodes = await OnionSending.getOnionPathForSending();
        if (window.sessionFeatureFlags?.debug.debugNonSnodeRequests) {
          window.log.info(
            '[debugNonSnodeRequests] sendViaOnionV4ToNonSnodeWithRetries: getOnionPathForSending returned',
            JSON.stringify(pathNodes)
          );
        }
        if (!pathNodes) {
          throw new OnionPathEmptyError();
        }

        /**
         * This call handles ejecting a snode or a path if needed. If that happens, it throws a retryable error and the pRetry
         * call above will call us again with the same params but a different path.
         * If the error is not recoverable, it throws a pRetry.AbortError.
         */
        const onionV4Response = await Onions.sendOnionRequestHandlingSnodeEjectNoRetries({
          nodePath: pathNodes,
          destSnodeX25519: destinationX25519Key,
          finalDestOptions: payloadObj,
          finalRelayOptions,
          abortSignal,
          useV4: true,
          throwErrors,
          allow401s: false,
          timeoutMs,
        });

        if (window.sessionFeatureFlags?.debug.debugNonSnodeRequests) {
          window.log.info(
            '[debugNonSnodeRequests] sendViaOnionV4ToNonSnodeWithRetries: sendOnionRequestHandlingSnodeEjectNoRetries returned: ',
            JSON.stringify(onionV4Response)
          );
        }

        if (abortSignal?.aborted) {
          // if the request was aborted, we just want to stop retries.
          window?.log?.warn('sendViaOnionV4ToNonSnodeWithRetries request aborted.');

          throw new pRetry.AbortError('Request Aborted');
        }

        if (!onionV4Response) {
          // v4 failed responses result is undefined
          window?.log?.warn('sendViaOnionV4ToNonSnodeWithRetries failed during V4 request (in)');
          throw new Error(
            'sendViaOnionV4ToNonSnodeWithRetries failed during V4 request. Retrying...'
          );
        }

        // This only decodes single entries for now.
        // We decode it here, because if the result status code is not valid, we want to trigger a retry (by throwing an error)
        const decodedV4 = OnionV4.decodeV4Response(onionV4Response);

        if (window.sessionFeatureFlags?.debug.debugNonSnodeRequests) {
          window.log.info(
            `[debugNonSnodeRequests] sendViaOnionV4ToNonSnodeWithRetries: payload: ${JSON.stringify(payloadObj)}\ndecoded response:`,
            JSON.stringify(decodedV4)
          );
        }

        // the pn server replies with the decodedV4?.metadata as any)?.code syntax too since onion v4
        const foundStatusCode = decodedV4?.metadata?.code || STATUS_NO_STATUS;
        if (foundStatusCode < 200 || foundStatusCode > 299) {
          // this is temporary (as of 27/06/2022) as we want to not support unblinded sogs after some time

          if (foundStatusCode === 400) {
            const plainText = (decodedV4?.body as any).plainText;

            if (plainText === invalidAuthRequiresBlinding) {
              if (window.sessionFeatureFlags?.debug.debugNonSnodeRequests) {
                window.log.info(
                  `[debugNonSnodeRequests] sendViaOnionV4ToNonSnodeWithRetries: payload: ${JSON.stringify(payloadObj)}\n${foundStatusCode} error with message:\nplainText: ${plainText}`
                );
              }

              return {
                status_code: foundStatusCode,
                body: decodedV4?.body || null,
                bodyBinary: decodedV4?.bodyBinary || null,
              };
            }
          }

          if (foundStatusCode === 404) {
            window.log.warn(
              `Got ${foundStatusCode} while sendViaOnionV4ToNonSnodeWithRetries with url:${url}. Stopping retries`
            );
            // most likely, a 404 won't fix itself. So just stop right here retries by throwing a non retryable error
            throw new pRetry.AbortError(
              buildErrorMessageWithFailedCode(
                'sendViaOnionV4ToNonSnodeWithRetries',
                404,
                `with url:${url}. Stopping retries`
              )
            );
          }

          // NOTE we want to return the error status code to the caller, so they can handle it
          if (url.host === SERVER_HOSTS.NETWORK_SERVER) {
            return {
              status_code: foundStatusCode,
              body: decodedV4?.body || null,
              bodyBinary: decodedV4?.bodyBinary || null,
            };
          }
          // we consider those cases as an error, and trigger a retry (if possible), by throwing a non-abortable error
          throw new Error(
            `sendViaOnionV4ToNonSnodeWithRetries failed with status code: ${foundStatusCode}. Retrying...`
          );
        }

        return {
          status_code: foundStatusCode,
          body: decodedV4?.body || null,
          bodyBinary: decodedV4?.bodyBinary || null,
        };
      },
      {
        retries: 2, // retry 3 (2+1) times at most
        minTimeout: OnionSending.getMinTimeoutForSogs(),
        onFailedAttempt: e => {
          window?.log?.warn(
            `sendViaOnionV4ToNonSnodeWithRetries attempt #${e.attemptNumber} failed. ${e.retriesLeft} retries left...: ${e.message}`
          );
        },
      }
    );
  } catch (e) {
    window?.log?.warn('sendViaOnionV4ToNonSnodeWithRetries failed ', e.message, throwErrors);
    // NOTE if there are no snodes available, we want to refresh the snode pool from the seed
    if (e instanceof OnionPathEmptyError) {
<<<<<<< HEAD
      window?.log?.warn(
        'endViaOnionV4ToNonSnodeWithRetries failed, no path available, refreshing snode pool'
      );
=======
      window?.log?.warn('endViaOnionV4ToNonSnodeWithRetries failed, no path available, refreshing snode pool');
>>>>>>> 92025484
      void SnodePool.forceRefreshRandomSnodePool();
    }
    if (throwErrors) {
      throw e;
    }
    return null;
  }

  if (abortSignal?.aborted) {
    window?.log?.warn('sendViaOnionV4ToNonSnodeWithRetries request aborted.');

    return null;
  }

  if (!result) {
    // v4 failed responses result is undefined
    window?.log?.warn('sendViaOnionV4ToNonSnodeWithRetries failed during V4 request (out)');
    return null;
  }

  return result;
};

async function sendJsonViaOnionV4ToSogs(
  sendOptions: WithTimeoutMs & {
    serverUrl: string;
    endpoint: string;
    serverPubkey: string;
    blinded: boolean;
    method: string;
    stringifiedBody: string | null;
    abortSignal: AbortSignal;
    headers: Record<string, any> | null;
    throwErrors: boolean;
    /**
     * Auth headers are usually required, but can be skipped for some endpoints.
     * Set this to false to not include them.
     */
    includeAuthHeaders?: boolean;
  }
): Promise<OnionV4JSONSnodeResponse | null> {
  const {
    serverUrl,
    endpoint,
    serverPubkey,
    method,
    blinded,
    stringifiedBody,
    abortSignal,
    headers: includedHeaders,
    throwErrors,
    includeAuthHeaders = true,
    timeoutMs,
  } = sendOptions;

  if (!endpoint.startsWith('/')) {
    throw new Error('endpoint needs a leading /');
  }

  const builtUrl = new URL(`${serverUrl}${endpoint}`);
  let headersWithSogsHeadersIfNeeded: Record<string, any> = includedHeaders || {};

  if (includeAuthHeaders) {
    const ourHeaders = await OpenGroupPollingUtils.getOurOpenGroupHeaders(
      serverPubkey,
      endpoint,
      method,
      blinded,
      stringifiedBody
    );

    if (!ourHeaders) {
      return null;
    }

    headersWithSogsHeadersIfNeeded = {
      ...headersWithSogsHeadersIfNeeded,
      ...ourHeaders,
    };
  }

  const res = await OnionSending.sendViaOnionV4ToNonSnodeWithRetries(
    serverPubkey,
    builtUrl,
    {
      method,
      headers: addJsonContentTypeToHeaders(headersWithSogsHeadersIfNeeded as any),
      body: stringifiedBody,
      useV4: true,
    },
    throwErrors,
    abortSignal,
    timeoutMs
  );

  return res as OnionV4JSONSnodeResponse | null;
}

/**
 * Send some json to the PushNotification server.
 * Desktop only send `/notify` requests.
 *
 * You should probably not use this function directly but instead rely on the PnServer.notifyPnServer() function
 */
async function sendJsonViaOnionV4ToPnServer(
  sendOptions: WithTimeoutMs & {
    endpoint: string;
    method: string;
    stringifiedBody: string | null;
    abortSignal: AbortSignal;
  }
): Promise<OnionV4JSONSnodeResponse | null> {
  const { endpoint, method, stringifiedBody, abortSignal, timeoutMs } = sendOptions;
  if (!endpoint.startsWith('/')) {
    throw new Error('endpoint needs a leading /');
  }
  const builtUrl = new URL(`${pnServerUrl}${endpoint}`);

  const res = await OnionSending.sendViaOnionV4ToNonSnodeWithRetries(
    pnServerPubkeyHex,
    builtUrl,
    {
      method,
      headers: {},
      body: stringifiedBody,
      useV4: true,
    },
    false,
    abortSignal,
    timeoutMs
  );
  return res as OnionV4JSONSnodeResponse;
}

async function sendBinaryViaOnionV4ToSogs(
  sendOptions: WithTimeoutMs & {
    serverUrl: string;
    endpoint: string;
    serverPubkey: string;
    blinded: boolean;
    method: string;
    bodyBinary: Uint8Array;
    abortSignal: AbortSignal;
    headers: Record<string, any> | null;
  }
): Promise<OnionV4JSONSnodeResponse | null> {
  const {
    serverUrl,
    endpoint,
    serverPubkey,
    method,
    blinded,
    bodyBinary,
    abortSignal,
    headers: includedHeaders,
    timeoutMs,
  } = sendOptions;

  if (!bodyBinary) {
    return null;
  }
  if (!endpoint.startsWith('/')) {
    throw new Error('endpoint needs a leading /');
  }
  const builtUrl = new window.URL(`${serverUrl}${endpoint}`);
  let headersWithSogsHeadersIfNeeded = await OpenGroupPollingUtils.getOurOpenGroupHeaders(
    serverPubkey,
    endpoint,
    method,
    blinded,
    bodyBinary
  );

  if (!headersWithSogsHeadersIfNeeded) {
    return null;
  }
  headersWithSogsHeadersIfNeeded = { ...includedHeaders, ...headersWithSogsHeadersIfNeeded };
  const res = await OnionSending.sendViaOnionV4ToNonSnodeWithRetries(
    serverPubkey,
    builtUrl,
    {
      method,
      headers: addBinaryContentTypeToHeaders(headersWithSogsHeadersIfNeeded as any),
      body: bodyBinary || undefined,
      useV4: true,
    },
    false,
    abortSignal,
    timeoutMs
  );

  return res as OnionV4JSONSnodeResponse;
}

/**
 *
 * FILE SERVER REQUESTS
 *
 */

/**
 * Upload binary to the file server.
 * You should probably not use this function directly, but instead rely on the FileServerAPI.uploadFileToFsWithOnionV4()
 */
async function sendBinaryViaOnionV4ToFileServer({
  endpoint,
  method,
  bodyBinary,
  abortSignal,
  timeoutMs,
}: WithTimeoutMs &
  WithAbortSignal & {
    endpoint: string;
    method: string;
    bodyBinary: Uint8Array;
  }): Promise<OnionV4JSONSnodeResponse | null> {
  if (!endpoint.startsWith('/')) {
    throw new Error('endpoint needs a leading /');
  }
  const builtUrl = new URL(`${fileServerURL}${endpoint}`);

  const res = await OnionSending.sendViaOnionV4ToNonSnodeWithRetries(
    fileServerPubKey,
    builtUrl,
    {
      method,
      headers: {},
      body: bodyBinary,
      useV4: true,
    },
    false,
    abortSignal,
    timeoutMs
  );

  return res as OnionV4JSONSnodeResponse;
}

/**
 * Download binary from the file server.
 * You should probably not use this function directly, but instead rely on the FileServerAPI.downloadFileFromFileServer()
 */
async function getBinaryViaOnionV4FromFileServer({
  endpoint,
  method,
  abortSignal,
  throwError,
  timeoutMs,
}: WithTimeoutMs &
  WithAbortSignal & {
    endpoint: string;
    method: string;
    throwError: boolean;
  }): Promise<OnionV4BinarySnodeResponse | null> {
  if (!endpoint.startsWith('/')) {
    throw new Error('endpoint needs a leading /');
  }
  const builtUrl = new URL(`${fileServerURL}${endpoint}`);

  if (window.sessionFeatureFlags?.debug.debugServerRequests) {
    window.log.info(`getBinaryViaOnionV4FromFileServer fsv2: "${builtUrl} `);
  }

  // this throws for a bunch of reasons.
  // One of them, is if we get a 404 (i.e. the file server was reached but reported no such attachments exists)
  const res = await OnionSending.sendViaOnionV4ToNonSnodeWithRetries(
    fileServerPubKey,
    builtUrl,
    {
      method,
      headers: {},
      body: null,
      useV4: true,
    },
    throwError,
    abortSignal,
    timeoutMs
  );

  if (window.sessionFeatureFlags?.debug.debugServerRequests) {
    window.log.info(
      `getBinaryViaOnionV4FromFileServer fsv2: "${builtUrl}; got:`,
      JSON.stringify(res)
    );
  }
  return res as OnionV4BinarySnodeResponse;
}

/**
 * Send some generic json to the fileserver.
 * This function should probably not used directly as we only need it for the FileServerApi.getLatestReleaseFromFileServer() function
 */
async function sendJsonViaOnionV4ToFileServer({
  endpoint,
  method,
  stringifiedBody,
  abortSignal,
  headers,
  timeoutMs,
}: WithAbortSignal &
  WithTimeoutMs & {
    endpoint: string;
    method: string;
    stringifiedBody: string | null;
    headers: Record<string, string | number>;
  }): Promise<OnionV4JSONSnodeResponse | null> {
  if (!endpoint.startsWith('/')) {
    throw new Error('endpoint needs a leading /');
  }
  const builtUrl = new URL(`${fileServerURL}${endpoint}`);

  const res = await OnionSending.sendViaOnionV4ToNonSnodeWithRetries(
    fileServerPubKey,
    builtUrl,
    {
      method,
      headers,
      body: stringifiedBody,
      useV4: true,
    },
    false,
    abortSignal,
    timeoutMs
  );

  return res as OnionV4JSONSnodeResponse;
}

/**
 * Send some generic json to the sent server.
 * This function should probably not used directly as we only need it for the NetworkApi.makeRequest() function
 */
async function sendJsonViaOnionV4ToSeshServer({
  serverUrl,
  endpoint,
  method,
  headers,
  stringifiedBody,
  pubkey,
  abortSignal,
  timeoutMs,
}: WithAbortSignal &
  WithTimeoutMs & {
    serverUrl: string;
    endpoint: string;
    method: string;
    headers: Record<string, string | number>;
    stringifiedBody: string | null;
    pubkey: string;
  }): Promise<OnionV4JSONSnodeResponse | null> {
  if (!endpoint.startsWith('/')) {
    throw new Error('endpoint needs a leading /');
  }

  if (serverUrl.endsWith('/')) {
    throw new Error('url should not end with /');
  }

  const builtUrl = new URL(`${serverUrl}${endpoint}`);

  const res = await OnionSending.sendViaOnionV4ToNonSnodeWithRetries(
    pubkey,
    builtUrl,
    {
      method,
      headers,
      body: stringifiedBody,
      useV4: true,
    },
    false,
    abortSignal,
    timeoutMs
  );

  return res as OnionV4JSONSnodeResponse;
}

/**
 * This is used during stubbing so we can override the time between retries (so the unit tests are faster)
 */
function getMinTimeoutForSogs() {
  return 100;
}

// we export these methods for stubbing during testing
export const OnionSending = {
  endpointRequiresDecoding,
  sendViaOnionV4ToNonSnodeWithRetries,
  getOnionPathForSending,
  sendJsonViaOnionV4ToSogs,
  sendJsonViaOnionV4ToPnServer,
  sendBinaryViaOnionV4ToFileServer,
  sendBinaryViaOnionV4ToSogs,
  getBinaryViaOnionV4FromFileServer,
  sendJsonViaOnionV4ToSeshServer,
  sendJsonViaOnionV4ToFileServer,
  getMinTimeoutForSogs,
};<|MERGE_RESOLUTION|>--- conflicted
+++ resolved
@@ -23,11 +23,8 @@
 import { MergedAbortSignal, WithAbortSignal, WithTimeoutMs } from '../apis/snode_api/requestWith';
 import { OnionPathEmptyError } from '../utils/errors';
 import { SnodePool } from '../apis/snode_api/snodePool';
-<<<<<<< HEAD
 import { fileServerURL, fileServerPubKey } from '../apis/file_server_api/FileServerApi';
 import { SERVER_HOSTS } from '../apis';
-=======
->>>>>>> 92025484
 
 export type OnionFetchOptions = {
   method: string;
@@ -276,13 +273,9 @@
     window?.log?.warn('sendViaOnionV4ToNonSnodeWithRetries failed ', e.message, throwErrors);
     // NOTE if there are no snodes available, we want to refresh the snode pool from the seed
     if (e instanceof OnionPathEmptyError) {
-<<<<<<< HEAD
       window?.log?.warn(
-        'endViaOnionV4ToNonSnodeWithRetries failed, no path available, refreshing snode pool'
+        'sendViaOnionV4ToNonSnodeWithRetries failed, no path available, refreshing snode pool'
       );
-=======
-      window?.log?.warn('endViaOnionV4ToNonSnodeWithRetries failed, no path available, refreshing snode pool');
->>>>>>> 92025484
       void SnodePool.forceRefreshRandomSnodePool();
     }
     if (throwErrors) {
