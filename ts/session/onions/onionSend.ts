--- conflicted
+++ resolved
@@ -264,20 +264,6 @@
   return result;
 };
 
-<<<<<<< HEAD
-async function sendJsonViaOnionV4ToSogs(sendOptions: {
-  serverUrl: string;
-  endpoint: string;
-  serverPubkey: string;
-  blinded: boolean;
-  method: string;
-  stringifiedBody: string | null;
-  abortSignal: AbortSignal;
-  headers: Record<string, any> | null;
-  throwErrors: boolean;
-  includeAuthHeaders?: boolean;
-}): Promise<OnionV4JSONSnodeResponse | null> {
-=======
 async function sendJsonViaOnionV4ToSogs(
   sendOptions: WithTimeoutMs & {
     serverUrl: string;
@@ -289,9 +275,9 @@
     abortSignal: AbortSignal;
     headers: Record<string, any> | null;
     throwErrors: boolean;
+    includeAuthHeaders?: boolean;
   }
 ): Promise<OnionV4JSONSnodeResponse | null> {
->>>>>>> 60811943
   const {
     serverUrl,
     endpoint,
@@ -302,11 +288,8 @@
     abortSignal,
     headers: includedHeaders,
     throwErrors,
-<<<<<<< HEAD
     includeAuthHeaders = true, // Default to true
-=======
     timeoutMs,
->>>>>>> 60811943
   } = sendOptions;
 
   if (!endpoint.startsWith('/')) {
