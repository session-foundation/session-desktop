--- conflicted
+++ resolved
@@ -80,13 +80,8 @@
     quote,
     preview,
     syncTarget,
-<<<<<<< HEAD
-    expireTimer: expireUpdate.expirationTimer || 0,
-    expirationType: expireUpdate.expirationType || 'unknown',
-=======
     expireTimer: expireUpdate.expirationTimer,
     expirationType: expireUpdate.expirationType,
->>>>>>> 9489036b
   });
 };
 
