--- conflicted
+++ resolved
@@ -30,11 +30,8 @@
 import { GetNetworkTime } from '../../apis/snode_api/getNetworkTime';
 import { SnodeNamespaces } from '../../apis/snode_api/namespaces';
 import { DURATION } from '../../constants';
-<<<<<<< HEAD
 import { DisappearingMessages } from '../../disappearing_messages';
 import { ReadyToDisappearMsgUpdate } from '../../disappearing_messages/types';
-=======
->>>>>>> 97dbe5b6
 import { MessageSender } from '../../sending';
 import { getIsRinging } from '../RingingManager';
 import { getBlackSilenceMediaStream } from './Silence';
