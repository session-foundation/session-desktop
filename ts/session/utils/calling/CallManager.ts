/* eslint-disable no-restricted-syntax */
/* eslint-disable no-param-reassign */
import _ from 'lodash';
import { v4 as uuidv4 } from 'uuid';

import { MessageUtils, ToastUtils, UserUtils } from '..';
import { SignalService } from '../../../protobuf';
import {
  CallStatusEnum,
  answerCall,
  callConnected,
  callReconnecting,
  endCall,
  incomingCall,
  setFullScreenCall,
  startingCallWith,
} from '../../../state/ducks/call';
import { openConversationWithMessages } from '../../../state/ducks/conversations';
<<<<<<< HEAD
import { ConvoHub } from '../../conversations';
=======
import { getConversationController } from '../../conversations';
>>>>>>> 5f53a44f
import { CallMessage } from '../../messages/outgoing/controlMessage/CallMessage';
import { ed25519Str } from '../../onions/onionPath';
import { PubKey } from '../../types';

import { getMessageQueue } from '../..';
import { getCallMediaPermissionsSettings } from '../../../components/settings/SessionSettings';
import { Data } from '../../../data/data';
import { approveConvoAndSendResponse } from '../../../interactions/conversationInteractions';
import { READ_MESSAGE_STATE } from '../../../models/conversationAttributes';
import { PnServer } from '../../apis/push_notification_api';
import { GetNetworkTime } from '../../apis/snode_api/getNetworkTime';
import { SnodeNamespaces } from '../../apis/snode_api/namespaces';
import { DURATION } from '../../constants';
<<<<<<< HEAD
=======
import { DisappearingMessages } from '../../disappearing_messages';
import { ReadyToDisappearMsgUpdate } from '../../disappearing_messages/types';
>>>>>>> 5f53a44f
import { MessageSender } from '../../sending';
import { getIsRinging } from '../RingingManager';
import { getBlackSilenceMediaStream } from './Silence';

export type InputItem = { deviceId: string; label: string };

export const callTimeoutMs = 60000;

export type WithOptExpireUpdate = { expireDetails: ReadyToDisappearMsgUpdate | undefined };
export type WithMessageHash = { messageHash: string };

/**
 * This uuid is set only once we accepted a call or started one.
 */
let currentCallUUID: string | undefined;

let currentCallStartTimestamp: number | undefined;

let weAreCallerOnCurrentCall: boolean | undefined;

const rejectedCallUUIDS: Set<string> = new Set();

export type CallManagerOptionsType = {
  localStream: MediaStream | null;
  remoteStream: MediaStream | null;
  camerasList: Array<InputItem>;
  audioInputsList: Array<InputItem>;
  audioOutputsList: Array<InputItem>;
  isLocalVideoStreamMuted: boolean;
  isRemoteVideoStreamMuted: boolean;
  isAudioMuted: boolean;
  currentSelectedAudioOutput: string;
};

export type CallManagerListener = ((options: CallManagerOptionsType) => void) | null;
const videoEventsListeners: Array<{ id: string; listener: CallManagerListener }> = [];

function callVideoListeners() {
  if (videoEventsListeners.length) {
    videoEventsListeners.forEach(item => {
      item.listener?.({
        localStream,
        remoteStream,
        camerasList,
        audioInputsList,
        audioOutputsList,
        isRemoteVideoStreamMuted: remoteVideoStreamIsMuted,
        isLocalVideoStreamMuted: selectedCameraId === DEVICE_DISABLED_DEVICE_ID,
        isAudioMuted: selectedAudioInputId === DEVICE_DISABLED_DEVICE_ID,
        currentSelectedAudioOutput: selectedAudioOutputId,
      });
    });
  }
}

export function addVideoEventsListener(uniqueId: string, listener: CallManagerListener) {
  const indexFound = videoEventsListeners.findIndex(m => m.id === uniqueId);
  if (indexFound === -1) {
    videoEventsListeners.push({ id: uniqueId, listener });
  } else {
    videoEventsListeners[indexFound].listener = listener;
  }
  callVideoListeners();
}

export function removeVideoEventsListener(uniqueId: string) {
  const indexFound = videoEventsListeners.findIndex(m => m.id === uniqueId);
  if (indexFound !== -1) {
    videoEventsListeners.splice(indexFound);
  }
  callVideoListeners();
}

type CachedCallMessageType = {
  type: SignalService.CallMessage.Type;
  sdps: Array<string>;
  sdpMLineIndexes: Array<number>;
  sdpMids: Array<string>;
  uuid: string;
  timestamp: number;
  // when we receive some messages, we keep track of what were their
  // expireUpdate, so we can add a message once the user / accepts denies the call
  expireDetails: (WithOptExpireUpdate & WithMessageHash) | null;
};

/**
 * This field stores all the details received about a specific call with the same uuid. It is a per pubkey and per call cache.
 */
const callCache = new Map<string, Map<string, Array<CachedCallMessageType>>>();

let peerConnection: RTCPeerConnection | null;
let dataChannel: RTCDataChannel | null;
let remoteStream: MediaStream | null;
let localStream: MediaStream | null;
let remoteVideoStreamIsMuted = true;

export const DEVICE_DISABLED_DEVICE_ID = 'off';

let makingOffer = false;
let ignoreOffer = false;
let isSettingRemoteAnswerPending = false;
let lastOutgoingOfferTimestamp = -Infinity;

/**
 * This array holds all of the ice servers Session can contact.
 * They are all contacted at the same time, so before triggering the request, we get only a subset of those, randomly
 */
const iceServersFullArray = [
  {
    urls: 'turn:freyr.getsession.org',
    username: 'session202111',
    credential: '053c268164bc7bd7',
  },
  {
    urls: 'turn:fenrir.getsession.org',
    username: 'session202111',
    credential: '053c268164bc7bd7',
  },
  {
    urls: 'turn:frigg.getsession.org',
    username: 'session202111',
    credential: '053c268164bc7bd7',
  },
  {
    urls: 'turn:angus.getsession.org',
    username: 'session202111',
    credential: '053c268164bc7bd7',
  },
  {
    urls: 'turn:hereford.getsession.org',
    username: 'session202111',
    credential: '053c268164bc7bd7',
  },
  {
    urls: 'turn:holstein.getsession.org',
    username: 'session202111',
    credential: '053c268164bc7bd7',
  },
  {
    urls: 'turn:brahman.getsession.org',
    username: 'session202111',
    credential: '053c268164bc7bd7',
  },
];

const configuration: RTCConfiguration = {
  bundlePolicy: 'max-bundle',
  rtcpMuxPolicy: 'require',
  // iceTransportPolicy: 'relay', // for now, this cause the connection to break after 30-40 sec if we enable this
};

let selectedCameraId: string = DEVICE_DISABLED_DEVICE_ID;
let selectedAudioInputId: string = DEVICE_DISABLED_DEVICE_ID;
let selectedAudioOutputId: string = DEVICE_DISABLED_DEVICE_ID;
let camerasList: Array<InputItem> = [];
let audioInputsList: Array<InputItem> = [];
let audioOutputsList: Array<InputItem> = [];

async function getConnectedDevices(type: 'videoinput' | 'audioinput' | 'audiooutput') {
  const devices = await navigator.mediaDevices.enumerateDevices();
  return devices.filter(device => device.kind === type);
}

// Listen for changes to media devices and update the list accordingly

if (typeof navigator !== 'undefined') {
  // eslint-disable-next-line @typescript-eslint/no-misused-promises
  navigator?.mediaDevices?.addEventListener('devicechange', async () => {
    await updateConnectedDevices();
    callVideoListeners();
  });
}

async function updateConnectedDevices() {
  // Get the set of cameras connected
  const videoCameras = await getConnectedDevices('videoinput');

  camerasList = videoCameras.map(m => ({
    deviceId: m.deviceId,
    label: m.label,
  }));

  // Get the set of audio inputs connected
  const audiosInput = await getConnectedDevices('audioinput');
  audioInputsList = audiosInput.map(m => ({
    deviceId: m.deviceId,
    label: m.label,
  }));

  // Get the set of audio outputs connected
  const audiosOutput = await getConnectedDevices('audiooutput');
  audioOutputsList = audiosOutput.map(m => ({
    deviceId: m.deviceId,
    label: m.label,
  }));
}

function sendVideoStatusViaDataChannel() {
  const videoEnabledLocally = selectedCameraId !== DEVICE_DISABLED_DEVICE_ID;
  const stringToSend = JSON.stringify({
    video: videoEnabledLocally,
  });
  if (dataChannel && dataChannel.readyState === 'open') {
    dataChannel?.send(stringToSend);
  }
}

function sendHangupViaDataChannel() {
  const stringToSend = JSON.stringify({
    hangup: true,
  });
  if (dataChannel && dataChannel.readyState === 'open') {
    dataChannel?.send(stringToSend);
  }
}

export async function selectCameraByDeviceId(cameraDeviceId: string) {
  if (cameraDeviceId === DEVICE_DISABLED_DEVICE_ID) {
    selectedCameraId = DEVICE_DISABLED_DEVICE_ID;

    const sender = peerConnection?.getSenders().find(s => {
      return s.track?.kind === 'video';
    });
    if (sender?.track) {
      sender.track.enabled = false;
    }

    // do the same changes locally
    localStream?.getVideoTracks().forEach(t => {
      t.stop();
      localStream?.removeTrack(t);
    });
    localStream?.addTrack(getBlackSilenceMediaStream().getVideoTracks()[0]);

    sendVideoStatusViaDataChannel();
    callVideoListeners();
    return;
  }
  if (camerasList.some(m => m.deviceId === cameraDeviceId)) {
    selectedCameraId = cameraDeviceId;

    const devicesConfig = {
      video: {
        deviceId: selectedCameraId ? { exact: selectedCameraId } : undefined,
      },
    };

    try {
      const newVideoStream = await navigator.mediaDevices.getUserMedia(devicesConfig);
      const videoTrack = newVideoStream.getVideoTracks()[0];

      if (!peerConnection) {
        throw new Error('cannot selectCameraByDeviceId without a peer connection');
      }

      window.log.info('replacing video track');
      const videoSender = peerConnection
        .getTransceivers()
        .find(t => t.sender.track?.kind === 'video')?.sender;

      videoTrack.enabled = true;
      if (videoSender) {
        await videoSender.replaceTrack(videoTrack);
      } else {
        throw new Error(
          'We should always have a videoSender as we are using a black video when no camera are in use'
        );
      }

      // do the same changes locally
      localStream?.getVideoTracks().forEach(t => {
        t.stop();
        localStream?.removeTrack(t);
      });
      localStream?.addTrack(videoTrack);

      sendVideoStatusViaDataChannel();
      callVideoListeners();
    } catch (e) {
      window.log.warn('selectCameraByDeviceId failed with', e.message);
      ToastUtils.pushToastError('selectCamera', e.message);
      callVideoListeners();
    }
  }
}

export async function selectAudioInputByDeviceId(audioInputDeviceId: string) {
  if (audioInputDeviceId === DEVICE_DISABLED_DEVICE_ID) {
    selectedAudioInputId = audioInputDeviceId;

    const sender = peerConnection?.getSenders().find(s => {
      return s.track?.kind === 'audio';
    });
    if (sender?.track) {
      sender.track.enabled = false;
    }
    const silence = getBlackSilenceMediaStream().getAudioTracks()[0];
    void sender?.replaceTrack(silence);
    // do the same changes locally
    localStream?.getAudioTracks().forEach(t => {
      t.stop();
      localStream?.removeTrack(t);
    });
    localStream?.addTrack(getBlackSilenceMediaStream().getAudioTracks()[0]);
    callVideoListeners();
    return;
  }
  if (audioInputsList.some(m => m.deviceId === audioInputDeviceId)) {
    selectedAudioInputId = audioInputDeviceId;

    const devicesConfig = {
      audio: {
        deviceId: selectedAudioInputId ? { exact: selectedAudioInputId } : undefined,
      },
    };

    try {
      const newAudioStream = await navigator.mediaDevices.getUserMedia(devicesConfig);

      const audioTrack = newAudioStream.getAudioTracks()[0];
      if (!peerConnection) {
        throw new Error('cannot selectAudioInputByDeviceId without a peer connection');
      }
      const audioSender = peerConnection.getSenders().find(s => {
        return s.track?.kind === audioTrack.kind;
      });
      window.log.info('replacing audio track');
      // we actually do not need to toggle the track here, as toggling it here unmuted here locally (so we start to hear ourselves)
      // do the same changes locally
      localStream?.getAudioTracks().forEach(t => {
        t.stop();
        localStream?.removeTrack(t);
      });
      if (audioSender) {
        await audioSender.replaceTrack(audioTrack);
      } else {
        throw new Error('Failed to get sender for selectAudioInputByDeviceId ');
      }
    } catch (e) {
      window.log.warn('selectAudioInputByDeviceId failed with', e.message);
    }

    callVideoListeners();
  }
}

export async function selectAudioOutputByDeviceId(audioOutputDeviceId: string) {
  if (audioOutputDeviceId === DEVICE_DISABLED_DEVICE_ID) {
    selectedAudioOutputId = audioOutputDeviceId;

    callVideoListeners();
    return;
  }
  if (audioOutputsList.some(m => m.deviceId === audioOutputDeviceId)) {
    selectedAudioOutputId = audioOutputDeviceId;

    callVideoListeners();
  }
}

async function createOfferAndSendIt(recipient: string, msgIdentifier: string | null) {
  try {
    const convo = getConversationController().get(recipient);
    if (!convo) {
      throw new Error('createOfferAndSendIt needs a convo');
    }
    makingOffer = true;
    window.log.info('got createOfferAndSendIt event. creating offer');
    await (peerConnection as any)?.setLocalDescription();
    const offer = peerConnection?.localDescription;
    if (!offer) {
      throw new Error('Could not create an offer');
    }

    if (!currentCallUUID) {
      window.log.warn('cannot send offer without a currentCallUUID');
      throw new Error('cannot send offer without a currentCallUUID');
    }

    if (offer && offer.sdp) {
      const lines = offer.sdp.split(/\r?\n/);
      const lineWithFtmpIndex = lines.findIndex(f => f.startsWith('a=fmtp:111'));
      const partBeforeComma = lines[lineWithFtmpIndex].split(';');
      lines[lineWithFtmpIndex] = `${partBeforeComma[0]};cbr=1`;
      let overridenSdps = lines.join('\n');
      overridenSdps = overridenSdps.replace(
        // eslint-disable-next-line prefer-regex-literals
        new RegExp('.+urn:ietf:params:rtp-hdrext:ssrc-audio-level.*\\r?\\n'),
        ''
      );

      // Note: we are forcing callMessages to be DaR if DaS, using the same timer
      const { expirationType, expireTimer } = DisappearingMessages.forcedDeleteAfterReadMsgSetting(
        convo
      );

      const offerMessage = new CallMessage({
<<<<<<< HEAD
        createAtNetworkTimestamp: GetNetworkTime.now(),
=======
        identifier: msgIdentifier || undefined,
        timestamp: Date.now(),
>>>>>>> 5f53a44f
        type: SignalService.CallMessage.Type.OFFER,
        sdps: [overridenSdps],
        uuid: currentCallUUID,
        expirationType,
        expireTimer,
      });

      window.log.info(`sending '${offer.type}'' with callUUID: ${currentCallUUID}`);
      const negotiationOfferSendResult = await getMessageQueue().sendToPubKeyNonDurably({
        pubkey: PubKey.cast(recipient),
        message: offerMessage,
        namespace: SnodeNamespaces.Default,
      });
      if (typeof negotiationOfferSendResult === 'number') {
        // window.log?.warn('setting last sent timestamp');
        lastOutgoingOfferTimestamp = negotiationOfferSendResult;
      }
    }
  } catch (err) {
    window.log?.error(`Error createOfferAndSendIt ${err}`);
  } finally {
    makingOffer = false;
  }
}

function handleIceCandidates(event: RTCPeerConnectionIceEvent, pubkey: string) {
  if (event.candidate) {
    iceCandidates.push(event.candidate);
    void iceSenderDebouncer(pubkey);
  }
}

async function openMediaDevicesAndAddTracks() {
  try {
    await updateConnectedDevices();

    if (!audioInputsList.length) {
      ToastUtils.pushNoAudioInputFound();
      return;
    }

    selectedAudioInputId = DEVICE_DISABLED_DEVICE_ID; // audioInputsList[0].deviceId;
    selectedCameraId = DEVICE_DISABLED_DEVICE_ID;
    window.log.info(
      `openMediaDevices videoDevice:${selectedCameraId} audioDevice:${selectedAudioInputId}`
    );

    localStream = getBlackSilenceMediaStream();
    localStream.getTracks().forEach(track => {
      if (localStream) {
        peerConnection?.addTrack(track, localStream);
      }
    });
  } catch (err) {
    window.log.warn('openMediaDevices: ', err);
    ToastUtils.pushVideoCallPermissionNeeded();
    closeVideoCall();
  }
  callVideoListeners();
}

export async function USER_callRecipient(recipient: string) {
  if (!getCallMediaPermissionsSettings()) {
    ToastUtils.pushVideoCallPermissionNeeded();
    return;
  }
  if (currentCallUUID) {
    window.log.warn(
      'Looks like we are already in a call as in USER_callRecipient is not undefined'
    );
    return;
  }
  await updateConnectedDevices();
  const now = Date.now();
  window?.log?.info(`starting call with ${ed25519Str(recipient)}..`);
  window.inboxStore?.dispatch(
    startingCallWith({
      pubkey: recipient,
    })
  );
  if (peerConnection) {
    throw new Error('USER_callRecipient peerConnection is already initialized ');
  }
  currentCallUUID = uuidv4();
  const justCreatedCallUUID = currentCallUUID;
  peerConnection = createOrGetPeerConnection(recipient);
  // send a pre offer just to wake up the device on the remote side
  const preOfferMsg = new CallMessage({
    createAtNetworkTimestamp: GetNetworkTime.now(),
    type: SignalService.CallMessage.Type.PRE_OFFER,
    uuid: currentCallUUID,
    expirationType: null, // Note: Preoffer messages are not added to the DB, so no need to make them expire
    expireTimer: null,
  });

  window.log.info('Sending preOffer message to ', ed25519Str(recipient));
  const calledConvo = ConvoHub.use().get(recipient);
  calledConvo.set('active_at', Date.now()); // addSingleOutgoingMessage does the commit for us on the convo
  await calledConvo.unhideIfNeeded(false);
  weAreCallerOnCurrentCall = true;

  // initiating a call is analogous to sending a message request
  await approveConvoAndSendResponse(recipient);

  // Note: we do the sending of the preoffer manually as the sendToPubkeyNonDurably rely on having a message saved to the db for MessageSentSuccess
  // which is not the case for a pre offer message (the message only exists in memory)
  const rawMessage = await MessageUtils.toRawMessage(
    PubKey.cast(recipient),
    preOfferMsg,
    SnodeNamespaces.Default
  );
  const { wrappedEnvelope } = await MessageSender.send({
    message: rawMessage,
    isSyncMessage: false,
  });
  void PnServer.notifyPnServer(wrappedEnvelope, recipient);

  await openMediaDevicesAndAddTracks();
  // Note CallMessages are very custom, as we moslty don't sync them to ourselves.
  // So here, we are creating a DaS/off message saved locally which will expire locally only,
  // but the "offer" we are sending the the called pubkey had a DaR on it (as that one is synced, and should expire after our message was read)
  const expireDetails = DisappearingMessages.forcedDeleteAfterSendMsgSetting(calledConvo);

  let msgModel = await calledConvo?.addSingleOutgoingMessage({
    callNotificationType: 'started-call',
    sent_at: now,
    expirationType: expireDetails.expirationType,
    expireTimer: expireDetails.expireTimer,
  });
  msgModel = DisappearingMessages.getMessageReadyToDisappear(calledConvo, msgModel, 0, {
    messageExpirationFromRetrieve: null,
    expirationTimer: expireDetails.expireTimer,
    expirationType: expireDetails.expirationType,
  });

  const msgIdentifier = await msgModel.commit();
  await createOfferAndSendIt(recipient, msgIdentifier);

  // close and end the call if callTimeoutMs is reached and still not connected
  // eslint-disable-next-line @typescript-eslint/no-misused-promises
  global.setTimeout(async () => {
    if (justCreatedCallUUID === currentCallUUID && getIsRinging()) {
      window.log.info(
        'calling timeout reached. hanging up the call we started:',
        justCreatedCallUUID
      );
      await USER_hangup(recipient);
    }
  }, callTimeoutMs);
}

const iceCandidates: Array<RTCIceCandidate> = [];
const iceSenderDebouncer = _.debounce(async (recipient: string) => {
  if (!iceCandidates) {
    return;
  }
  const validCandidates = _.compact(
    iceCandidates.map(c => {
      if (
        c.sdpMLineIndex !== null &&
        c.sdpMLineIndex !== undefined &&
        c.sdpMid !== null &&
        c.candidate
      ) {
        return {
          sdpMLineIndex: c.sdpMLineIndex,
          sdpMid: c.sdpMid,
          candidate: c.candidate,
        };
      }
      return null;
    })
  );
  if (!currentCallUUID) {
    window.log.warn('Cannot send ice candidates without a currentCallUUID');
    return;
  }
  const callIceCandicates = new CallMessage({
    createAtNetworkTimestamp: GetNetworkTime.now(),
    type: SignalService.CallMessage.Type.ICE_CANDIDATES,
    sdpMLineIndexes: validCandidates.map(c => c.sdpMLineIndex),
    sdpMids: validCandidates.map(c => c.sdpMid),
    sdps: validCandidates.map(c => c.candidate),
    uuid: currentCallUUID,
    expirationType: null, // Note: An ICE_CANDIDATES is not saved to the DB on the recipient's side, so no need to make it expire
    expireTimer: null,
  });

  window.log.info(
    `sending ICE CANDIDATES MESSAGE to ${ed25519Str(recipient)} about call ${currentCallUUID}`
  );

  await getMessageQueue().sendToPubKeyNonDurably({
    pubkey: PubKey.cast(recipient),
    message: callIceCandicates,
    namespace: SnodeNamespaces.Default,
  });
}, 2000);

const findLastMessageTypeFromSender = (sender: string, msgType: SignalService.CallMessage.Type) => {
  const msgCacheFromSenderWithDevices = callCache.get(sender);
  if (!msgCacheFromSenderWithDevices) {
    return undefined;
  }

  // this does not sort by timestamp as we do not have a timestamp stored in the SignalService.CallMessage object
  const allMsg = _.flattenDeep([...msgCacheFromSenderWithDevices.values()]);
  const allMsgFromType = allMsg.filter(m => m.type === msgType);
  const lastMessageOfType = _.last(allMsgFromType);

  if (!lastMessageOfType) {
    return undefined;
  }
  return lastMessageOfType;
};

function handleSignalingStateChangeEvent() {
  if (peerConnection?.signalingState === 'closed') {
    closeVideoCall();
  }
}

function handleConnectionStateChanged(pubkey: string) {
  window.log.info('handleConnectionStateChanged :', peerConnection?.connectionState);

  if (peerConnection?.signalingState === 'closed' || peerConnection?.connectionState === 'failed') {
    window.inboxStore?.dispatch(callReconnecting({ pubkey }));
  } else if (peerConnection?.connectionState === 'connected') {
    const firstAudioInput = audioInputsList?.[0].deviceId || undefined;
    if (firstAudioInput) {
      void selectAudioInputByDeviceId(firstAudioInput);
    }

    const firstAudioOutput = audioOutputsList?.[0].deviceId || undefined;
    if (firstAudioOutput) {
      void selectAudioOutputByDeviceId(firstAudioOutput);
    }

    currentCallStartTimestamp = Date.now();

    window.inboxStore?.dispatch(callConnected({ pubkey }));
  }
}

function closeVideoCall() {
  window.log.info('closingVideoCall ');
  currentCallStartTimestamp = undefined;
  weAreCallerOnCurrentCall = undefined;
  if (peerConnection) {
    peerConnection.ontrack = null;
    peerConnection.onicecandidate = null;
    peerConnection.oniceconnectionstatechange = null;
    peerConnection.onconnectionstatechange = null;
    peerConnection.onsignalingstatechange = null;
    peerConnection.onicegatheringstatechange = null;
    peerConnection.onnegotiationneeded = null;

    if (dataChannel) {
      dataChannel.close();
      dataChannel = null;
    }
    if (localStream) {
      localStream.getTracks().forEach(track => {
        track.stop();
        localStream?.removeTrack(track);
      });
    }

    if (remoteStream) {
      remoteStream.getTracks().forEach(track => {
        track.stop();
        remoteStream?.removeTrack(track);
      });
    }

    peerConnection.close();
    peerConnection = null;
  }

  localStream = null;
  remoteStream = null;
  selectedCameraId = DEVICE_DISABLED_DEVICE_ID;
  selectedAudioInputId = DEVICE_DISABLED_DEVICE_ID;
  currentCallUUID = undefined;

  window.inboxStore?.dispatch(setFullScreenCall(false));
  window.inboxStore?.dispatch(endCall());

  remoteVideoStreamIsMuted = true;

  makingOffer = false;
  ignoreOffer = false;
  isSettingRemoteAnswerPending = false;
  lastOutgoingOfferTimestamp = -Infinity;
  callVideoListeners();
}

function getCallingStateOutsideOfRedux() {
  const ongoingCallWith = window.inboxStore?.getState().call.ongoingWith as string | undefined;
  const ongoingCallStatus = window.inboxStore?.getState().call.ongoingCallStatus as CallStatusEnum;
  return { ongoingCallWith, ongoingCallStatus };
}

function onDataChannelReceivedMessage(ev: MessageEvent<string>) {
  try {
    const parsed = JSON.parse(ev.data);

    if (parsed.hangup !== undefined) {
      const { ongoingCallStatus, ongoingCallWith } = getCallingStateOutsideOfRedux();
      if (
        (ongoingCallStatus === 'connecting' ||
          ongoingCallStatus === 'offering' ||
          ongoingCallStatus === 'ongoing') &&
        ongoingCallWith
      ) {
        void handleCallTypeEndCall(ongoingCallWith, currentCallUUID);
      }

      return;
    }

    if (parsed.video !== undefined) {
      remoteVideoStreamIsMuted = !parsed.video;
    }
  } catch (e) {
    window.log.warn('onDataChannelReceivedMessage Could not parse data in event', ev);
  }
  callVideoListeners();
}
function onDataChannelOnOpen() {
  window.log.info('onDataChannelOnOpen: sending video status');
  sendVideoStatusViaDataChannel();
}

function createOrGetPeerConnection(withPubkey: string) {
  if (peerConnection) {
    return peerConnection;
  }
  remoteStream = new MediaStream();
  const sampleOfICeServers = _.sampleSize(iceServersFullArray, 2);
  peerConnection = new RTCPeerConnection({ ...configuration, iceServers: sampleOfICeServers });
  dataChannel = peerConnection.createDataChannel('session-datachannel', {
    ordered: true,
    negotiated: true,
    id: 548, // S E S S I O N in ascii code 83*3+69+73+79+78
  });

  dataChannel.onmessage = onDataChannelReceivedMessage;
  dataChannel.onopen = onDataChannelOnOpen;
  peerConnection.onsignalingstatechange = handleSignalingStateChangeEvent;
  peerConnection.ontrack = event => {
    event.track.onunmute = () => {
      remoteStream?.addTrack(event.track);
      callVideoListeners();
    };
    event.track.onmute = () => {
      remoteStream?.removeTrack(event.track);
      callVideoListeners();
    };
  };
  peerConnection.onconnectionstatechange = () => {
    handleConnectionStateChanged(withPubkey);
  };

  peerConnection.onicecandidate = event => {
    handleIceCandidates(event, withPubkey);
  };

  peerConnection.oniceconnectionstatechange = () => {
    window.log.info(
      'oniceconnectionstatechange peerConnection.iceConnectionState: ',
      peerConnection?.iceConnectionState
    );

    if (peerConnection && peerConnection?.iceConnectionState === 'disconnected') {
      // this will trigger a negotiation event with iceRestart set to true in the createOffer options set
      // eslint-disable-next-line @typescript-eslint/no-misused-promises
      global.setTimeout(async () => {
        window.log.info('onconnectionstatechange disconnected: restartIce()');

        if (
          peerConnection?.iceConnectionState === 'disconnected' &&
          withPubkey?.length &&
          weAreCallerOnCurrentCall === true
        ) {
          // we are the caller and the connection got dropped out, we need to send a new offer with iceRestart set to true.
          // the recipient will get that new offer and send us a response back if he still online
          (peerConnection as any).restartIce();
          await createOfferAndSendIt(withPubkey, null);
        }
      }, 2000);
    }
  };

  return peerConnection;
}

export async function USER_acceptIncomingCallRequest(fromSender: string) {
  window.log.info('USER_acceptIncomingCallRequest');
  if (currentCallUUID) {
    window.log.warn(
      'Looks like we are already in a call as in USER_acceptIncomingCallRequest is not undefined'
    );
    return;
  }
  await updateConnectedDevices();

  const lastOfferMessage = findLastMessageTypeFromSender(
    fromSender,
    SignalService.CallMessage.Type.OFFER
  );

  if (!lastOfferMessage) {
    window?.log?.info(
      'incoming call request cannot be accepted as the corresponding message is not found'
    );
    return;
  }
  if (!lastOfferMessage.uuid) {
    window?.log?.info('incoming call request cannot be accepted as uuid is invalid');
    return;
  }
  window.inboxStore?.dispatch(
    answerCall({
      pubkey: fromSender,
    })
  );
  await openConversationWithMessages({
    conversationKey: fromSender,
    messageId: null,
  });
  if (peerConnection) {
    throw new Error('USER_acceptIncomingCallRequest: peerConnection is already set.');
  }
  currentCallUUID = lastOfferMessage.uuid;

  peerConnection = createOrGetPeerConnection(fromSender);

  await openMediaDevicesAndAddTracks();

  const { sdps } = lastOfferMessage;
  if (!sdps || sdps.length === 0) {
    window?.log?.info(
      'incoming call request cannot be accepted as the corresponding sdps is empty'
    );
    return;
  }
  try {
    await peerConnection.setRemoteDescription(
      new RTCSessionDescription({
        sdp: sdps[0],
        type: 'offer',
      })
    );
  } catch (e) {
    window.log?.error(`Error setting RTC Session Description ${e}`);
  }

  const lastCandidatesFromSender = findLastMessageTypeFromSender(
    fromSender,
    SignalService.CallMessage.Type.ICE_CANDIDATES
  );

  if (lastCandidatesFromSender) {
    window.log.info('found sender ice candicate message already sent. Using it');
    for (let index = 0; index < lastCandidatesFromSender.sdps.length; index++) {
      const sdp = lastCandidatesFromSender.sdps[index];
      const sdpMLineIndex = lastCandidatesFromSender.sdpMLineIndexes[index];
      const sdpMid = lastCandidatesFromSender.sdpMids[index];
      const candicate = new RTCIceCandidate({
        sdpMid,
        sdpMLineIndex,
        candidate: sdp,
      });
      // eslint-disable-next-line no-await-in-loop
      await peerConnection.addIceCandidate(candicate);
    }
  }
  const networkTimestamp = GetNetworkTime.now();
  const callerConvo = ConvoHub.use().get(fromSender);
  callerConvo.set('active_at', networkTimestamp);
  await callerConvo.unhideIfNeeded(false);

  const expireUpdate = DisappearingMessages.forcedDeleteAfterSendMsgSetting(callerConvo);

  const msgModel = await callerConvo.addSingleIncomingMessage({
    callNotificationType: 'answered-a-call',
    source: UserUtils.getOurPubKeyStrFromCache(),
    sent_at: networkTimestamp,
    received_at: networkTimestamp,
    unread: READ_MESSAGE_STATE.read,
    messageHash: lastOfferMessage.expireDetails?.messageHash,
    expirationType: expireUpdate.expirationType,
    expireTimer: expireUpdate.expireTimer,
  });

  const msgIdentifier = await msgModel.commit();

  await buildAnswerAndSendIt(fromSender, msgIdentifier);

  // consider the conversation completely approved
  await callerConvo.setDidApproveMe(true);
  await approveConvoAndSendResponse(fromSender);
}

export async function rejectCallAlreadyAnotherCall(fromSender: string, forcedUUID: string) {
  const convo = getConversationController().get(fromSender);
  if (!convo) {
    throw new Error('rejectCallAlreadyAnotherCall non existing convo');
  }
  window.log.info(`rejectCallAlreadyAnotherCall ${ed25519Str(fromSender)}: ${forcedUUID}`);
  rejectedCallUUIDS.add(forcedUUID);

  // Note: we are forcing callMessages to be DaR if DaS, using the same timer
  const { expirationType, expireTimer } = DisappearingMessages.forcedDeleteAfterReadMsgSetting(
    convo
  );

  const rejectCallMessage = new CallMessage({
    type: SignalService.CallMessage.Type.END_CALL,
    createAtNetworkTimestamp: GetNetworkTime.now(),
    uuid: forcedUUID,
    expirationType,
    expireTimer,
  });
  await sendCallMessageAndSync(rejectCallMessage, fromSender);

  // delete all msg not from that uuid only but from that sender pubkey
  clearCallCacheFromPubkeyAndUUID(fromSender, forcedUUID);
}

export async function USER_rejectIncomingCallRequest(fromSender: string) {
  // close the popup call
  window.inboxStore?.dispatch(endCall());
  const lastOfferMessage = findLastMessageTypeFromSender(
    fromSender,
    SignalService.CallMessage.Type.OFFER
  );

  const aboutCallUUID = lastOfferMessage?.uuid;
  window.log.info(`USER_rejectIncomingCallRequest ${ed25519Str(fromSender)}: ${aboutCallUUID}`);
  if (aboutCallUUID) {
    rejectedCallUUIDS.add(aboutCallUUID);
    const convo = getConversationController().get(fromSender);
    if (!convo) {
      throw new Error('USER_rejectIncomingCallRequest not existing convo');
    }
    // Note: we are forcing callMessages to be DaR if DaS, using the same timer
    const { expirationType, expireTimer } = DisappearingMessages.forcedDeleteAfterReadMsgSetting(
      convo
    );

    const endCallMessage = new CallMessage({
      type: SignalService.CallMessage.Type.END_CALL,
      createAtNetworkTimestamp: GetNetworkTime.now(),
      uuid: aboutCallUUID,
      expirationType,
      expireTimer,
    });
    // sync the reject event so our other devices remove the popup too
    await sendCallMessageAndSync(endCallMessage, fromSender);
    // delete all msg not from that uuid only but from that sender pubkey
    clearCallCacheFromPubkeyAndUUID(fromSender, aboutCallUUID);
  }
  const { ongoingCallStatus, ongoingCallWith } = getCallingStateOutsideOfRedux();

  // clear the ongoing call if needed
  if (ongoingCallWith && ongoingCallStatus && ongoingCallWith === fromSender) {
    closeVideoCall();
  }
  await addMissedCallMessage(fromSender, Date.now(), lastOfferMessage?.expireDetails || null);
}

async function sendCallMessageAndSync(callmessage: CallMessage, user: string) {
  await Promise.all([
    getMessageQueue().sendToPubKeyNonDurably({
      pubkey: PubKey.cast(user),
      message: callmessage,
      namespace: SnodeNamespaces.Default,
    }),
    getMessageQueue().sendToPubKeyNonDurably({
      pubkey: UserUtils.getOurPubKeyFromCache(),
      message: callmessage,
      namespace: SnodeNamespaces.Default,
    }),
  ]);
}

export async function USER_hangup(fromSender: string) {
  window.log.info('USER_hangup');

  if (!currentCallUUID) {
    window.log.warn('should not be able to hangup without a currentCallUUID');
    return;
  }
  const convo = getConversationController().get(fromSender);
  if (!convo) {
    throw new Error('USER_hangup not existing convo');
  }
  // Note: we are forcing callMessages to be DaR if DaS, using the same timer
  const { expirationType, expireTimer } = DisappearingMessages.forcedDeleteAfterReadMsgSetting(
    convo
  );
  rejectedCallUUIDS.add(currentCallUUID);
  const endCallMessage = new CallMessage({
    type: SignalService.CallMessage.Type.END_CALL,
    createAtNetworkTimestamp: GetNetworkTime.now(),
    uuid: currentCallUUID,
    expirationType,
    expireTimer,
  });
  void getMessageQueue().sendToPubKeyNonDurably({
    pubkey: PubKey.cast(fromSender),
    message: endCallMessage,
    namespace: SnodeNamespaces.Default,
  });

  window.inboxStore?.dispatch(endCall());
  window.log.info('sending hangup with an END_CALL MESSAGE');

  sendHangupViaDataChannel();

  clearCallCacheFromPubkeyAndUUID(fromSender, currentCallUUID);

  closeVideoCall();
}

/**
 * This can actually be called from either the datachannel or from the receiver END_CALL event
 */
export async function handleCallTypeEndCall(sender: string, aboutCallUUID?: string) {
  window.log.info('handling callMessage END_CALL:', aboutCallUUID);

  if (aboutCallUUID) {
    rejectedCallUUIDS.add(aboutCallUUID);
    const { ongoingCallStatus, ongoingCallWith } = getCallingStateOutsideOfRedux();

    clearCallCacheFromPubkeyAndUUID(sender, aboutCallUUID);

    // this is a end call from ourself. We must remove the popup about the incoming call
    // if it matches the owner of this callUUID
    if (sender === UserUtils.getOurPubKeyStrFromCache()) {
      const ownerOfCall = getOwnerOfCallUUID(aboutCallUUID);

      if (
        (ongoingCallStatus === 'incoming' || ongoingCallStatus === 'connecting') &&
        ongoingCallWith === ownerOfCall
      ) {
        closeVideoCall();
        window.inboxStore?.dispatch(endCall());
      }
      return;
    }

    // remote user hangup while we were on the call with him
    if (aboutCallUUID === currentCallUUID) {
      closeVideoCall();
      window.inboxStore?.dispatch(endCall());
    } else if (
      ongoingCallWith === sender &&
      (ongoingCallStatus === 'incoming' || ongoingCallStatus === 'connecting')
    ) {
      // remote user hangup an offer he sent but we did not accept it yet
      window.inboxStore?.dispatch(endCall());
    }
  }
}

async function buildAnswerAndSendIt(sender: string, msgIdentifier: string | null) {
  if (peerConnection) {
    if (!currentCallUUID) {
      window.log.warn('cannot send answer without a currentCallUUID');
      return;
    }
    await (peerConnection as any).setLocalDescription();
    const answer = peerConnection.localDescription;
    if (!answer?.sdp || answer.sdp.length === 0) {
      window.log.warn('failed to create answer');
      return;
    }
    const convo = getConversationController().get(sender);
    if (!convo) {
      throw new Error('buildAnswerAndSendIt not existing convo');
    }
    // Note: we are forcing callMessages to be DaR if DaS, using the same timer
    const { expirationType, expireTimer } = DisappearingMessages.forcedDeleteAfterReadMsgSetting(
      convo
    );
    const answerSdp = answer.sdp;
    const callAnswerMessage = new CallMessage({
<<<<<<< HEAD
      createAtNetworkTimestamp: GetNetworkTime.now(),
=======
      identifier: msgIdentifier || undefined,
      timestamp: Date.now(),
>>>>>>> 5f53a44f
      type: SignalService.CallMessage.Type.ANSWER,
      sdps: [answerSdp],
      uuid: currentCallUUID,
      expirationType,
      expireTimer,
    });

    window.log.info('sending ANSWER MESSAGE and sync');
    await sendCallMessageAndSync(callAnswerMessage, sender);
  }
}

export function isCallRejected(uuid: string) {
  return rejectedCallUUIDS.has(uuid);
}

function getCachedMessageFromCallMessage(
  callMessage: SignalService.CallMessage,
  envelopeTimestamp: number,
  expireDetails: (WithOptExpireUpdate & WithMessageHash) | null
): CachedCallMessageType {
  return {
    type: callMessage.type,
    sdps: callMessage.sdps,
    sdpMLineIndexes: callMessage.sdpMLineIndexes,
    sdpMids: callMessage.sdpMids,
    uuid: callMessage.uuid,
    timestamp: envelopeTimestamp,
    expireDetails,
  };
}

async function isUserApprovedOrWeSentAMessage(user: string) {
  const isApproved = ConvoHub.use().get(user)?.isApproved();

  if (isApproved) {
    return true;
  }

  return Data.hasConversationOutgoingMessage(user);
}

export async function handleCallTypeOffer(
  sender: string,
  callMessage: SignalService.CallMessage,
  incomingOfferTimestamp: number,
  details: WithMessageHash & WithOptExpireUpdate
) {
  try {
    const remoteCallUUID = callMessage.uuid;
    if (!remoteCallUUID || remoteCallUUID.length === 0) {
      throw new Error('incoming offer call has no valid uuid');
    }
    window.log.info('handling callMessage OFFER with uuid: ', remoteCallUUID);

    if (!getCallMediaPermissionsSettings()) {
      // we still add it to the cache so if user toggles settings in the next 60 sec, he can still reply to it
      const cachedMsg = getCachedMessageFromCallMessage(
        callMessage,
        incomingOfferTimestamp,
        details
      );
      pushCallMessageToCallCache(sender, remoteCallUUID, cachedMsg);

      await handleMissedCall(sender, incomingOfferTimestamp, 'permissions', details);
      return;
    }

    const shouldDisplayOffer = await isUserApprovedOrWeSentAMessage(sender);
    if (!shouldDisplayOffer) {
      const cachedMsg = getCachedMessageFromCallMessage(
        callMessage,
        incomingOfferTimestamp,
        details
      );
      pushCallMessageToCallCache(sender, remoteCallUUID, cachedMsg);

      await handleMissedCall(sender, incomingOfferTimestamp, 'not-approved', details);
      return;
    }

    // if the offer is more than the call timeout, don't try to handle it (as the sender would have already closed it)
    if (incomingOfferTimestamp <= Date.now() - callTimeoutMs) {
      await handleMissedCall(sender, incomingOfferTimestamp, 'too-old-timestamp', details);
      return;
    }

    if (currentCallUUID && currentCallUUID !== remoteCallUUID) {
      // we just got a new offer with a different callUUID. this is a missed call (from either the same sender or another one)
      if (callCache.get(sender)?.has(currentCallUUID)) {
        // this is a missed call from the same sender but with a different callID.
        // another call from another device maybe? just reject it.
        await rejectCallAlreadyAnotherCall(sender, remoteCallUUID);
        return;
      }
      // add a message in the convo with this user about the missed call.
      await handleMissedCall(sender, incomingOfferTimestamp, 'another-call-ongoing', details);
      // Here, we are in a call, and we got an offer from someone we are in a call with, and not one of his other devices.
      // Just hangup automatically the call on the calling side.

      await rejectCallAlreadyAnotherCall(sender, remoteCallUUID);

      return;
    }

    const readyForOffer =
      !makingOffer && (peerConnection?.signalingState === 'stable' || isSettingRemoteAnswerPending);
    const polite = lastOutgoingOfferTimestamp < incomingOfferTimestamp;
    const offerCollision = !readyForOffer;
    ignoreOffer = !polite && offerCollision;

    if (ignoreOffer) {
      window.log?.warn('Received offer when unready for offer; Ignoring offer.');
      return;
    }

    if (peerConnection && remoteCallUUID === currentCallUUID && currentCallUUID) {
      window.log.info('Got a new offer message from our ongoing call');

      const remoteOfferDesc = new RTCSessionDescription({
        type: 'offer',
        sdp: callMessage.sdps[0],
      });
      isSettingRemoteAnswerPending = false;

      await peerConnection.setRemoteDescription(remoteOfferDesc); // SRD rolls back as needed
      isSettingRemoteAnswerPending = false;

      await buildAnswerAndSendIt(sender, null);
    } else {
      window.inboxStore?.dispatch(incomingCall({ pubkey: sender }));

      // show a notification
      const callerConvo = ConvoHub.use().get(sender);
      const convNotif = callerConvo?.getNotificationsFor() || 'disabled';
      if (convNotif === 'disabled') {
        window?.log?.info('notifications disabled for convo', ed25519Str(sender));
      } else if (callerConvo) {
        await callerConvo.notifyIncomingCall();
      }
    }
    const cachedMessage = getCachedMessageFromCallMessage(
      callMessage,
      incomingOfferTimestamp,
      details
    );

    pushCallMessageToCallCache(sender, remoteCallUUID, cachedMessage);
  } catch (err) {
    window.log?.error(`Error handling offer message ${err}`);
  }
}

export async function handleMissedCall(
  sender: string,
  incomingOfferTimestamp: number,
  reason: 'not-approved' | 'permissions' | 'another-call-ongoing' | 'too-old-timestamp',
  details: WithMessageHash & WithOptExpireUpdate
) {
  const incomingCallConversation = ConvoHub.use().get(sender);

  const displayname =
    incomingCallConversation?.getNickname() ||
    incomingCallConversation?.getRealSessionUsername() ||
    window.i18n('unknown');

  switch (reason) {
    case 'permissions':
      ToastUtils.pushedMissedCallCauseOfPermission(displayname);
      break;
    case 'another-call-ongoing':
      ToastUtils.pushedMissedCall(displayname);
      break;
    case 'not-approved':
      ToastUtils.pushedMissedCallNotApproved(displayname);
      break;
    case 'too-old-timestamp':
      // no toast for this case, the missed call notification is enough
      break;
    default:
  }

  await addMissedCallMessage(sender, incomingOfferTimestamp, details);
}

<<<<<<< HEAD
async function addMissedCallMessage(callerPubkey: string, sentAt: number) {
  const incomingCallConversation = ConvoHub.use().get(callerPubkey);
=======
async function addMissedCallMessage(
  callerPubkey: string,
  sentAt: number,
  details: (WithMessageHash & WithOptExpireUpdate) | null
) {
  const incomingCallConversation = getConversationController().get(callerPubkey);
>>>>>>> 5f53a44f

  if (incomingCallConversation.isActive() || incomingCallConversation.isHidden()) {
    incomingCallConversation.set('active_at', GetNetworkTime.now());
    await incomingCallConversation.unhideIfNeeded(false);
  }

  // Note: Missed call messages should be sent with DaR setting or off. Don't enforce it here.
  // if it's set to something, apply it to the missed message we are creating

  let msgModel = await incomingCallConversation?.addSingleIncomingMessage({
    callNotificationType: 'missed-call',
    source: callerPubkey,
    sent_at: sentAt,
<<<<<<< HEAD
    received_at: GetNetworkTime.now(),
    expireTimer: 0,
    callNotificationType: 'missed-call',
=======
    received_at: GetNetworkTime.getNowWithNetworkOffset(),
>>>>>>> 5f53a44f
    unread: READ_MESSAGE_STATE.unread,
    messageHash: details?.messageHash,
  });

  msgModel = DisappearingMessages.getMessageReadyToDisappear(
    incomingCallConversation,
    msgModel,
    0,
    details?.expireDetails
  );
  await msgModel.commit();
}

function getOwnerOfCallUUID(callUUID: string) {
  for (const deviceKey of callCache.keys()) {
    for (const callUUIDEntry of callCache.get(deviceKey) as Map<
      string,
      Array<CachedCallMessageType>
    >) {
      if (callUUIDEntry[0] === callUUID) {
        return deviceKey;
      }
    }
  }
  return null;
}

export async function handleCallTypeAnswer(
  sender: string,
  callMessage: SignalService.CallMessage,
  envelopeTimestamp: number,
  expireDetails: (WithOptExpireUpdate & WithMessageHash) | null
) {
  if (!callMessage.sdps || callMessage.sdps.length === 0) {
    window.log.warn('cannot handle answered message without signal description proto sdps');
    return;
  }
  const callMessageUUID = callMessage.uuid;
  if (!callMessageUUID || callMessageUUID.length === 0) {
    window.log.warn('handleCallTypeAnswer has no valid uuid');
    return;
  }

  // this is an answer we sent to ourself, this must be about another of our device accepting an incoming call.
  // if we accepted that call already from the current device, currentCallUUID would be set
  if (sender === UserUtils.getOurPubKeyStrFromCache()) {
    // when we answer a call, we get this message on all our devices, including the one we just accepted the call with.

    const isDeviceWhichJustAcceptedCall = currentCallUUID === callMessageUUID;

    if (isDeviceWhichJustAcceptedCall) {
      window.log.info(
        `isDeviceWhichJustAcceptedCall: skipping message back ANSWER from ourself about call ${callMessageUUID}`
      );

      return;
    }
    window.log.info(`handling callMessage ANSWER from ourself about call ${callMessageUUID}`);

    const { ongoingCallStatus, ongoingCallWith } = getCallingStateOutsideOfRedux();
    const foundOwnerOfCallUUID = getOwnerOfCallUUID(callMessageUUID);

    if (callMessageUUID !== currentCallUUID) {
      // this is an answer we sent from another of our devices
      // automatically close that call
      if (foundOwnerOfCallUUID) {
        rejectedCallUUIDS.add(callMessageUUID);
        // if this call is about the one being currently displayed, force close it
        if (ongoingCallStatus && ongoingCallWith === foundOwnerOfCallUUID) {
          closeVideoCall();
        }

        window.inboxStore?.dispatch(endCall());
      }
    }
    return;
  }
  window.log.info(`handling callMessage ANSWER from ${callMessageUUID}`);

  const cachedMessage = getCachedMessageFromCallMessage(
    callMessage,
    envelopeTimestamp,
    expireDetails
  );

  pushCallMessageToCallCache(sender, callMessageUUID, cachedMessage);

  if (!peerConnection) {
    window.log.info('handleCallTypeAnswer without peer connection. Dropping');
    return;
  }
  window.inboxStore?.dispatch(
    answerCall({
      pubkey: sender,
    })
  );

  try {
    isSettingRemoteAnswerPending = true;

    const remoteDesc = new RTCSessionDescription({
      type: 'answer',
      sdp: callMessage.sdps[0],
    });

    await peerConnection?.setRemoteDescription(remoteDesc); // SRD rolls back as needed
  } catch (e) {
    window.log.warn('setRemoteDescriptio failed:', e);
  } finally {
    isSettingRemoteAnswerPending = false;
  }
}

export async function handleCallTypeIceCandidates(
  sender: string,
  callMessage: SignalService.CallMessage,
  envelopeTimestamp: number
) {
  if (!callMessage.sdps || callMessage.sdps.length === 0) {
    window.log.warn('cannot handle iceCandicates message without candidates');
    return;
  }
  const remoteCallUUID = callMessage.uuid;
  if (!remoteCallUUID || remoteCallUUID.length === 0) {
    window.log.warn('handleCallTypeIceCandidates has no valid uuid');
    return;
  }
  window.log.info('handling callMessage ICE_CANDIDATES');
  const cachedMessage = getCachedMessageFromCallMessage(callMessage, envelopeTimestamp, null); // we don't care about the expiredetails of those messages

  pushCallMessageToCallCache(sender, remoteCallUUID, cachedMessage);
  if (currentCallUUID && callMessage.uuid === currentCallUUID) {
    await addIceCandidateToExistingPeerConnection(callMessage);
  }
}

async function addIceCandidateToExistingPeerConnection(callMessage: SignalService.CallMessage) {
  if (peerConnection) {
    for (let index = 0; index < callMessage.sdps.length; index++) {
      const sdp = callMessage.sdps[index];

      const sdpMLineIndex = callMessage.sdpMLineIndexes[index];
      const sdpMid = callMessage.sdpMids[index];
      const candicate = new RTCIceCandidate({ sdpMid, sdpMLineIndex, candidate: sdp });

      try {
        // eslint-disable-next-line no-await-in-loop
        await peerConnection.addIceCandidate(candicate);
      } catch (err) {
        if (!ignoreOffer) {
          window.log?.warn('Error handling ICE candidates message', err);
        }
      }
    }
  } else {
    window.log.info('handleIceCandidatesMessage but we do not have a peerconnection set');
  }
}

export async function handleOtherCallTypes(
  sender: string,
  callMessage: SignalService.CallMessage,
  envelopeTimestamp: number
) {
  const remoteCallUUID = callMessage.uuid;
  if (!remoteCallUUID || remoteCallUUID.length === 0) {
    window.log.warn('handleOtherCallTypes has no valid uuid');
    return;
  }
  const cachedMessage = getCachedMessageFromCallMessage(callMessage, envelopeTimestamp, null); // we don't care about the expireDetails of those other messages
  pushCallMessageToCallCache(sender, remoteCallUUID, cachedMessage);
}

function clearCallCacheFromPubkeyAndUUID(sender: string, callUUID: string) {
  callCache.get(sender)?.delete(callUUID);
}

function createCallCacheForPubkeyAndUUID(sender: string, uuid: string) {
  if (!callCache.has(sender)) {
    callCache.set(sender, new Map());
  }

  if (!callCache.get(sender)?.has(uuid)) {
    callCache.get(sender)?.set(uuid, []);
  }
}

function pushCallMessageToCallCache(
  sender: string,
  uuid: string,
  callMessage: CachedCallMessageType
) {
  createCallCacheForPubkeyAndUUID(sender, uuid);
  callCache.get(sender)?.get(uuid)?.push(callMessage);
}

/**
 * Called when the settings of call media permissions is set to true from the settings page.
 * Check for any recent offer and display it to the user if needed.
 */
export function onTurnedOnCallMediaPermissions() {
  // this is not ideal as this might take the not latest sender from callCache
  callCache.forEach((sender, key) => {
    sender.forEach(msgs => {
      for (const msg of msgs.reverse()) {
        if (
          msg.type === SignalService.CallMessage.Type.OFFER &&
          Date.now() - msg.timestamp < DURATION.MINUTES * 1
        ) {
          window.inboxStore?.dispatch(incomingCall({ pubkey: key }));
          break;
        }
      }
    });
  });
}

export function getCurrentCallDuration() {
  return currentCallStartTimestamp
    ? Math.floor((Date.now() - currentCallStartTimestamp) / 1000)
    : undefined;
}<|MERGE_RESOLUTION|>--- conflicted
+++ resolved
@@ -16,11 +16,7 @@
   startingCallWith,
 } from '../../../state/ducks/call';
 import { openConversationWithMessages } from '../../../state/ducks/conversations';
-<<<<<<< HEAD
 import { ConvoHub } from '../../conversations';
-=======
-import { getConversationController } from '../../conversations';
->>>>>>> 5f53a44f
 import { CallMessage } from '../../messages/outgoing/controlMessage/CallMessage';
 import { ed25519Str } from '../../onions/onionPath';
 import { PubKey } from '../../types';
@@ -34,11 +30,8 @@
 import { GetNetworkTime } from '../../apis/snode_api/getNetworkTime';
 import { SnodeNamespaces } from '../../apis/snode_api/namespaces';
 import { DURATION } from '../../constants';
-<<<<<<< HEAD
-=======
 import { DisappearingMessages } from '../../disappearing_messages';
 import { ReadyToDisappearMsgUpdate } from '../../disappearing_messages/types';
->>>>>>> 5f53a44f
 import { MessageSender } from '../../sending';
 import { getIsRinging } from '../RingingManager';
 import { getBlackSilenceMediaStream } from './Silence';
@@ -401,7 +394,7 @@
 
 async function createOfferAndSendIt(recipient: string, msgIdentifier: string | null) {
   try {
-    const convo = getConversationController().get(recipient);
+    const convo = ConvoHub.use().get(recipient);
     if (!convo) {
       throw new Error('createOfferAndSendIt needs a convo');
     }
@@ -431,17 +424,12 @@
       );
 
       // Note: we are forcing callMessages to be DaR if DaS, using the same timer
-      const { expirationType, expireTimer } = DisappearingMessages.forcedDeleteAfterReadMsgSetting(
-        convo
-      );
+      const { expirationType, expireTimer } =
+        DisappearingMessages.forcedDeleteAfterReadMsgSetting(convo);
 
       const offerMessage = new CallMessage({
-<<<<<<< HEAD
         createAtNetworkTimestamp: GetNetworkTime.now(),
-=======
         identifier: msgIdentifier || undefined,
-        timestamp: Date.now(),
->>>>>>> 5f53a44f
         type: SignalService.CallMessage.Type.OFFER,
         sdps: [overridenSdps],
         uuid: currentCallUUID,
@@ -948,7 +936,7 @@
 }
 
 export async function rejectCallAlreadyAnotherCall(fromSender: string, forcedUUID: string) {
-  const convo = getConversationController().get(fromSender);
+  const convo = ConvoHub.use().get(fromSender);
   if (!convo) {
     throw new Error('rejectCallAlreadyAnotherCall non existing convo');
   }
@@ -956,9 +944,8 @@
   rejectedCallUUIDS.add(forcedUUID);
 
   // Note: we are forcing callMessages to be DaR if DaS, using the same timer
-  const { expirationType, expireTimer } = DisappearingMessages.forcedDeleteAfterReadMsgSetting(
-    convo
-  );
+  const { expirationType, expireTimer } =
+    DisappearingMessages.forcedDeleteAfterReadMsgSetting(convo);
 
   const rejectCallMessage = new CallMessage({
     type: SignalService.CallMessage.Type.END_CALL,
@@ -985,14 +972,13 @@
   window.log.info(`USER_rejectIncomingCallRequest ${ed25519Str(fromSender)}: ${aboutCallUUID}`);
   if (aboutCallUUID) {
     rejectedCallUUIDS.add(aboutCallUUID);
-    const convo = getConversationController().get(fromSender);
+    const convo = ConvoHub.use().get(fromSender);
     if (!convo) {
       throw new Error('USER_rejectIncomingCallRequest not existing convo');
     }
     // Note: we are forcing callMessages to be DaR if DaS, using the same timer
-    const { expirationType, expireTimer } = DisappearingMessages.forcedDeleteAfterReadMsgSetting(
-      convo
-    );
+    const { expirationType, expireTimer } =
+      DisappearingMessages.forcedDeleteAfterReadMsgSetting(convo);
 
     const endCallMessage = new CallMessage({
       type: SignalService.CallMessage.Type.END_CALL,
@@ -1037,14 +1023,13 @@
     window.log.warn('should not be able to hangup without a currentCallUUID');
     return;
   }
-  const convo = getConversationController().get(fromSender);
+  const convo = ConvoHub.use().get(fromSender);
   if (!convo) {
     throw new Error('USER_hangup not existing convo');
   }
   // Note: we are forcing callMessages to be DaR if DaS, using the same timer
-  const { expirationType, expireTimer } = DisappearingMessages.forcedDeleteAfterReadMsgSetting(
-    convo
-  );
+  const { expirationType, expireTimer } =
+    DisappearingMessages.forcedDeleteAfterReadMsgSetting(convo);
   rejectedCallUUIDS.add(currentCallUUID);
   const endCallMessage = new CallMessage({
     type: SignalService.CallMessage.Type.END_CALL,
@@ -1122,22 +1107,17 @@
       window.log.warn('failed to create answer');
       return;
     }
-    const convo = getConversationController().get(sender);
+    const convo = ConvoHub.use().get(sender);
     if (!convo) {
       throw new Error('buildAnswerAndSendIt not existing convo');
     }
     // Note: we are forcing callMessages to be DaR if DaS, using the same timer
-    const { expirationType, expireTimer } = DisappearingMessages.forcedDeleteAfterReadMsgSetting(
-      convo
-    );
+    const { expirationType, expireTimer } =
+      DisappearingMessages.forcedDeleteAfterReadMsgSetting(convo);
     const answerSdp = answer.sdp;
     const callAnswerMessage = new CallMessage({
-<<<<<<< HEAD
       createAtNetworkTimestamp: GetNetworkTime.now(),
-=======
       identifier: msgIdentifier || undefined,
-      timestamp: Date.now(),
->>>>>>> 5f53a44f
       type: SignalService.CallMessage.Type.ANSWER,
       sdps: [answerSdp],
       uuid: currentCallUUID,
@@ -1323,17 +1303,12 @@
   await addMissedCallMessage(sender, incomingOfferTimestamp, details);
 }
 
-<<<<<<< HEAD
-async function addMissedCallMessage(callerPubkey: string, sentAt: number) {
-  const incomingCallConversation = ConvoHub.use().get(callerPubkey);
-=======
 async function addMissedCallMessage(
   callerPubkey: string,
   sentAt: number,
   details: (WithMessageHash & WithOptExpireUpdate) | null
 ) {
-  const incomingCallConversation = getConversationController().get(callerPubkey);
->>>>>>> 5f53a44f
+  const incomingCallConversation = ConvoHub.use().get(callerPubkey);
 
   if (incomingCallConversation.isActive() || incomingCallConversation.isHidden()) {
     incomingCallConversation.set('active_at', GetNetworkTime.now());
@@ -1347,13 +1322,8 @@
     callNotificationType: 'missed-call',
     source: callerPubkey,
     sent_at: sentAt,
-<<<<<<< HEAD
     received_at: GetNetworkTime.now(),
     expireTimer: 0,
-    callNotificationType: 'missed-call',
-=======
-    received_at: GetNetworkTime.getNowWithNetworkOffset(),
->>>>>>> 5f53a44f
     unread: READ_MESSAGE_STATE.unread,
     messageHash: details?.messageHash,
   });
