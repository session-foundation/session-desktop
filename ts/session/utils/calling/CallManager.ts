--- conflicted
+++ resolved
@@ -33,12 +33,9 @@
 import { getIsRinging } from '../RingingManager';
 import { getBlackSilenceMediaStream } from './Silence';
 import { ed25519Str } from '../String';
-<<<<<<< HEAD
 import { WithMessageHash } from '../../types/with';
 import { NetworkTime } from '../../../util/NetworkTime';
-=======
 import { sleepFor } from '../Promise';
->>>>>>> 3f1e7fe2
 
 export type InputItem = { deviceId: string; label: string };
 
