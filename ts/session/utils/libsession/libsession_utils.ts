--- conflicted
+++ resolved
@@ -33,27 +33,11 @@
   'ConvoInfoVolatileConfig',
 ];
 
-<<<<<<< HEAD
-=======
-export type IncomingConfResult = {
-  needsPush: boolean;
-  needsDump: boolean;
-  kind: SignalService.SharedConfigMessage.Kind;
-  publicKey: string;
-  // NOTE this is the latest sent timestamp of the config message
-  latestEnvelopeTimestamp: number;
-};
-
-export type OutgoingConfResult = {
-  message: SharedConfigMessage;
-  namespace: SnodeNamespaces;
-  oldMessageHashes: Array<string>;
-};
+
 
 /**
  * Initializes the libsession wrappers for the required user variants if the dumps are not already in the database. It will use an empty dump if the dump is not found.
  */
->>>>>>> a92dbfe5
 async function initializeLibSessionUtilWrappers() {
   const keypair = await UserUtils.getUserED25519KeyPairBytes();
   if (!keypair || !keypair.privKeyBytes) {
@@ -180,11 +164,6 @@
 
     const { data, seqno, hashes, namespace } = await GenericWrapperActions.push(variant);
     variantsNeedingPush.add(variant);
-<<<<<<< HEAD
-=======
-    const { data: readyToSendData, seqno, hashes } = await GenericWrapperActions.push(variant);
->>>>>>> a92dbfe5
-
     results.messages.push({
       ciphertext: data,
       seqno: Long.fromNumber(seqno),
@@ -221,20 +200,9 @@
   // Note: We need the keys to be pushed first to avoid a race condition
   if (groupKeys) {
     results.push({
-<<<<<<< HEAD
       type: 'GroupKeys',
       ciphertext: groupKeys.data,
       namespace: groupKeys.namespace,
-=======
-      message: new SharedConfigMessage({
-        readyToSendData,
-        kind,
-        seqno: Long.fromNumber(seqno),
-        timestamp: GetNetworkTime.getNowWithNetworkOffset(),
-      }),
-      oldMessageHashes: hashes,
-      namespace,
->>>>>>> a92dbfe5
     });
   }
 
@@ -426,9 +394,9 @@
 
 /**
  * Creates the specified member in the specified group wrapper and sets the details provided.
- * Note: no checks are done, so if the member existed already it's name/profile picture are overriden.
+ * Note: no checks are done, so if the member existed already it's name/profile picture are overridden.
  *
- * This should only be used when the current device is explicitely inviting a new member to the group.
+ * This should only be used when the current device is explicitly inviting a new member to the group.
  */
 async function createMemberAndSetDetails({
   displayName,
