import { isEmpty } from 'lodash';
import { UserUtils } from '..';
import { SettingsKey } from '../../../data/settings-key';
<<<<<<< HEAD
import { CONVERSATION_PRIORITIES } from '../../../models/conversationAttributes';
import { stringify, toFixedUint8ArrayOfLength } from '../../../types/sqlSharedTypes';
=======
>>>>>>> a92dbfe5
import { Storage } from '../../../util/storage';
import { UserConfigWrapperActions } from '../../../webworker/workers/browser/libsession_worker_interface';
import { ConvoHub } from '../../conversations';
import { fromHexToArray } from '../String';
import { CONVERSATION_PRIORITIES } from '../../../models/types';

async function insertUserProfileIntoWrapper(convoId: string) {
  if (!SessionUtilUserProfile.isUserProfileToStoreInWrapper(convoId)) {
    return null;
  }
  const us = UserUtils.getOurPubKeyStrFromCache();
  const ourConvo = ConvoHub.use().get(us);

  if (!ourConvo) {
    throw new Error('insertUserProfileIntoWrapper needs a ourConvo to exist');
  }

  const dbName = ourConvo.getRealSessionUsername() || '';
  const dbProfileUrl = ourConvo.getAvatarPointer() || '';
  const dbProfileKey = fromHexToArray(ourConvo.getProfileKey() || '');
  const priority = ourConvo.get('priority') || CONVERSATION_PRIORITIES.default; // this has to be a direct call to .get() and not getPriority()

  const areBlindedMsgRequestEnabled = !!Storage.get(SettingsKey.hasBlindedMsgRequestsEnabled);

  const expirySeconds = ourConvo.getExpireTimer() || 0;
  window.log.debug(
    `inserting into userprofile wrapper: username:"${dbName}", priority:${priority} image:${JSON.stringify(
      { url: dbProfileUrl, key: stringify(dbProfileKey) }
    )}, settings: ${JSON.stringify({ areBlindedMsgRequestEnabled, expirySeconds })}`
  );
<<<<<<< HEAD
  if (dbProfileUrl && !isEmpty(dbProfileKey)) {
    if (dbProfileKey.length === 32) {
      const fixedLen = toFixedUint8ArrayOfLength(dbProfileKey, 32);
      await UserConfigWrapperActions.setUserInfo(dbName, priority, {
        url: dbProfileUrl,
        key: fixedLen.buffer, // TODO make this use the fixed length array
      });
    }
=======

  // we don't want to throw if somehow our display name in the DB is too long here, so we use the truncated version.
  await UserConfigWrapperActions.setNameTruncated(dbName);
  await UserConfigWrapperActions.setPriority(priority);
  if (dbProfileUrl && !isEmpty(dbProfileKey)) {
    await UserConfigWrapperActions.setProfilePic({ key: dbProfileKey, url: dbProfileUrl });
>>>>>>> a92dbfe5
  } else {
    await UserConfigWrapperActions.setProfilePic({ key: null, url: null });
  }

  await UserConfigWrapperActions.setEnableBlindedMsgRequest(areBlindedMsgRequestEnabled);
  await UserConfigWrapperActions.setNoteToSelfExpiry(expirySeconds);

  // returned for testing purposes only
  return {
    id: convoId,
    name: dbName,
    priority,
    avatarPointer: dbProfileUrl,
    expirySeconds,
  };
}

function isUserProfileToStoreInWrapper(convoId: string) {
  try {
    const us = UserUtils.getOurPubKeyStrFromCache();
    return convoId === us;
  } catch (e) {
    return false;
  }
}

export const SessionUtilUserProfile = {
  insertUserProfileIntoWrapper,
  isUserProfileToStoreInWrapper,
};<|MERGE_RESOLUTION|>--- conflicted
+++ resolved
@@ -1,16 +1,12 @@
 import { isEmpty } from 'lodash';
 import { UserUtils } from '..';
 import { SettingsKey } from '../../../data/settings-key';
-<<<<<<< HEAD
-import { CONVERSATION_PRIORITIES } from '../../../models/conversationAttributes';
-import { stringify, toFixedUint8ArrayOfLength } from '../../../types/sqlSharedTypes';
-=======
->>>>>>> a92dbfe5
+import { CONVERSATION_PRIORITIES } from '../../../models/types';
+import { stringify } from '../../../types/sqlSharedTypes';
 import { Storage } from '../../../util/storage';
 import { UserConfigWrapperActions } from '../../../webworker/workers/browser/libsession_worker_interface';
 import { ConvoHub } from '../../conversations';
 import { fromHexToArray } from '../String';
-import { CONVERSATION_PRIORITIES } from '../../../models/types';
 
 async function insertUserProfileIntoWrapper(convoId: string) {
   if (!SessionUtilUserProfile.isUserProfileToStoreInWrapper(convoId)) {
@@ -36,23 +32,12 @@
       { url: dbProfileUrl, key: stringify(dbProfileKey) }
     )}, settings: ${JSON.stringify({ areBlindedMsgRequestEnabled, expirySeconds })}`
   );
-<<<<<<< HEAD
-  if (dbProfileUrl && !isEmpty(dbProfileKey)) {
-    if (dbProfileKey.length === 32) {
-      const fixedLen = toFixedUint8ArrayOfLength(dbProfileKey, 32);
-      await UserConfigWrapperActions.setUserInfo(dbName, priority, {
-        url: dbProfileUrl,
-        key: fixedLen.buffer, // TODO make this use the fixed length array
-      });
-    }
-=======
 
   // we don't want to throw if somehow our display name in the DB is too long here, so we use the truncated version.
   await UserConfigWrapperActions.setNameTruncated(dbName);
   await UserConfigWrapperActions.setPriority(priority);
-  if (dbProfileUrl && !isEmpty(dbProfileKey)) {
+  if (dbProfileUrl && !isEmpty(dbProfileKey) && dbProfileKey.length === 32) {
     await UserConfigWrapperActions.setProfilePic({ key: dbProfileKey, url: dbProfileUrl });
->>>>>>> a92dbfe5
   } else {
     await UserConfigWrapperActions.setProfilePic({ key: null, url: null });
   }
