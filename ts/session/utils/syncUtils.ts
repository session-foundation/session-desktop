--- conflicted
+++ resolved
@@ -1,24 +1,21 @@
-<<<<<<< HEAD
-import { createOrUpdateItem, getItemById } from '../../../ts/data/data';
-=======
 import {
   createOrUpdateItem,
   getItemById,
   getLatestClosedGroupEncryptionKeyPair,
-} from '../../../js/modules/data';
->>>>>>> 6aa3e5b7
+} from '../../../ts/data/data';
 import { getMessageQueue } from '..';
 import { ConversationController } from '../conversations';
 import { DAYS } from './Number';
 import uuid from 'uuid';
 import { UserUtils } from '.';
-import { ConversationModel } from '../../../js/models/conversations';
 import { ECKeyPair } from '../../receiver/keypairs';
 import {
   ConfigurationMessage,
   ConfigurationMessageClosedGroup,
   ConfigurationMessageContact,
 } from '../messages/outgoing/content/ConfigurationMessage';
+import { ConversationModel } from '../../models/conversation';
+import { fromHexToArray } from './String';
 
 const ITEM_ID_LAST_SYNC_TIMESTAMP = 'lastSyncedTimestamp';
 
@@ -70,8 +67,8 @@
         // tslint:disable-next-line: no-void-expression
         const callback = waitForMessageSent
           ? () => {
-            resolve(true);
-          }
+              resolve(true);
+            }
           : undefined;
         void getMessageQueue().sendSyncMessage(configMessage, callback as any);
         // either we resolve from the callback if we need to wait for it,
@@ -92,49 +89,15 @@
 export const getCurrentConfigurationMessage = async (
   convos: Array<ConversationModel>
 ) => {
-<<<<<<< HEAD
-  const allConvos = ConversationController.getInstance().getConversations();
-  const configMessage = await getCurrentConfigurationMessage(allConvos);
-
-  async function waitForMessageSentEvent(message: RawMessage) {
-    return new Promise(resolve => {
-      if (message.identifier === configMessage.identifier) {
-        // might have fail in fact
-        debugger;
-        resolve(true);
-      }
-    });
-  }
-
-  try {
-    // passing the callback like that
-    if (waitForMessageSent) {
-      await getMessageQueue().sendSyncMessage(
-        configMessage,
-        waitForMessageSentEvent as any
-      );
-      return waitForMessageSentEvent;
-    } else {
-      await getMessageQueue().sendSyncMessage(configMessage);
-    }
-  } catch (e) {
-    window.log.warn(
-      'Caught an error while sending our ConfigurationMessage:',
-      e
-    );
-  }
-
-  return Promise.resolve();
-=======
-  const ourPubKey = (await UserUtils.getOurNumber()).key;
+  const ourPubKey = UserUtils.getOurPubKeyStrFromCache();
   const ourConvo = convos.find(convo => convo.id === ourPubKey);
 
   // Filter open groups
   const openGroupsIds = convos
     .filter(c => !!c.get('active_at') && c.isPublic() && !c.get('left'))
     .map(c => c.id.substring((c.id as string).lastIndexOf('@') + 1)) as Array<
-      string
-    >;
+    string
+  >;
 
   // Filter Closed/Medium groups
   const closedGroupModels = convos.filter(
@@ -144,7 +107,8 @@
       c.get('members').includes(ourPubKey) &&
       !c.get('left') &&
       !c.get('isKickedFromGroup') &&
-      !c.isBlocked()
+      !c.isBlocked() &&
+      c.get('name')
   );
 
   const closedGroups = await Promise.all(
@@ -159,7 +123,7 @@
 
       return new ConfigurationMessageClosedGroup({
         publicKey: groupPubKey,
-        name: c.get('name'),
+        name: c.get('name') || '',
         members: c.get('members') || [],
         admins: c.get('groupAdmins') || [],
         encryptionKeyPair: ECKeyPair.fromHexKeyPair(fetchEncryptionKeyPair),
@@ -181,11 +145,15 @@
   );
 
   const contacts = contactsModels.map(c => {
+    const profileKeyForContact = c.get('profileKey')
+      ? fromHexToArray(c.get('profileKey') as string)
+      : undefined;
+
     return new ConfigurationMessageContact({
       publicKey: c.id,
       displayName: c.getLokiProfile()?.displayName,
       profilePictureURL: c.get('avatarPointer'),
-      profileKey: c.get('profileKey'),
+      profileKey: profileKeyForContact,
     });
   });
 
@@ -212,5 +180,4 @@
     profileKey,
     contacts,
   });
->>>>>>> 6aa3e5b7
 };