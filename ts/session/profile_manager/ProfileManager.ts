--- conflicted
+++ resolved
@@ -1,16 +1,9 @@
-<<<<<<< HEAD
-import { isEmpty } from 'lodash';
+import { isEmpty, isNil } from 'lodash';
 import { ConvoHub } from '../conversations';
-import { UserUtils } from '../utils';
-import { toHex } from '../utils/String';
-=======
-import { isEmpty, isNil } from 'lodash';
 import { setLastProfileUpdateTimestamp } from '../../util/storage';
 import { UserConfigWrapperActions } from '../../webworker/workers/browser/libsession_worker_interface';
-import { getConversationController } from '../conversations';
 import { SyncUtils, UserUtils } from '../utils';
 import { fromHexToArray, sanitizeSessionUsername, toHex } from '../utils/String';
->>>>>>> a92dbfe5
 import { AvatarDownload } from '../utils/job_runners/jobs/AvatarDownloadJob';
 import { CONVERSATION_PRIORITIES, ConversationTypeEnum } from '../../models/types';
 
@@ -134,7 +127,7 @@
 
 async function updateOurProfileDisplayName(newName: string) {
   const ourNumber = UserUtils.getOurPubKeyStrFromCache();
-  const conversation = await getConversationController().getOrCreateAndWait(
+  const conversation = await ConvoHub.use().getOrCreateAndWait(
     ourNumber,
     ConversationTypeEnum.PRIVATE
   );
