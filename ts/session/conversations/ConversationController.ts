--- conflicted
+++ resolved
@@ -358,7 +358,7 @@
           secretKey = fromUserGroup.secretKey;
         } catch (e) {
           window.log.info(
-            `deleteGroup: initialchecks failed with: ${e.message}. Considering this error as not important and deleting the group anyway.`
+            `deleteGroup: initial checks failed with: ${e.message}. Considering this error as not important and deleting the group anyway.`
           );
         }
         try {
@@ -684,99 +684,20 @@
     return false;
   }
 
-<<<<<<< HEAD
   if (!PubKey.is03Pubkey(groupPk)) {
     window.log.warn('Legacy groups support has been dropped');
     return null;
-=======
-  if (PubKey.is03Pubkey(groupPk)) {
-    const group = await UserGroupsWrapperActions.getGroup(groupPk);
-    if (!group || (!group.secretKey && !group.authData)) {
-      throw new Error('leaveClosedGroup: group from UserGroupsWrapperActions is null ');
-    }
-    const createAtNetworkTimestamp = NetworkTime.now();
-    // Send the update to the 03 group
-    const ourLeavingMessage = new GroupUpdateMemberLeftMessage({
-      createAtNetworkTimestamp: createAtNetworkTimestamp + 1, // we just need it to be different than the one of ourLeavingNotificationMessage
-      groupPk,
-      expirationType: 'unknown', // we keep that one **not** expiring
-      expireTimer: 0,
-    });
-
-    const ourLeavingNotificationMessage = new GroupUpdateMemberLeftNotificationMessage({
-      createAtNetworkTimestamp,
-      groupPk,
-      ...DisappearingMessages.getExpireDetailsForOutgoingMessage(convo, createAtNetworkTimestamp), // this one should be expiring with the convo expiring details
-    });
-
-    window?.log?.info(
-      `We are leaving the group ${ed25519Str(groupPk)}. Sending our leaving messages.`
-    );
-    let failedToSent03LeaveMessage = true;
-    // We might not be able to send our leaving messages (no encryption key pair, we were already removed, no network, etc).
-    // If that happens, we should just remove everything from our current user.
-    try {
-      const storeRequests = await StoreGroupRequestFactory.makeGroupMessageSubRequest(
-        [ourLeavingNotificationMessage, ourLeavingMessage],
-        {
-          authData: group.authData,
-          secretKey: group.secretKey,
-        }
-      );
-      const controller = new AbortController();
-      const results = await timeoutWithAbort(
-        MessageSender.sendEncryptedDataToSnode({
-          destination: groupPk,
-          sortedSubRequests: storeRequests,
-          method: 'sequence',
-          abortSignal: controller.signal,
-          allow401s: true, // we want "allow" 401s so we don't throw
-        }),
-        30 * DURATION.SECONDS,
-        controller
-      );
-
-      if (results?.[0].code === 401) {
-        window.log.info(
-          `leaveClosedGroup for ${ed25519Str(groupPk)} failed with 401. Assuming we've been revoked.`
-        );
-      } else if (results?.[0].code !== 200) {
-        throw new Error(
-          `Even with the retries, leaving message for group ${ed25519Str(
-            groupPk
-          )} failed to be sent...`
-        );
-      }
-      failedToSent03LeaveMessage = false;
-    } catch (e) {
-      window?.log?.warn(
-        `failed to send our leaving messages for ${ed25519Str(groupPk)}:${e.message}`
-      );
-    }
-
-    // the rest of the cleaning of that conversation is done in the `deleteClosedGroup()`
-
-    return failedToSent03LeaveMessage;
->>>>>>> 9489036b
   }
 
   const group = await UserGroupsWrapperActions.getGroup(groupPk);
   if (!group || (!group.secretKey && !group.authData)) {
     throw new Error('leaveClosedGroup: group from UserGroupsWrapperActions is null ');
   }
-<<<<<<< HEAD
   const createAtNetworkTimestamp = NetworkTime.now();
   // Send the update to the 03 group
   const ourLeavingMessage = new GroupUpdateMemberLeftMessage({
     createAtNetworkTimestamp: createAtNetworkTimestamp + 1, // we just need it to be different than the one of ourLeavingNotificationMessage
     groupPk,
-=======
-
-  // Send the update to the group
-  const ourLeavingMessage = new ClosedGroupMemberLeftMessage({
-    createAtNetworkTimestamp: NetworkTime.now(),
-    groupId: groupPk,
->>>>>>> 9489036b
     expirationType: 'unknown', // we keep that one **not** expiring
     expireTimer: 0,
   });
