--- conflicted
+++ resolved
@@ -1,12 +1,4 @@
-<<<<<<< HEAD
 import _, { isFinite, isNumber } from 'lodash';
-import { getMessageQueue } from '..';
-import { ConversationTypeEnum } from '../../models/conversationAttributes';
-=======
-import _ from 'lodash';
-import { ClosedGroup, getMessageQueue } from '..';
-import { ConversationTypeEnum } from '../../models/types';
->>>>>>> a92dbfe5
 import { addKeyPairToCacheAndDBIfNeeded } from '../../receiver/closedGroups';
 import { ECKeyPair } from '../../receiver/keypairs';
 import { openConversationWithMessages } from '../../state/ducks/conversations';
@@ -44,16 +36,10 @@
   }
 
   // Create the group
-<<<<<<< HEAD
   const convo = await ConvoHub.use().getOrCreateAndWait(groupPublicKey, ConversationTypeEnum.GROUP);
 
-=======
-  const convo = await getConversationController().getOrCreateAndWait(
-    groupPublicKey,
-    ConversationTypeEnum.GROUP
-  );
   convo.set('lastJoinedTimestamp', Date.now());
->>>>>>> a92dbfe5
+
   await convo.setIsApproved(true, false);
 
   // Ensure the current user is a member
@@ -192,7 +178,7 @@
   });
   const namesOfMembersToResend = membersToResend.map(
     m =>
-      getConversationController().get(m)?.getNicknameOrRealUsernameOrPlaceholder() ||
+      ConvoHub.use().get(m)?.getNicknameOrRealUsernameOrPlaceholder() ||
       window.i18n('unknown')
   );
 
@@ -206,17 +192,6 @@
       i18nMessage: getMessageArgs(groupName, namesOfMembersToResend),
       okText: window.i18n('resend'),
       onClickOk: async () => {
-<<<<<<< HEAD
-        const membersToResend: Array<string> = new Array<string>();
-        inviteResults.forEach((result, index) => {
-          const member = listOfMembers[index];
-          // group invite must always contain the admin member.
-          if (result === null || admins.includes(member)) {
-            membersToResend.push(member);
-          }
-        });
-=======
->>>>>>> a92dbfe5
         if (membersToResend.length > 0) {
           const isRetrySend = true;
           await sendToGroupMembers(
