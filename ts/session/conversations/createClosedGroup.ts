--- conflicted
+++ resolved
@@ -30,15 +30,6 @@
 
   const setOfMembers = new Set(members);
   const us = UserUtils.getOurPubKeyStrFromCache();
-
-<<<<<<< HEAD
-  const identityKeyPair = await generateClosedGroupPublicKey();
-  if (!identityKeyPair) {
-    throw new Error('Could not create identity keypair for new closed group v3');
-  }
-
-=======
->>>>>>> 5f53a44f
   const groupPublicKey = await generateClosedGroupPublicKey();
 
   const encryptionKeyPair = await generateCurve25519KeyPairWithoutPrefix();
@@ -47,15 +38,8 @@
   }
 
   // Create the group
-<<<<<<< HEAD
   const convo = await ConvoHub.use().getOrCreateAndWait(groupPublicKey, ConversationTypeEnum.GROUP);
 
-=======
-  const convo = await getConversationController().getOrCreateAndWait(
-    groupPublicKey,
-    ConversationTypeEnum.GROUP
-  );
->>>>>>> 5f53a44f
   await convo.setIsApproved(true, false);
 
   // Ensure the current user is a member
@@ -85,12 +69,8 @@
   await convo.commit();
   convo.updateLastMessage();
 
-<<<<<<< HEAD
-  // Send a closed group update message to all members individually
-=======
   // Send a closed group update message to all members individually.
   // Note: we do not make those messages expire
->>>>>>> 5f53a44f
   const allInvitesSent = await sendToGroupMembers(
     listOfMembers,
     groupPublicKey,
@@ -116,10 +96,6 @@
 /**
  * Sends a group invite message to each member of the group.
  * @returns Array of promises for group invite messages sent to group members.
-<<<<<<< HEAD
- * This function takes care of the groupv2 specificities
-=======
->>>>>>> 5f53a44f
  */
 async function sendToGroupMembers(
   listOfMembers: Array<string>,
@@ -144,7 +120,6 @@
   });
 
   if (allInvitesSent) {
-    // if (true) {
     if (isRetry) {
       const invitesTitle =
         inviteResults.length > 1
@@ -217,14 +192,9 @@
       members: listOfMembers,
       admins,
       keypair: encryptionKeyPair,
-<<<<<<< HEAD
       createAtNetworkTimestamp,
-      expireTimer: existingExpireTimer,
-=======
-      timestamp: Date.now(),
       expirationType: null, // we keep that one **not** expiring
       expireTimer: 0,
->>>>>>> 5f53a44f
     };
     const message = new ClosedGroupNewMessage(messageParams);
     return getMessageQueue().sendToPubKeyNonDurably({
