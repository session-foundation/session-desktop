import { SignalService } from '../../../../protobuf';
import { VisibleMessage, VisibleMessageParams } from './VisibleMessage';

interface GroupInvitationMessageParams extends VisibleMessageParams {
  url: string;
  name: string;
}

export class GroupInvitationMessage extends VisibleMessage {
  private readonly url: string;
  private readonly name: string;

  constructor(params: GroupInvitationMessageParams) {
    super({
<<<<<<< HEAD
      createAtNetworkTimestamp: params.createAtNetworkTimestamp,
      identifier: params.identifier,
=======
      timestamp: params.timestamp,
      identifier: params.identifier,
      expirationType: params.expirationType,
      expireTimer: params.expireTimer,
>>>>>>> 5f53a44f
    });
    this.url = params.url;
    this.name = params.name;
  }

  public dataProto(): SignalService.DataMessage {
    const openGroupInvitation = new SignalService.DataMessage.OpenGroupInvitation({
      url: this.url,
      name: this.name,
    });

    return new SignalService.DataMessage({
      ...super.dataProto(),
      openGroupInvitation,
    });
  }
}<|MERGE_RESOLUTION|>--- conflicted
+++ resolved
@@ -1,26 +1,21 @@
 import { SignalService } from '../../../../protobuf';
-import { VisibleMessage, VisibleMessageParams } from './VisibleMessage';
+import { ExpirableMessage, ExpirableMessageParams } from '../ExpirableMessage';
 
-interface GroupInvitationMessageParams extends VisibleMessageParams {
+interface GroupInvitationMessageParams extends ExpirableMessageParams {
   url: string;
   name: string;
 }
 
-export class GroupInvitationMessage extends VisibleMessage {
+export class GroupInvitationMessage extends ExpirableMessage {
   private readonly url: string;
   private readonly name: string;
 
   constructor(params: GroupInvitationMessageParams) {
     super({
-<<<<<<< HEAD
       createAtNetworkTimestamp: params.createAtNetworkTimestamp,
-      identifier: params.identifier,
-=======
-      timestamp: params.timestamp,
       identifier: params.identifier,
       expirationType: params.expirationType,
       expireTimer: params.expireTimer,
->>>>>>> 5f53a44f
     });
     this.url = params.url;
     this.name = params.name;
