import { SignalService } from '../../../../../protobuf';
import { fromHexToArray } from '../../../../utils/String';
import { ClosedGroupMessage, ClosedGroupMessageParams } from './ClosedGroupMessage';

interface ClosedGroupAddedMembersMessageParams extends ClosedGroupMessageParams {
  addedMembers: Array<string>;
}

export class ClosedGroupAddedMembersMessage extends ClosedGroupMessage {
  private readonly addedMembers: Array<string>;

  constructor(params: ClosedGroupAddedMembersMessageParams) {
<<<<<<< HEAD
    super({
      createAtNetworkTimestamp: params.createAtNetworkTimestamp,
      identifier: params.identifier,
      groupId: params.groupId,
    });
=======
    super(params);
>>>>>>> 5f53a44f
    this.addedMembers = params.addedMembers;
    if (!this.addedMembers?.length) {
      throw new Error('addedMembers cannot be empty');
    }
  }

  public dataProto(): SignalService.DataMessage {
    const dataMessage = super.dataProto();

    dataMessage.closedGroupControlMessage!.type =
      SignalService.DataMessage.ClosedGroupControlMessage.Type.MEMBERS_ADDED;
    dataMessage.closedGroupControlMessage!.members = this.addedMembers.map(fromHexToArray);

    return dataMessage;
  }
}<|MERGE_RESOLUTION|>--- conflicted
+++ resolved
@@ -10,15 +10,7 @@
   private readonly addedMembers: Array<string>;
 
   constructor(params: ClosedGroupAddedMembersMessageParams) {
-<<<<<<< HEAD
-    super({
-      createAtNetworkTimestamp: params.createAtNetworkTimestamp,
-      identifier: params.identifier,
-      groupId: params.groupId,
-    });
-=======
     super(params);
->>>>>>> 5f53a44f
     this.addedMembers = params.addedMembers;
     if (!this.addedMembers?.length) {
       throw new Error('addedMembers cannot be empty');
