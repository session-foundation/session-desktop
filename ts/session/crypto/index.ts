--- conflicted
+++ resolved
@@ -53,24 +53,6 @@
 }
 
 /**
-<<<<<<< HEAD
-=======
- * Returns a generated ed25519 hex with a public key being of length 66 and starting with 03.
- */
-export async function generateGroupV3Keypair() {
-  const sodium = await getSodiumRenderer();
-  const ed25519KeyPair = sodium.crypto_sign_keypair();
-
-  const publicKey = new Uint8Array(ed25519KeyPair.publicKey);
-  const preprendedPubkey = new Uint8Array(33);
-  preprendedPubkey.set(publicKey, 1);
-  preprendedPubkey[0] = 3;
-
-  return { pubkey: toHex(preprendedPubkey), privateKey: toHex(ed25519KeyPair.privateKey) };
-}
-
-/**
->>>>>>> 5f53a44f
  * Returns a generated curve25519 keypair without the prefix on the public key.
  * This should be used for the generation of encryption keypairs for a closed group
  */
