--- conflicted
+++ resolved
@@ -1,12 +1,7 @@
 import https from 'https';
-<<<<<<< HEAD
 import tls from 'tls';
 
 import _ from 'lodash';
-=======
-import _ from 'lodash';
-import tls from 'tls';
->>>>>>> a92dbfe5
 // eslint-disable-next-line import/no-named-default
 import { default as insecureNodeFetch } from 'node-fetch';
 import pRetry from 'p-retry';
@@ -14,11 +9,7 @@
 import { SeedNodeAPI } from '.';
 import { Constants } from '../..';
 import { isLinux } from '../../../OS';
-<<<<<<< HEAD
-import { Snode } from '../../../data/data';
-=======
 import { Snode } from '../../../data/types';
->>>>>>> a92dbfe5
 import { APPLICATION_JSON } from '../../../types/MIME';
 import { sha256 } from '../../crypto';
 import { allowOnlyOneAtATime } from '../../utils/Promise';
