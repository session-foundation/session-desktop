--- conflicted
+++ resolved
@@ -10,13 +10,10 @@
 import { Constants } from '../..';
 import { isLinux } from '../../../OS';
 import { Snode } from '../../../data/data';
-<<<<<<< HEAD
 import { APPLICATION_JSON } from '../../../types/MIME';
 import { sha256 } from '../../crypto';
 import { allowOnlyOneAtATime } from '../../utils/Promise';
-=======
 import { GetServicesNodesFromSeedRequest } from '../snode_api/SnodeRequestTypes';
->>>>>>> 71436eac
 
 /**
  * Fetch all snodes from seed nodes.
