/* eslint-disable no-prototype-builtins */
/* eslint-disable no-restricted-syntax */
import { GroupPubkeyType, PubkeyType } from 'libsession_util_nodejs';
import { compact, isEmpty } from 'lodash';
import pRetry from 'p-retry';
import { getSodiumRenderer } from '../../crypto';
<<<<<<< HEAD
import { ed25519Str } from '../../onions/onionPath';
import { PubKey } from '../../types';
import { StringUtils, UserUtils } from '../../utils';
import { fromBase64ToArray, fromHexToArray } from '../../utils/String';
import {
  DeleteAllFromUserNodeSubRequest,
  DeleteHashesFromGroupNodeSubRequest,
  DeleteHashesFromUserNodeSubRequest,
} from './SnodeRequestTypes';
import { BatchRequests } from './batchRequest';
import { SnodePool } from './snodePool';
=======
import { StringUtils, UserUtils } from '../../utils';
import { ed25519Str, fromBase64ToArray, fromHexToArray } from '../../utils/String';
import { doSnodeBatchRequest } from './batchRequest';
import { getSwarmFor } from './snodePool';
import { SnodeSignature } from './snodeSignatures';
>>>>>>> 71436eac

export const ERROR_CODE_NO_CONNECT = 'ENETUNREACH: No network connection.';

// TODOLATER we should merge those two functions together as they are almost exactly the same
const forceNetworkDeletion = async (): Promise<Array<string> | null> => {
  const sodium = await getSodiumRenderer();
  const usPk = UserUtils.getOurPubKeyStrFromCache();

  const request = new DeleteAllFromUserNodeSubRequest();

  try {
    const maliciousSnodes = await pRetry(
      async () => {
        const snodeToMakeRequestTo = await SnodePool.getNodeFromSwarmOrThrow(usPk);
        const builtRequest = await request.buildAndSignParameters(); // we need the timestamp to verify the signature below
        return pRetry(
          async () => {
            const ret = await BatchRequests.doSnodeBatchRequestNoRetries(
              [builtRequest],
              snodeToMakeRequestTo,
              10000,
              usPk,
              false
            );

            if (!ret || !ret?.[0].body || ret[0].code !== 200) {
              throw new Error(
                `Empty response got for ${request.method} on snode ${ed25519Str(
                  snodeToMakeRequestTo.pubkey_ed25519
                )}`
              );
            }

            try {
              const firstResultParsedBody = ret[0].body;
              const { swarm } = firstResultParsedBody;

              if (!swarm) {
                throw new Error(
                  `Invalid JSON swarm response got for ${request.method} on snode ${ed25519Str(
                    snodeToMakeRequestTo.pubkey_ed25519
                  )}, ${firstResultParsedBody}`
                );
              }
              const swarmAsArray = Object.entries(swarm) as Array<Array<any>>;
              if (!swarmAsArray.length) {
                throw new Error(
                  `Invalid JSON swarmAsArray response got for ${request.method} on snode ${ed25519Str(
                    snodeToMakeRequestTo.pubkey_ed25519
                  )}, ${firstResultParsedBody}`
                );
              }
              // results will only contains the snode pubkeys which returned invalid/empty results
              const results: Array<string> = compact(
                swarmAsArray.map(snode => {
                  const snodePubkey = snode[0];
                  const snodeJson = snode[1];

                  const isFailed = snodeJson.failed || false;

                  if (isFailed) {
                    const reason = snodeJson.reason;
                    const statusCode = snodeJson.code;
                    if (reason && statusCode) {
                      window?.log?.warn(
                        `Could not ${request.method} from ${ed25519Str(
                          snodeToMakeRequestTo.pubkey_ed25519
                        )} due to error: ${reason}: ${statusCode}`
                      );
                      // if we tried to make the delete on a snode not in our swarm, just trigger a pRetry error so the outer block here finds new snodes to make the request to.
                      if (statusCode === 421) {
                        throw new pRetry.AbortError(
                          `421 error on network ${request.method}. Retrying with a new snode`
                        );
                      }
                    } else {
                      window?.log?.warn(
                        `Could not ${request.method} from ${ed25519Str(
                          snodeToMakeRequestTo.pubkey_ed25519
                        )}`
                      );
                    }
                    return snodePubkey;
                  }

                  const deletedObj = snodeJson.deleted as Record<number, Array<string>>;
                  const hashes: Array<string> = [];

                  for (const key in deletedObj) {
                    if (deletedObj.hasOwnProperty(key)) {
                      hashes.push(...deletedObj[key]);
                    }
                  }
                  const sortedHashes = hashes.sort();
                  const signatureSnode = snodeJson.signature as string;
                  // The signature format is (with sortedHashes accross all namespaces) ( PUBKEY_HEX || TIMESTAMP || DELETEDHASH[0] || ... || DELETEDHASH[N] )
                  const dataToVerify = `${usPk}${builtRequest.params.timestamp}${sortedHashes.join('')}`;

                  const dataToVerifyUtf8 = StringUtils.encode(dataToVerify, 'utf8');
                  const isValid = sodium.crypto_sign_verify_detached(
                    fromBase64ToArray(signatureSnode),
                    new Uint8Array(dataToVerifyUtf8),
                    fromHexToArray(snodePubkey)
                  );
                  if (!isValid) {
                    return snodePubkey;
                  }
                  return null;
                })
              );

              return results;
            } catch (e) {
              throw new Error(
                `Invalid JSON response got for ${request.method} on snode ${ed25519Str(
                  snodeToMakeRequestTo.pubkey_ed25519
                )}, ${ret}`
              );
            }
          },
          {
            retries: 3,
            minTimeout: SnodeAPI.TEST_getMinTimeout(),
            onFailedAttempt: e => {
              window?.log?.warn(
                `${request.method} INNER request attempt #${e.attemptNumber} failed. ${e.retriesLeft} retries left...`
              );
            },
          }
        );
      },
      {
        retries: 3,
        minTimeout: SnodeAPI.TEST_getMinTimeout(),
        onFailedAttempt: e => {
          window?.log?.warn(
            `${request.method} OUTER request attempt #${e.attemptNumber} failed. ${e.retriesLeft} retries left... ${e.message}`
          );
        },
      }
    );

    return maliciousSnodes;
  } catch (e) {
    window?.log?.warn(`failed to ${request.method} everything on network:`, e);
    return null;
  }
};

const TEST_getMinTimeout = () => 500;

/**
 * Locally deletes message and deletes message on the network (all nodes that contain the message)
 */
const networkDeleteMessages = async (
  messagesHashes: Array<string>,
  pubkey: PubkeyType | GroupPubkeyType
): Promise<boolean> => {
  const sodium = await getSodiumRenderer();
  if (PubKey.is05Pubkey(pubkey) && pubkey !== UserUtils.getOurPubKeyStrFromCache()) {
    throw new Error('networkDeleteMessages with 05 pk can only delete for ourself');
  }
  const request = PubKey.is03Pubkey(pubkey)
    ? new DeleteHashesFromGroupNodeSubRequest({ messagesHashes, groupPk: pubkey })
    : new DeleteHashesFromUserNodeSubRequest({ messagesHashes });

  try {
    const success = await pRetry(
      async () => {
        const snodeToMakeRequestTo = await SnodePool.getNodeFromSwarmOrThrow(request.pubkey);

        return pRetry(
          async () => {
            const ret = await BatchRequests.doUnsignedSnodeBatchRequestNoRetries(
              [request],
              snodeToMakeRequestTo,
              10000,
              request.pubkey,
              false
            );
            debugger;

            if (!ret || !ret?.[0].body || ret[0].code !== 200) {
              throw new Error(
                `Empty response got for ${request.method} on snode ${ed25519Str(
                  snodeToMakeRequestTo.pubkey_ed25519
                )} about pk: ${ed25519Str(request.pubkey)}`
              );
            }

            try {
              const firstResultParsedBody = ret[0].body;
              const { swarm } = firstResultParsedBody;

              if (!swarm) {
                throw new Error(
                  `Invalid JSON swarm response got for ${request.method} on snode ${ed25519Str(
                    snodeToMakeRequestTo.pubkey_ed25519
                  )}, ${firstResultParsedBody}`
                );
              }
              const swarmAsArray = Object.entries(swarm) as Array<Array<any>>;
              if (!swarmAsArray.length) {
                throw new Error(
                  `Invalid JSON swarmAsArray response got for ${request.method} on snode ${ed25519Str(
                    snodeToMakeRequestTo.pubkey_ed25519
                  )}, ${firstResultParsedBody}`
                );
              }
              // results will only contains the snode pubkeys which returned invalid/empty results
              const results: Array<string> = compact(
                swarmAsArray.map(snode => {
                  const snodePubkey = snode[0];
                  const snodeJson = snode[1];

                  const isFailed = snodeJson.failed || false;

                  if (isFailed) {
                    const reason = snodeJson.reason;
                    const statusCode = snodeJson.code;
                    if (reason && statusCode) {
                      window?.log?.warn(
                        `Could not ${request.method} from ${ed25519Str(
                          snodeToMakeRequestTo.pubkey_ed25519
                        )} due to error: ${reason}: ${statusCode}`
                      );
                      // if we tried to make the delete on a snode not in our swarm, just trigger a pRetry error so the outer block here finds new snodes to make the request to.
                      if (statusCode === 421) {
                        throw new pRetry.AbortError(
                          `421 error on network ${request.method}. Retrying with a new snode`
                        );
                      }
                    } else {
                      window?.log?.warn(
                        `Could not ${request.method} from ${ed25519Str(
                          snodeToMakeRequestTo.pubkey_ed25519
                        )}`
                      );
                    }
                    return snodePubkey;
                  }

                  const responseHashes = snodeJson.deleted as Array<string>;
                  const signatureSnode = snodeJson.signature as string;
                  // The signature looks like ( PUBKEY_HEX || RMSG[0] || ... || RMSG[N] || DMSG[0] || ... || DMSG[M] )
                  const dataToVerify = `${request.pubkey}${messagesHashes.join(
                    ''
                  )}${responseHashes.join('')}`;
                  const dataToVerifyUtf8 = StringUtils.encode(dataToVerify, 'utf8');
                  const isValid = sodium.crypto_sign_verify_detached(
                    fromBase64ToArray(signatureSnode),
                    new Uint8Array(dataToVerifyUtf8),
                    fromHexToArray(snodePubkey)
                  );
                  if (!isValid) {
                    return snodePubkey;
                  }
                  return null;
                })
              );

              return isEmpty(results);
            } catch (e) {
              throw new Error(
                `Invalid JSON response got for ${request.method} on snode ${ed25519Str(
                  snodeToMakeRequestTo.pubkey_ed25519
                )}, ${ret}`
              );
            }
          },
          {
            retries: 3,
            minTimeout: SnodeAPI.TEST_getMinTimeout(),
            onFailedAttempt: e => {
              window?.log?.warn(
                `${request.method} INNER request attempt #${e.attemptNumber} failed. ${e.retriesLeft} retries left...`
              );
            },
          }
        );
      },
      {
        retries: 3,
        minTimeout: SnodeAPI.TEST_getMinTimeout(),
        onFailedAttempt: e => {
          window?.log?.warn(
            `${request.method} OUTER request attempt #${e.attemptNumber} failed. ${e.retriesLeft} retries left... ${e.message}`
          );
        },
      }
    );

    return success;
  } catch (e) {
    window?.log?.warn(`failed to ${request.method} message on network:`, e);
    return false;
  }
};

export const SnodeAPI = {
  TEST_getMinTimeout,
  networkDeleteMessages,
  forceNetworkDeletion,
};<|MERGE_RESOLUTION|>--- conflicted
+++ resolved
@@ -4,11 +4,7 @@
 import { compact, isEmpty } from 'lodash';
 import pRetry from 'p-retry';
 import { getSodiumRenderer } from '../../crypto';
-<<<<<<< HEAD
-import { ed25519Str } from '../../onions/onionPath';
 import { PubKey } from '../../types';
-import { StringUtils, UserUtils } from '../../utils';
-import { fromBase64ToArray, fromHexToArray } from '../../utils/String';
 import {
   DeleteAllFromUserNodeSubRequest,
   DeleteHashesFromGroupNodeSubRequest,
@@ -16,13 +12,9 @@
 } from './SnodeRequestTypes';
 import { BatchRequests } from './batchRequest';
 import { SnodePool } from './snodePool';
-=======
 import { StringUtils, UserUtils } from '../../utils';
 import { ed25519Str, fromBase64ToArray, fromHexToArray } from '../../utils/String';
-import { doSnodeBatchRequest } from './batchRequest';
-import { getSwarmFor } from './snodePool';
-import { SnodeSignature } from './snodeSignatures';
->>>>>>> 71436eac
+
 
 export const ERROR_CODE_NO_CONNECT = 'ENETUNREACH: No network connection.';
 
