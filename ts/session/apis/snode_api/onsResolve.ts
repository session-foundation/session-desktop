--- conflicted
+++ resolved
@@ -24,16 +24,10 @@
   const nameAsData = stringToUint8Array(onsNameLowerCase);
   const nameHash = sodium.crypto_generichash(sodium.crypto_generichash_BYTES, nameAsData);
   const base64EncodedNameHash = fromUInt8ArrayToBase64(nameHash);
-<<<<<<< HEAD
   const subRequest = new OnsResolveSubRequest(base64EncodedNameHash);
-=======
-
   if (isTestNet()) {
     window.log.info('OnsResolve response are not registered to anything on testnet');
   }
-
-  const onsResolveRequests = buildOnsResolveRequests(base64EncodedNameHash);
->>>>>>> bc5889b0
 
   // we do this request with validationCount snodes
   const promises = range(0, validationCount).map(async () => {
