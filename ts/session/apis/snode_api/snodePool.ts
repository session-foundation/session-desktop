--- conflicted
+++ resolved
@@ -3,19 +3,12 @@
 
 import { Data, Snode } from '../../../data/data';
 
-<<<<<<< HEAD
 import { Onions } from '.';
-=======
->>>>>>> 71436eac
 import { OnionPaths } from '../../onions';
-import { ed25519Str } from '../../onions/onionPath';
 import { SeedNodeAPI } from '../seed_node_api';
 import { ServiceNodesList } from './getServiceNodesList';
-<<<<<<< HEAD
 import { requestSnodesForPubkeyFromNetwork } from './getSwarmFor';
-=======
 import { ed25519Str } from '../../utils/String';
->>>>>>> 71436eac
 
 /**
  * If we get less than this snode in a swarm, we fetch new snodes for this pubkey
