<<<<<<< HEAD
import { GroupPubkeyType } from 'libsession_util_nodejs';
=======
import { isArray, omit } from 'lodash';
>>>>>>> 71436eac
import { Snode } from '../../../data/data';
import { updateIsOnline } from '../../../state/ducks/onion';
import { GetNetworkTime } from './getNetworkTime';
import { SnodeNamespace, SnodeNamespaces, SnodeNamespacesGroup } from './namespaces';

<<<<<<< HEAD
import { UserGroupsWrapperActions } from '../../../webworker/workers/browser/libsession_worker_interface';
import { TTL_DEFAULT } from '../../constants';
import { ed25519Str } from '../../onions/onionPath';
import { PubKey } from '../../types';
=======
import { DURATION, TTL_DEFAULT } from '../../constants';
import { UserUtils } from '../../utils';
import { sleepFor } from '../../utils/Promise';
>>>>>>> 71436eac
import {
  RetrieveGroupSubRequest,
  RetrieveLegacyClosedGroupSubRequest,
  RetrieveUserSubRequest,
  UpdateExpiryOnNodeGroupSubRequest,
  UpdateExpiryOnNodeUserSubRequest,
} from './SnodeRequestTypes';
import { BatchRequests } from './batchRequest';
import { RetrieveMessagesResultsBatched, RetrieveMessagesResultsContent } from './types';

type RetrieveParams = {
  pubkey: string;
  last_hash: string;
  timestamp: number;
  max_size: number | undefined;
};

async function retrieveRequestForUs({
  namespace,
  retrieveParam,
}: {
  namespace: SnodeNamespaces;
  retrieveParam: RetrieveParams;
}) {
  if (!SnodeNamespace.isUserConfigNamespace(namespace) && namespace !== SnodeNamespaces.Default) {
    throw new Error(`retrieveRequestForUs not a valid namespace to retrieve as us:${namespace}`);
  }
  return new RetrieveUserSubRequest({
    last_hash: retrieveParam.last_hash,
    max_size: retrieveParam.max_size,
    namespace,
  });
}

type NamespaceAndLastHash = { lastHash: string | null; namespace: SnodeNamespaces };

/**
 * Retrieve for legacy groups are not authenticated so no need to sign the request
 */
function retrieveRequestForLegacyGroup({
  namespace,
  ourPubkey,
  pubkey,
  retrieveParam,
}: {
  pubkey: string;
  namespace: SnodeNamespaces.LegacyClosedGroup;
  ourPubkey: string;
  retrieveParam: RetrieveParams;
}) {
  if (pubkey === ourPubkey || !PubKey.is05Pubkey(pubkey)) {
    throw new Error(
      'namespace -10 can only be used to retrieve messages from a legacy closed group (prefix 05)'
    );
  }
  if (namespace !== SnodeNamespaces.LegacyClosedGroup) {
    throw new Error(`retrieveRequestForLegacyGroup namespace can only be -10`);
  }

  // if we give a timestamp, a signature will be required by the service node, and we don't want to provide one as this is an unauthenticated namespace
  return new RetrieveLegacyClosedGroupSubRequest({
    last_hash: retrieveParam.last_hash,
    max_size: retrieveParam.max_size,
    legacyGroupPk: pubkey,
  });
}

/**
 * Retrieve for groups (03-prefixed) are authenticated with the admin key if we have it, or with our subkey auth
 */
async function retrieveRequestForGroup({
  namespace,
  groupPk,
  retrieveParam,
}: {
  groupPk: GroupPubkeyType;
  namespace: SnodeNamespacesGroup;
  retrieveParam: RetrieveParams;
}) {
  if (!PubKey.is03Pubkey(groupPk)) {
    throw new Error('retrieveRequestForGroup: not a 03 group');
  }
  if (!SnodeNamespace.isGroupNamespace(namespace)) {
    throw new Error(`retrieveRequestForGroup: not a groupNamespace: ${namespace}`);
  }
  const group = await UserGroupsWrapperActions.getGroup(groupPk);

  return new RetrieveGroupSubRequest({
    last_hash: retrieveParam.last_hash,
    namespace,
    max_size: retrieveParam.max_size,
    groupDetailsNeededForSignature: group,
  });
}

type RetrieveSubRequestType =
  | RetrieveLegacyClosedGroupSubRequest
  | RetrieveUserSubRequest
  | RetrieveGroupSubRequest
  | UpdateExpiryOnNodeUserSubRequest
  | UpdateExpiryOnNodeGroupSubRequest;

/**
 * build the Array of retrieveRequests to do on the next poll, given the specified namespaces, lastHash, pubkey and hashes to bump (expiry)
 * Note: exported only for testing purposes
 * @param namespacesAndLastHashes
 * @param pubkey
 * @param ourPubkey
 * @param configHashesToBump
 * @returns
 */
async function buildRetrieveRequest(
  namespacesAndLastHashes: Array<NamespaceAndLastHash>,
  pubkey: string,
  ourPubkey: string,
  configHashesToBump: Array<string> | null
) {
  const isUs = pubkey === ourPubkey;
  const maxSizeMap = SnodeNamespace.maxSizeMap(namespacesAndLastHashes.map(m => m.namespace));
  const now = GetNetworkTime.now();

  const retrieveRequestsParams: Array<RetrieveSubRequestType> = await Promise.all(
    namespacesAndLastHashes.map(async ({ lastHash, namespace }) => {
      const foundMaxSize = maxSizeMap.find(m => m.namespace === namespace)?.maxSize;
      const retrieveParam = {
        pubkey,
        last_hash: lastHash || '',
        timestamp: now,
        max_size: foundMaxSize,
      };

      if (namespace === SnodeNamespaces.LegacyClosedGroup) {
        return retrieveRequestForLegacyGroup({ namespace, ourPubkey, pubkey, retrieveParam });
      }

      if (PubKey.is03Pubkey(pubkey)) {
        if (!SnodeNamespace.isGroupNamespace(namespace)) {
          // either config or messages namespaces for 03 groups
          throw new Error(`tried to poll from a non 03 group namespace ${namespace}`);
        }
        return retrieveRequestForGroup({ namespace, groupPk: pubkey, retrieveParam });
      }

      // all legacy closed group retrieves are unauthenticated and run above.
      // if we get here, this can only be a retrieve for our own swarm, which must be authenticated
      return retrieveRequestForUs({ namespace, retrieveParam });
    })
  );

  const expiryMs = GetNetworkTime.now() + TTL_DEFAULT.CONFIG_MESSAGE;

  if (configHashesToBump?.length && isUs) {
    const request = new UpdateExpiryOnNodeUserSubRequest({
      expiryMs,
      messagesHashes: configHashesToBump,
      shortenOrExtend: '',
    });
    retrieveRequestsParams.push(request);
    return retrieveRequestsParams;
  }

  if (configHashesToBump?.length && PubKey.is03Pubkey(pubkey)) {
    const group = await UserGroupsWrapperActions.getGroup(pubkey);

    if (!group) {
      window.log.warn(
        `trying to retrieve fopr group ${ed25519Str(
          pubkey
        )} but we are missing the details in the usergroup wrapper`
      );
      throw new Error('retrieve request is missing group details');
    }

    retrieveRequestsParams.push(
      new UpdateExpiryOnNodeGroupSubRequest({
        expiryMs,
        messagesHashes: configHashesToBump,
        shortenOrExtend: '',
        groupDetailsNeededForSignature: group,
      })
    );
  }
  return retrieveRequestsParams;
}

async function retrieveNextMessagesNoRetries(
  targetNode: Snode,
  associatedWith: string,
  namespacesAndLastHashes: Array<NamespaceAndLastHash>,
  ourPubkey: string,
  configHashesToBump: Array<string> | null,
  allow401s: boolean
): Promise<RetrieveMessagesResultsBatched> {
  const rawRequests = await buildRetrieveRequest(
    namespacesAndLastHashes,
    associatedWith,
    ourPubkey,
    configHashesToBump
  );

  // let exceptions bubble up
  // no retry for this one as this a call we do every few seconds while polling for messages
<<<<<<< HEAD
  const results = await BatchRequests.doUnsignedSnodeBatchRequestNoRetries(
    rawRequests,
    targetNode,
    10000,
    associatedWith,
    allow401s
  );
  if (!results || !results.length) {
=======
  const timeOutMs = 10 * DURATION.SECONDS; // yes this is a long timeout for just messages, but 4s timeouts way to often...
  const timeoutPromise = async () => sleepFor(timeOutMs);
  const fetchPromise = async () =>
    doSnodeBatchRequest(retrieveRequestsParams, targetNode, timeOutMs, associatedWith);

  // just to make sure that we don't hang for more than timeOutMs
  const results = await Promise.race([timeoutPromise(), fetchPromise()]);
  if (!results || !isArray(results) || !results.length) {
>>>>>>> 71436eac
    window?.log?.warn(
      `_retrieveNextMessages - sessionRpc could not talk to ${targetNode.ip}:${targetNode.port}`
    );
    throw new Error(
      `_retrieveNextMessages - sessionRpc could not talk to ${targetNode.ip}:${targetNode.port}`
    );
  }

  // the +1 is to take care of the extra `expire` method added once user config is released
  if (
    results.length !== namespacesAndLastHashes.length &&
    results.length !== namespacesAndLastHashes.length + 1
  ) {
    throw new Error(
      `We asked for updates about ${namespacesAndLastHashes.length} messages but got results of length ${results.length}`
    );
  }

  // do a basic check to know if we have something kind of looking right (status 200 should always be there for a retrieve)
  const firstResult = results[0];

  if (firstResult.code !== 200) {
    window?.log?.warn(`retrieveNextMessagesNoRetries result is not 200 but ${firstResult.code}`);
    throw new Error(
      `_retrieveNextMessages - retrieve result is not 200 with ${targetNode.ip}:${targetNode.port} but ${firstResult.code}`
    );
  }
  if (!window.inboxStore?.getState().onionPaths.isOnline) {
    window.inboxStore?.dispatch(updateIsOnline(true));
  }
  try {
    // we rely on the code of the first one to check for online status
    const bodyFirstResult = firstResult.body;

    GetNetworkTime.handleTimestampOffsetFromNetwork('retrieve', bodyFirstResult.t);

<<<<<<< HEAD
    // merge results with their corresponding namespaces
    return namespacesAndLastHashes.map((n, index) => ({
      code: results[index].code,
      messages: results[index].body as RetrieveMessagesResultsContent,
      namespace: n.namespace,
=======
    // NOTE: We don't want to sort messages here because the ordering depends on the snode and when it received each message.
    // The last_hash for that snode has to be the last one we've received from that same snode, othwerwise we end up fetching the same messages over and over again.
    return results.map((result, index) => ({
      code: result.code,
      messages: result.body as RetrieveMessagesResultsContent,
      namespace: namespaces[index],
>>>>>>> 71436eac
    }));
  } catch (e) {
    window?.log?.warn('exception while parsing json of nextMessage:', e);

    throw new Error(
      `_retrieveNextMessages - exception while parsing json of nextMessage ${targetNode.ip}:${targetNode.port}: ${e?.message}`
    );
  }
}

export const SnodeAPIRetrieve = { retrieveNextMessagesNoRetries, buildRetrieveRequest };<|MERGE_RESOLUTION|>--- conflicted
+++ resolved
@@ -1,23 +1,14 @@
-<<<<<<< HEAD
 import { GroupPubkeyType } from 'libsession_util_nodejs';
-=======
-import { isArray, omit } from 'lodash';
->>>>>>> 71436eac
+import { isArray } from 'lodash';
 import { Snode } from '../../../data/data';
 import { updateIsOnline } from '../../../state/ducks/onion';
 import { GetNetworkTime } from './getNetworkTime';
 import { SnodeNamespace, SnodeNamespaces, SnodeNamespacesGroup } from './namespaces';
 
-<<<<<<< HEAD
 import { UserGroupsWrapperActions } from '../../../webworker/workers/browser/libsession_worker_interface';
-import { TTL_DEFAULT } from '../../constants';
-import { ed25519Str } from '../../onions/onionPath';
 import { PubKey } from '../../types';
-=======
 import { DURATION, TTL_DEFAULT } from '../../constants';
-import { UserUtils } from '../../utils';
 import { sleepFor } from '../../utils/Promise';
->>>>>>> 71436eac
 import {
   RetrieveGroupSubRequest,
   RetrieveLegacyClosedGroupSubRequest,
@@ -27,6 +18,7 @@
 } from './SnodeRequestTypes';
 import { BatchRequests } from './batchRequest';
 import { RetrieveMessagesResultsBatched, RetrieveMessagesResultsContent } from './types';
+import { ed25519Str } from '../../utils/String';
 
 type RetrieveParams = {
   pubkey: string;
@@ -220,25 +212,20 @@
 
   // let exceptions bubble up
   // no retry for this one as this a call we do every few seconds while polling for messages
-<<<<<<< HEAD
-  const results = await BatchRequests.doUnsignedSnodeBatchRequestNoRetries(
-    rawRequests,
-    targetNode,
-    10000,
-    associatedWith,
-    allow401s
-  );
-  if (!results || !results.length) {
-=======
   const timeOutMs = 10 * DURATION.SECONDS; // yes this is a long timeout for just messages, but 4s timeouts way to often...
   const timeoutPromise = async () => sleepFor(timeOutMs);
   const fetchPromise = async () =>
-    doSnodeBatchRequest(retrieveRequestsParams, targetNode, timeOutMs, associatedWith);
+    BatchRequests.doUnsignedSnodeBatchRequestNoRetries(
+      rawRequests,
+      targetNode,
+      timeOutMs,
+      associatedWith,
+      allow401s
+    );
 
   // just to make sure that we don't hang for more than timeOutMs
   const results = await Promise.race([timeoutPromise(), fetchPromise()]);
   if (!results || !isArray(results) || !results.length) {
->>>>>>> 71436eac
     window?.log?.warn(
       `_retrieveNextMessages - sessionRpc could not talk to ${targetNode.ip}:${targetNode.port}`
     );
@@ -275,20 +262,13 @@
 
     GetNetworkTime.handleTimestampOffsetFromNetwork('retrieve', bodyFirstResult.t);
 
-<<<<<<< HEAD
     // merge results with their corresponding namespaces
+    // NOTE: We don't want to sort messages here because the ordering depends on the snode and when it received each message.
+    // The last_hash for that snode has to be the last one we've received from that same snode, othwerwise we end up fetching the same messages over and over again.
     return namespacesAndLastHashes.map((n, index) => ({
       code: results[index].code,
       messages: results[index].body as RetrieveMessagesResultsContent,
       namespace: n.namespace,
-=======
-    // NOTE: We don't want to sort messages here because the ordering depends on the snode and when it received each message.
-    // The last_hash for that snode has to be the last one we've received from that same snode, othwerwise we end up fetching the same messages over and over again.
-    return results.map((result, index) => ({
-      code: result.code,
-      messages: result.body as RetrieveMessagesResultsContent,
-      namespace: namespaces[index],
->>>>>>> 71436eac
     }));
   } catch (e) {
     window?.log?.warn('exception while parsing json of nextMessage:', e);
