--- conflicted
+++ resolved
@@ -6,13 +6,9 @@
 import { GetNetworkTime } from './getNetworkTime';
 import { SnodeNamespace, SnodeNamespaces, SnodeNamespacesGroup } from './namespaces';
 
-<<<<<<< HEAD
 import { UserGroupsWrapperActions } from '../../../webworker/workers/browser/libsession_worker_interface';
-import { DURATION } from '../../constants';
+import { TTL_DEFAULT } from '../../constants';
 import { PubKey } from '../../types';
-=======
-import { TTL_DEFAULT } from '../../constants';
->>>>>>> 5f53a44f
 import { UserUtils } from '../../utils';
 import {
   RetrieveGroupAdminSubRequestType,
@@ -169,8 +165,7 @@
   );
 
   if (configHashesToBump?.length) {
-<<<<<<< HEAD
-    const expiry = GetNetworkTime.now() + DURATION.DAYS * 30;
+    const expiry = GetNetworkTime.now() + TTL_DEFAULT.CONFIG_MESSAGE;
     if (isUs) {
       const signResult = await SnodeSignature.generateUpdateExpiryOurSignature({
         shortenOrExtend: '',
@@ -179,20 +174,6 @@
       });
 
       const expireParams: UpdateExpiryOnNodeUserSubRequest = {
-=======
-    const expiry = GetNetworkTime.getNowWithNetworkOffset() + TTL_DEFAULT.CONFIG_MESSAGE;
-    const signResult = await SnodeSignature.generateUpdateExpirySignature({
-      shortenOrExtend: '',
-      timestamp: expiry,
-      messageHashes: configHashesToBump,
-    });
-    if (!signResult) {
-      window.log.warn(
-        `SnodeSignature.generateUpdateExpirySignature returned result empty for hashes ${configHashesToBump}`
-      );
-    } else {
-      const expireParams: UpdateExpiryOnNodeSubRequest = {
->>>>>>> 5f53a44f
         method: 'expire',
         params: {
           messages: configHashesToBump,
