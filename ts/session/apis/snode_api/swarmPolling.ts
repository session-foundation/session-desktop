/* eslint-disable no-await-in-loop */
/* eslint-disable more/no-then */
/* eslint-disable @typescript-eslint/no-misused-promises */
<<<<<<< HEAD
import {
  compact,
  concat,
  difference,
  flatten,
  isEmpty,
  last,
  sample,
  toNumber,
  uniqBy,
} from 'lodash';
=======
import { compact, concat, flatten, last, sample, toNumber, uniqBy } from 'lodash';
>>>>>>> 009bc189
import { Data, Snode } from '../../../data/data';
import { SignalService } from '../../../protobuf';
import * as Receiver from '../../../receiver/receiver';
import { PubKey } from '../../types';
import { ERROR_CODE_NO_CONNECT } from './SNodeAPI';
import * as snodePool from './snodePool';

import { ConversationModel } from '../../../models/conversation';
import { ConfigMessageHandler } from '../../../receiver/configMessage';
import { decryptEnvelopeWithOurKey } from '../../../receiver/contentMessage';
import { EnvelopePlus } from '../../../receiver/types';
import { updateIsOnline } from '../../../state/ducks/onion';
import { ReleasedFeatures } from '../../../util/releaseFeature';
import {
  GenericWrapperActions,
  UserConfigWrapperActions,
  UserGroupsWrapperActions,
} from '../../../webworker/workers/browser/libsession_worker_interface';
import { DURATION, SWARM_POLLING_TIMEOUT } from '../../constants';
import { getConversationController } from '../../conversations';
import { IncomingMessage } from '../../messages/incoming/IncomingMessage';
import { StringUtils, UserUtils } from '../../utils';
<<<<<<< HEAD
import { perfEnd, perfStart } from '../../utils/Performance';
import { NotFoundError } from '../../utils/errors';
=======
>>>>>>> 009bc189
import { LibSessionUtil } from '../../utils/libsession/libsession_utils';
import { SnodeNamespace, SnodeNamespaces } from './namespaces';
import { SnodeAPIRetrieve } from './retrieveRequest';
import { RetrieveMessageItem, RetrieveMessagesResultsBatched } from './types';
import { ed25519Str } from '../../utils/String';

export function extractWebSocketContent(
  message: string,
  messageHash: string
): null | {
  body: Uint8Array;
  messageHash: string;
} {
  try {
    const dataPlaintext = new Uint8Array(StringUtils.encode(message, 'base64'));
    const messageBuf = SignalService.WebSocketMessage.decode(dataPlaintext);
    if (
      messageBuf.type === SignalService.WebSocketMessage.Type.REQUEST &&
      messageBuf.request?.body?.length
    ) {
      return {
        body: messageBuf.request.body,
        messageHash,
      };
    }
    return null;
  } catch (error) {
    window?.log?.warn('extractWebSocketContent from message failed with:', error.message);
    return null;
  }
}

let instance: SwarmPolling | undefined;
const timeouts: Array<NodeJS.Timeout> = [];

export const getSwarmPollingInstance = () => {
  if (!instance) {
    instance = new SwarmPolling();
  }
  return instance;
};

export class SwarmPolling {
  private groupPolling: Array<{ pubkey: PubKey; lastPolledTimestamp: number }>;
  private readonly lastHashes: Record<string, Record<string, Record<number, string>>>;
  private hasStarted = false;

  constructor() {
    this.groupPolling = [];
    this.lastHashes = {};
  }

  public async start(waitForFirstPoll = false): Promise<void> {
    // when restoring from seed we have to start polling before we get on the mainPage, hence this check here to make sure we do not start twice
    if (this.hasStarted) {
      return;
    }
    this.hasStarted = true;
    this.loadGroupIds();
    if (waitForFirstPoll) {
      await this.pollForAllKeys();
    } else {
      timeouts.push(
        setTimeout(() => {
          void this.pollForAllKeys();
        }, 4000)
      );
    }
  }

  /**
   * Used for testing only
   */
  public resetSwarmPolling() {
    this.groupPolling = [];
    this.hasStarted = false;
  }

  public stop(e?: Error) {
    window.log.info('[swarmPolling] stopped swarm polling', e?.message || e || '');

    for (let i = 0; i < timeouts.length; i++) {
      clearTimeout(timeouts[i]);
    }
    this.resetSwarmPolling();
  }

  public forcePolledTimestamp(pubkey: PubKey, lastPoll: number) {
    this.groupPolling = this.groupPolling.map(group => {
      if (PubKey.isEqual(pubkey, group.pubkey)) {
        return {
          ...group,
          lastPolledTimestamp: lastPoll,
        };
      }
      return group;
    });
  }

  public addGroupId(pubkey: PubKey) {
    if (this.groupPolling.findIndex(m => m.pubkey.key === pubkey.key) === -1) {
      window?.log?.info('Swarm addGroupId: adding pubkey to polling', pubkey.key);
      this.groupPolling.push({ pubkey, lastPolledTimestamp: 0 });
    }
  }

  public removePubkey(pk: PubKey | string) {
    const pubkey = PubKey.cast(pk);
    if (this.groupPolling.some(group => pubkey.key === group.pubkey.key)) {
      window?.log?.info('Swarm removePubkey: removing pubkey from polling', pubkey.key);
      this.groupPolling = this.groupPolling.filter(group => !pubkey.isEqual(group.pubkey));
    }
  }

  /**
   * Only public for testing purpose.
   *
   * Currently, a group with an
   *  -> an activeAt less than 2 days old is considered active and polled often (every 5 sec)
   *  -> an activeAt less than 1 week old is considered medium_active and polled a bit less (every minute)
   *  -> an activeAt more than a week old is considered inactive, and not polled much (every 2 minutes)
   */
  public getPollingTimeout(convoId: PubKey) {
    const convo = getConversationController().get(convoId.key);
    if (!convo) {
      return SWARM_POLLING_TIMEOUT.INACTIVE;
    }
    const activeAt = convo.get('active_at');
    if (!activeAt) {
      return SWARM_POLLING_TIMEOUT.INACTIVE;
    }

    const currentTimestamp = Date.now();

    // consider that this is an active group if activeAt is less than two days old
    if (currentTimestamp - activeAt <= DURATION.DAYS * 2) {
      return SWARM_POLLING_TIMEOUT.ACTIVE;
    }

    if (currentTimestamp - activeAt <= DURATION.DAYS * 7) {
      return SWARM_POLLING_TIMEOUT.MEDIUM_ACTIVE;
    }
    return SWARM_POLLING_TIMEOUT.INACTIVE;
  }

  /**
   * Only public for testing
   */
  public async pollForAllKeys() {
    if (!window.getGlobalOnlineStatus()) {
      window?.log?.error('pollForAllKeys: offline');
      // Very important to set up a new polling call so we do retry at some point
      timeouts.push(setTimeout(this.pollForAllKeys.bind(this), SWARM_POLLING_TIMEOUT.ACTIVE));
      return;
    }
    // we always poll as often as possible for our pubkey
    const ourPubkey = UserUtils.getOurPubKeyFromCache();
    const userNamespaces = await this.getUserNamespacesPolled();
    const directPromise = Promise.all([this.pollOnceForKey(ourPubkey, false, userNamespaces)]).then(
      () => undefined
    );

    const now = Date.now();
    const groupPromises = this.groupPolling.map(async group => {
      const convoPollingTimeout = this.getPollingTimeout(group.pubkey);

      const diff = now - group.lastPolledTimestamp;

      const loggingId =
        getConversationController().get(group.pubkey.key)?.idForLogging() || group.pubkey.key;
      if (diff >= convoPollingTimeout) {
        window?.log?.debug(
          `Polling for ${loggingId}; timeout: ${convoPollingTimeout}; diff: ${diff} `
        );

        return this.pollOnceForKey(group.pubkey, true, [SnodeNamespaces.ClosedGroupMessage]);
      }
      window?.log?.debug(
        `Not polling for ${loggingId}; timeout: ${convoPollingTimeout} ; diff: ${diff}`
      );

      return Promise.resolve();
    });
    try {
      await Promise.all(concat([directPromise], groupPromises));
    } catch (e) {
      window?.log?.warn('pollForAllKeys exception: ', e);
      throw e;
    } finally {
      timeouts.push(setTimeout(this.pollForAllKeys.bind(this), SWARM_POLLING_TIMEOUT.ACTIVE));
    }
  }

  /**
   * Only exposed as public for testing
   */
  public async pollOnceForKey(
    pubkey: PubKey,
    isGroup: boolean,
    namespaces: Array<SnodeNamespaces>
  ) {
    const polledPubkey = pubkey.key;
<<<<<<< HEAD
    const toPollFrom = await this.getNodesToPollFrom(pubkey.key);

    let resultsFromAllNamespaces: RetrieveMessagesResultsBatched | null;
=======
    let resultsFromAllNamespaces: RetrieveMessagesResultsBatched | null;

    const swarmSnodes = await snodePool.getSwarmFor(polledPubkey);
    let toPollFrom: Snode | undefined;
>>>>>>> 009bc189
    try {
      toPollFrom = sample(swarmSnodes);

      if (!toPollFrom) {
        throw new Error(`pollOnceForKey: no snode in swarm for ${ed25519Str(polledPubkey)}`);
      }
      // Note: always print something so we know if the polling is hanging
      window.log.info(
        `about to pollNodeForKey of ${ed25519Str(pubkey.key)} from snode: ${ed25519Str(toPollFrom.pubkey_ed25519)} namespaces: ${namespaces} `
      );
      resultsFromAllNamespaces = await this.pollNodeForKey(
        toPollFrom,
        pubkey,
        namespaces,
        !isGroup
      );

      // Note: always print something so we know if the polling is hanging
      window.log.info(
        `pollNodeForKey of ${ed25519Str(pubkey.key)} from snode: ${ed25519Str(toPollFrom.pubkey_ed25519)} namespaces: ${namespaces} returned: ${resultsFromAllNamespaces?.length}`
      );
    } catch (e) {
      window.log.warn(
        `pollNodeForKey of ${pubkey} namespaces: ${namespaces} failed with: ${e.message}`
      );
      resultsFromAllNamespaces = null;
    }

    let allNamespacesWithoutUserConfigIfNeeded: Array<RetrieveMessageItem> = [];
    const userConfigLibsession = await ReleasedFeatures.checkIsUserConfigFeatureReleased();

    // check if we just fetched the details from the config namespaces.
    // If yes, merge them together and exclude them from the rest of the messages.
    if (userConfigLibsession && resultsFromAllNamespaces) {
      const userConfigMessages = resultsFromAllNamespaces
        .filter(m => SnodeNamespace.isUserConfigNamespace(m.namespace))
        .map(r => r.messages.messages);

      allNamespacesWithoutUserConfigIfNeeded = flatten(
        compact(
          resultsFromAllNamespaces
            .filter(m => !SnodeNamespace.isUserConfigNamespace(m.namespace))
            .map(r => r.messages.messages)
        )
      );
      const userConfigMessagesMerged = flatten(compact(userConfigMessages));

      if (!isGroup && userConfigMessagesMerged.length) {
        window.log.info(
          `received userConfigMessages count: ${userConfigMessagesMerged.length} for key ${pubkey.key}`
        );
        try {
          await this.handleSharedConfigMessages(userConfigMessagesMerged);
        } catch (e) {
          window.log.warn(
            `handleSharedConfigMessages of ${userConfigMessagesMerged.length} failed with ${e.message}`
          );
          // not rethrowing
        }
      }

      // first make sure to handle the shared user config message first
    } else {
      allNamespacesWithoutUserConfigIfNeeded = flatten(
        compact(resultsFromAllNamespaces?.map(m => m.messages.messages))
      );
    }
    if (allNamespacesWithoutUserConfigIfNeeded.length) {
      window.log.debug(
        `received allNamespacesWithoutUserConfigIfNeeded: ${allNamespacesWithoutUserConfigIfNeeded.length}`
      );
    }

    // Merge results into one list of unique messages
    const messages = uniqBy(allNamespacesWithoutUserConfigIfNeeded, x => x.hash);

    // if all snodes returned an error (null), no need to update the lastPolledTimestamp
    if (isGroup) {
      window?.log?.debug(
        `Polled for group(${ed25519Str(pubkey.key)}):, got ${messages.length} messages back.`
      );
      let lastPolledTimestamp = Date.now();
      if (messages.length >= 95) {
        // if we get 95 messages or more back, it means there are probably more than this
        // so make sure to retry the polling in the next 5sec by marking the last polled timestamp way before that it is really
        // this is a kind of hack
        lastPolledTimestamp = Date.now() - SWARM_POLLING_TIMEOUT.INACTIVE - 5 * 1000;
      }
      // update the last fetched timestamp
      this.groupPolling = this.groupPolling.map(group => {
        if (PubKey.isEqual(pubkey, group.pubkey)) {
          return {
            ...group,
            lastPolledTimestamp,
          };
        }
        return group;
      });
    }

    const newMessages = await this.handleSeenMessages(messages);
    window.log.info(
      `handleSeenMessages: ${newMessages.length} out of ${messages.length} are not seen yet. snode: ${toPollFrom ? ed25519Str(toPollFrom.pubkey_ed25519) : 'undefined'}`
    );

    // don't handle incoming messages from group swarms when using the userconfig and the group is not one of the tracked group
    const isUserConfigReleaseLive = await ReleasedFeatures.checkIsUserConfigFeatureReleased();
    if (
      isUserConfigReleaseLive &&
      isGroup &&
      polledPubkey.startsWith('05') &&
      !(await UserGroupsWrapperActions.getLegacyGroup(polledPubkey)) // just check if a legacy group with that name exists
    ) {
      // that pubkey is not tracked in the wrapper anymore. Just discard those messages and make sure we are not polling
      // TODOLATER we might need to do something like this for the new closed groups once released
      getSwarmPollingInstance().removePubkey(polledPubkey);
    } else {
      // trigger the handling of all the other messages, not shared config related
      newMessages.forEach(m => {
        const content = extractWebSocketContent(m.data, m.hash);
        if (!content) {
          return;
        }

        Receiver.handleRequest(
          content.body,
          isGroup ? polledPubkey : null,
          content.messageHash,
          m.expiration
        );
      });
    }
  }

  private async handleSharedConfigMessages(
    userConfigMessagesMerged: Array<RetrieveMessageItem>,
    returnDisplayNameOnly?: boolean
  ): Promise<string> {
    const extractedUserConfigMessage = compact(
      userConfigMessagesMerged.map((m: RetrieveMessageItem) => {
        return extractWebSocketContent(m.data, m.hash);
      })
    );

    const allDecryptedConfigMessages: Array<IncomingMessage<SignalService.ISharedConfigMessage>> =
      [];

    for (let index = 0; index < extractedUserConfigMessage.length; index++) {
      const userConfigMessage = extractedUserConfigMessage[index];

      try {
        const envelope: EnvelopePlus = SignalService.Envelope.decode(userConfigMessage.body) as any;
        const decryptedEnvelope = await decryptEnvelopeWithOurKey(envelope);
        if (!decryptedEnvelope?.byteLength) {
          continue;
        }
        const content = SignalService.Content.decode(new Uint8Array(decryptedEnvelope));
        if (content.sharedConfigMessage) {
          const asIncomingMsg: IncomingMessage<SignalService.ISharedConfigMessage> = {
            envelopeTimestamp: toNumber(envelope.timestamp),
            message: content.sharedConfigMessage,
            messageHash: userConfigMessage.messageHash,
            authorOrGroupPubkey: envelope.source,
            authorInGroup: envelope.senderIdentity,
          };
          allDecryptedConfigMessages.push(asIncomingMsg);
        } else {
          throw new Error(
            'received a message from the namespace reserved for user config but it did not contain a sharedConfigMessage'
          );
        }
      } catch (e) {
        window.log.warn(
          `failed to decrypt message with hash "${userConfigMessage.messageHash}": ${e.message}`
        );
      }
    }
    if (allDecryptedConfigMessages.length) {
      try {
        window.log.info(
          `handleConfigMessagesViaLibSession of "${allDecryptedConfigMessages.length}" messages with libsession`
        );

        if (returnDisplayNameOnly) {
          try {
            const keypair = await UserUtils.getUserED25519KeyPairBytes();
            if (!keypair || !keypair.privKeyBytes) {
              throw new Error('edkeypair not found for current user');
            }

            const privateKeyEd25519 = keypair.privKeyBytes;

            // we take the lastest config message to create the wrapper in memory
            const incomingConfigMessages = allDecryptedConfigMessages.map(m => ({
              data: m.message.data,
              hash: m.messageHash,
            }));

            await GenericWrapperActions.init('UserConfig', privateKeyEd25519, null);
            await GenericWrapperActions.merge('UserConfig', incomingConfigMessages);

            const userInfo = await UserConfigWrapperActions.getUserInfo();
            if (!userInfo) {
              throw new Error('UserInfo not found');
            }
            return userInfo.name;
          } catch (e) {
            window.log.warn(
              'LibSessionUtil.initializeLibSessionUtilWrappers failed with',
              e.message
            );
          } finally {
            await GenericWrapperActions.free('UserConfig');
          }

          return '';
        }

        await ConfigMessageHandler.handleConfigMessagesViaLibSession(allDecryptedConfigMessages);
      } catch (e) {
        const allMessageHases = allDecryptedConfigMessages.map(m => m.messageHash).join(',');
        window.log.warn(
          `failed to handle messages hashes "${allMessageHases}" with libsession. Error: "${e.message}"`
        );
      }
    }
    return '';
  }

  // Fetches messages for `pubkey` from `node` potentially updating
  // the lash hash record
  private async pollNodeForKey(
    node: Snode,
    pubkey: PubKey,
    namespaces: Array<SnodeNamespaces>,
    isUs: boolean
  ): Promise<RetrieveMessagesResultsBatched | null> {
    const namespaceLength = namespaces.length;
    if (namespaceLength <= 0) {
      throw new Error(`invalid number of retrieve namespace provided: ${namespaceLength}`);
    }
    const snodeEdkey = node.pubkey_ed25519;
    const pkStr = pubkey.key;

    try {
      const prevHashes = await Promise.all(
        namespaces.map(namespace => this.getLastHash(snodeEdkey, pkStr, namespace))
      );
      const configHashesToBump: Array<string> = [];

      if (await ReleasedFeatures.checkIsUserConfigFeatureReleased()) {
        // TODOLATER add the logic to take care of the closed groups too once we have a way to do it with the wrappers
        if (isUs) {
          for (let index = 0; index < LibSessionUtil.requiredUserVariants.length; index++) {
            const variant = LibSessionUtil.requiredUserVariants[index];
            try {
              const toBump = await GenericWrapperActions.currentHashes(variant);

              if (toBump?.length) {
                configHashesToBump.push(...toBump);
              }
            } catch (e) {
              window.log.warn(`failed to get currentHashes for user variant ${variant}`);
            }
          }
          window.log.debug(`configHashesToBump: ${configHashesToBump}`);
        }
      }

      let results = await SnodeAPIRetrieve.retrieveNextMessages(
        node,
        prevHashes,
        pkStr,
        namespaces,
        UserUtils.getOurPubKeyStrFromCache(),
        configHashesToBump
      );

      if (!results.length) {
        return [];
      }
      // NOTE when we asked to extend the expiry of the config messages, exclude it from the list of results as we do not want to mess up the last hash tracking logic
      if (configHashesToBump.length) {
        try {
          const lastResult = results[results.length - 1];
          if (lastResult?.code !== 200) {
            // the update expiry of our config messages didn't work.
            window.log.warn(
              `the update expiry of our tracked config hashes didn't work: ${JSON.stringify(
                lastResult
              )}`
            );
          }
        } catch (e) {
          // nothing to do I suppose here.
        }
        results = results.slice(0, results.length - 1);
      }

      const lastMessages = results.map(r => {
        return last(r.messages.messages);
      });

      window.log.info(
        `updating last hashes for ${ed25519Str(pubkey.key)}: ${ed25519Str(snodeEdkey)}  ${lastMessages.map(m => m?.hash || '')}`
      );
      await Promise.all(
        lastMessages.map(async (lastMessage, index) => {
          if (!lastMessage) {
            return undefined;
          }
          return this.updateLastHash({
            edkey: snodeEdkey,
            pubkey,
            namespace: namespaces[index],
            hash: lastMessage.hash,
            expiration: lastMessage.expiration,
          });
        })
      );

      return results;
    } catch (e) {
      if (e.message === ERROR_CODE_NO_CONNECT) {
        if (window.inboxStore?.getState().onionPaths.isOnline) {
          window.inboxStore?.dispatch(updateIsOnline(false));
        }
      } else if (!window.inboxStore?.getState().onionPaths.isOnline) {
        window.inboxStore?.dispatch(updateIsOnline(true));
      }
      window?.log?.info('pollNodeForKey failed with:', e.message);
      return null;
    }
  }

  private async getNodesToPollFrom(polledPubkey: string) {
    const swarmSnodes = await snodePool.getSwarmFor(polledPubkey);

    // Select nodes for which we already have lastHashes
    const alreadyPolled = swarmSnodes.filter((n: Snode) => this.lastHashes[n.pubkey_ed25519]);
    let toPollFrom = alreadyPolled.length ? alreadyPolled[0] : null;

    // If we need more nodes, select randomly from the remaining nodes:
    if (!toPollFrom) {
      const notPolled = difference(swarmSnodes, alreadyPolled);
      toPollFrom = sample(notPolled) as Snode;
    }

    return toPollFrom;
  }

  private loadGroupIds() {
    const convos = getConversationController().getConversations();

    const closedGroupsOnly = convos.filter(
      (c: ConversationModel) =>
        c.isClosedGroup() && !c.isBlocked() && !c.get('isKickedFromGroup') && !c.get('left')
    );

    closedGroupsOnly.forEach((c: any) => {
      this.addGroupId(new PubKey(c.id));
    });
  }

  private async handleSeenMessages(
    messages: Array<RetrieveMessageItem>
  ): Promise<Array<RetrieveMessageItem>> {
    if (!messages.length) {
      return [];
    }

    const incomingHashes = messages.map((m: RetrieveMessageItem) => m.hash);

    const dupHashes = await Data.getSeenMessagesByHashList(incomingHashes);
    const newMessages = messages.filter((m: RetrieveMessageItem) => !dupHashes.includes(m.hash));

    if (newMessages.length) {
      // NOTE setting expiresAt will trigger the global function destroyExpiredMessages() on it's next interval
      const newHashes = newMessages.map((m: RetrieveMessageItem) => ({
        expiresAt: m.expiration,
        hash: m.hash,
      }));
      await Data.saveSeenMessageHashes(newHashes);
    }
    return newMessages;
  }

  private async getUserNamespacesPolled() {
    const isUserConfigRelease = await ReleasedFeatures.checkIsUserConfigFeatureReleased();
    return isUserConfigRelease
      ? [
          SnodeNamespaces.UserMessages,
          SnodeNamespaces.UserProfile,
          SnodeNamespaces.UserContacts,
          SnodeNamespaces.UserGroups,
          SnodeNamespaces.ConvoInfoVolatile,
        ]
      : [SnodeNamespaces.UserMessages];
  }

  private async updateLastHash({
    edkey,
    expiration,
    hash,
    namespace,
    pubkey,
  }: {
    edkey: string;
    pubkey: PubKey;
    namespace: number;
    hash: string;
    expiration: number;
  }): Promise<void> {
    const pkStr = pubkey.key;
    const cached = await this.getLastHash(edkey, pubkey.key, namespace);

    if (!cached || cached !== hash) {
      await Data.updateLastHash({
        convoId: pkStr,
        snode: edkey,
        hash,
        expiresAt: expiration,
        namespace,
      });
    }

    if (!this.lastHashes[edkey]) {
      this.lastHashes[edkey] = {};
    }
    if (!this.lastHashes[edkey][pkStr]) {
      this.lastHashes[edkey][pkStr] = {};
    }
    this.lastHashes[edkey][pkStr][namespace] = hash;
  }

  private async getLastHash(nodeEdKey: string, pubkey: string, namespace: number): Promise<string> {
    if (!this.lastHashes[nodeEdKey]?.[pubkey]?.[namespace]) {
      const lastHash = await Data.getLastHashBySnode(pubkey, nodeEdKey, namespace);

      if (!this.lastHashes[nodeEdKey]) {
        this.lastHashes[nodeEdKey] = {};
      }

      if (!this.lastHashes[nodeEdKey][pubkey]) {
        this.lastHashes[nodeEdKey][pubkey] = {};
      }
      this.lastHashes[nodeEdKey][pubkey][namespace] = lastHash || '';
      return this.lastHashes[nodeEdKey][pubkey][namespace];
    }
    // return the cached value
    return this.lastHashes[nodeEdKey][pubkey][namespace];
  }

  public async pollOnceForOurDisplayName(abortSignal?: AbortSignal): Promise<string> {
    if (abortSignal?.aborted) {
      throw new NotFoundError('[pollOnceForOurDisplayName] aborted right away');
    }

    const pubkey = UserUtils.getOurPubKeyFromCache();
    const toPollFrom = await this.getNodesToPollFrom(pubkey.key);

    if (abortSignal?.aborted) {
      throw new NotFoundError(
        '[pollOnceForOurDisplayName] aborted after selecting nodes to poll from'
      );
    }

    const resultsFromUserProfile = await SnodeAPIRetrieve.retrieveNextMessages(
      toPollFrom,
      [''],
      pubkey.key,
      [SnodeNamespaces.UserProfile],
      pubkey.key,
      null
    );

    // check if we just fetched the details from the config namespaces.
    // If yes, merge them together and exclude them from the rest of the messages.
    if (!resultsFromUserProfile?.length) {
      throw new NotFoundError('[pollOnceForOurDisplayName] resultsFromUserProfile is empty');
    }

    if (abortSignal?.aborted) {
      throw new NotFoundError(
        '[pollOnceForOurDisplayName] aborted after retrieving user profile config messages'
      );
    }

    const userConfigMessages = resultsFromUserProfile
      .filter(m => SnodeNamespace.isUserConfigNamespace(m.namespace))
      .map(r => r.messages.messages);

    const userConfigMessagesMerged = flatten(compact(userConfigMessages));
    if (!userConfigMessagesMerged.length) {
      throw new NotFoundError(
        '[pollOnceForOurDisplayName] after merging there are no user config messages'
      );
    }
    const displayName = await this.handleSharedConfigMessages(userConfigMessagesMerged, true);

    if (isEmpty(displayName)) {
      throw new NotFoundError(
        '[pollOnceForOurDisplayName] Got a config message from network but without a displayName...'
      );
    }

    return displayName;
  }
}<|MERGE_RESOLUTION|>--- conflicted
+++ resolved
@@ -1,21 +1,7 @@
 /* eslint-disable no-await-in-loop */
 /* eslint-disable more/no-then */
 /* eslint-disable @typescript-eslint/no-misused-promises */
-<<<<<<< HEAD
-import {
-  compact,
-  concat,
-  difference,
-  flatten,
-  isEmpty,
-  last,
-  sample,
-  toNumber,
-  uniqBy,
-} from 'lodash';
-=======
-import { compact, concat, flatten, last, sample, toNumber, uniqBy } from 'lodash';
->>>>>>> 009bc189
+import { compact, concat, flatten, isEmpty, last, sample, toNumber, uniqBy } from 'lodash';
 import { Data, Snode } from '../../../data/data';
 import { SignalService } from '../../../protobuf';
 import * as Receiver from '../../../receiver/receiver';
@@ -38,16 +24,12 @@
 import { getConversationController } from '../../conversations';
 import { IncomingMessage } from '../../messages/incoming/IncomingMessage';
 import { StringUtils, UserUtils } from '../../utils';
-<<<<<<< HEAD
-import { perfEnd, perfStart } from '../../utils/Performance';
+import { ed25519Str } from '../../utils/String';
 import { NotFoundError } from '../../utils/errors';
-=======
->>>>>>> 009bc189
 import { LibSessionUtil } from '../../utils/libsession/libsession_utils';
 import { SnodeNamespace, SnodeNamespaces } from './namespaces';
 import { SnodeAPIRetrieve } from './retrieveRequest';
 import { RetrieveMessageItem, RetrieveMessagesResultsBatched } from './types';
-import { ed25519Str } from '../../utils/String';
 
 export function extractWebSocketContent(
   message: string,
@@ -245,16 +227,10 @@
     namespaces: Array<SnodeNamespaces>
   ) {
     const polledPubkey = pubkey.key;
-<<<<<<< HEAD
-    const toPollFrom = await this.getNodesToPollFrom(pubkey.key);
-
-    let resultsFromAllNamespaces: RetrieveMessagesResultsBatched | null;
-=======
     let resultsFromAllNamespaces: RetrieveMessagesResultsBatched | null;
 
     const swarmSnodes = await snodePool.getSwarmFor(polledPubkey);
     let toPollFrom: Snode | undefined;
->>>>>>> 009bc189
     try {
       toPollFrom = sample(swarmSnodes);
 
@@ -590,22 +566,6 @@
     }
   }
 
-  private async getNodesToPollFrom(polledPubkey: string) {
-    const swarmSnodes = await snodePool.getSwarmFor(polledPubkey);
-
-    // Select nodes for which we already have lastHashes
-    const alreadyPolled = swarmSnodes.filter((n: Snode) => this.lastHashes[n.pubkey_ed25519]);
-    let toPollFrom = alreadyPolled.length ? alreadyPolled[0] : null;
-
-    // If we need more nodes, select randomly from the remaining nodes:
-    if (!toPollFrom) {
-      const notPolled = difference(swarmSnodes, alreadyPolled);
-      toPollFrom = sample(notPolled) as Snode;
-    }
-
-    return toPollFrom;
-  }
-
   private loadGroupIds() {
     const convos = getConversationController().getConversations();
 
@@ -714,13 +674,26 @@
     }
 
     const pubkey = UserUtils.getOurPubKeyFromCache();
-    const toPollFrom = await this.getNodesToPollFrom(pubkey.key);
+
+    const swarmSnodes = await snodePool.getSwarmFor(pubkey.key);
+    const toPollFrom = sample(swarmSnodes);
+
+    if (!toPollFrom) {
+      throw new Error(
+        `[pollOnceForOurDisplayName] no snode in swarm for ${ed25519Str(pubkey.key)}`
+      );
+    }
 
     if (abortSignal?.aborted) {
       throw new NotFoundError(
         '[pollOnceForOurDisplayName] aborted after selecting nodes to poll from'
       );
     }
+
+    // Note: always print something so we know if the polling is hanging
+    window.log.info(
+      `WIP: [onboarding] about to pollOnceForOurDisplayName of ${ed25519Str(pubkey.key)} from snode: ${ed25519Str(toPollFrom.pubkey_ed25519)} namespaces: ${[SnodeNamespaces.UserProfile]} `
+    );
 
     const resultsFromUserProfile = await SnodeAPIRetrieve.retrieveNextMessages(
       toPollFrom,
@@ -731,6 +704,11 @@
       null
     );
 
+    // Note: always print something so we know if the polling is hanging
+    window.log.info(
+      `WIP: [onboarding] pollOnceForOurDisplayName of ${ed25519Str(pubkey.key)} from snode: ${ed25519Str(toPollFrom.pubkey_ed25519)} namespaces: ${[SnodeNamespaces.UserProfile]} returned: ${resultsFromUserProfile?.length}`
+    );
+
     // check if we just fetched the details from the config namespaces.
     // If yes, merge them together and exclude them from the rest of the messages.
     if (!resultsFromUserProfile?.length) {
