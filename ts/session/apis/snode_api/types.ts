--- conflicted
+++ resolved
@@ -7,18 +7,13 @@
   hash: string;
   expiration: number;
   data: string; // base64 encrypted content of the message
-<<<<<<< HEAD
   storedAt: number; // **not** the envelope timestamp, but when the message was effectively stored on the snode
 };
 
+
 export type RetrieveMessageItemWithNamespace = RetrieveMessageItem & {
   namespace: SnodeNamespaces; // the namespace from which this message was fetched
-=======
-  timestamp: number;
->>>>>>> a92dbfe5
-};
-
-export type RetrieveMessageItemWithNamespace = RetrieveMessageItem & { namespace: number };
+}
 
 export type RetrieveMessagesResultsContent = {
   hf?: Array<number>;
