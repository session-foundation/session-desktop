--- conflicted
+++ resolved
@@ -1,21 +1,13 @@
 import { compact } from 'lodash';
 
-<<<<<<< HEAD
-import { OpenGroupData, OpenGroupV2Room } from '../../../../data/opengroups';
 import { getSodiumRenderer } from '../../../crypto';
-=======
 import { OpenGroupData } from '../../../../data/opengroups';
-import { OpenGroupMessageV2 } from './OpenGroupMessageV2';
->>>>>>> a92dbfe5
 import { UserUtils } from '../../../utils';
 import { fromHexToArray } from '../../../utils/String';
 import { GetNetworkTime } from '../../snode_api/getNetworkTime';
-<<<<<<< HEAD
 import { SogsBlinding } from '../sogsv3/sogsBlinding';
 import { OpenGroupMessageV2 } from './OpenGroupMessageV2';
-=======
 import { OpenGroupV2Room } from '../../../../data/types';
->>>>>>> a92dbfe5
 
 export type OpenGroupRequestHeaders = {
   'X-SOGS-Pubkey': string;
@@ -91,7 +83,7 @@
 
         return fetchedInfo;
       } catch (e) {
-        window?.log?.warn('failed to fetch roominfos for room', roomId);
+        window?.log?.warn('failed to fetch room infos for room', roomId);
         return null;
       }
     })
