--- conflicted
+++ resolved
@@ -4,10 +4,10 @@
 import { allowOnlyOneAtATime } from '../../../utils/Promise';
 import { getOpenGroupV2ConversationId } from '../utils/OpenGroupUtils';
 import {
-  defaultServer,
-  defaultServerHost,
-  legacyDefaultServerIP,
   OpenGroupRequestCommonType,
+  ourSogsDomainName,
+  ourSogsLegacyIp,
+  ourSogsUrl,
 } from './ApiUtil';
 import { OpenGroupServerPoller } from './OpenGroupServerPoller';
 
@@ -56,20 +56,14 @@
     roomId: string,
     publicKey: string
   ): Promise<ConversationModel | undefined> {
-<<<<<<< HEAD
-    // TODOLATER we should rewrite serverUrl when it matches our sogs (by ip, domain name with http or https or nothing)
-    // we should also make sure that whoever calls this function, uses the overriden  serverUrl
-    const oneAtaTimeStr = `oneAtaTimeOpenGroupV2Join:${serverUrl}${roomId}`;
-=======
     // make sure to use the https version of our official sogs
     const overridenUrl =
-      (serverUrl.includes(`://${defaultServerHost}`) && !serverUrl.startsWith('https')) ||
-      serverUrl.includes(`://${legacyDefaultServerIP}`)
-        ? defaultServer
+      (serverUrl.includes(`://${ourSogsDomainName}`) && !serverUrl.startsWith('https')) ||
+      serverUrl.includes(`://${ourSogsLegacyIp}`)
+        ? ourSogsUrl
         : serverUrl;
 
     const oneAtaTimeStr = `oneAtaTimeOpenGroupV2Join:${overridenUrl}${roomId}`;
->>>>>>> 8ee731b2
     return allowOnlyOneAtATime(oneAtaTimeStr, async () => {
       return this.attemptConnectionV2(overridenUrl, roomId, publicKey);
     });
