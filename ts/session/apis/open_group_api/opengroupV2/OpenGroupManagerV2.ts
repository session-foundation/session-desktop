import { OpenGroupData, OpenGroupV2Room } from '../../../../data/opengroups';
import { ConversationModel } from '../../../../models/conversation';
import { getConversationController } from '../../../conversations';
import { allowOnlyOneAtATime } from '../../../utils/Promise';
import {
  getAllValidOpenGroupV2ConversationRoomInfos,
  getOpenGroupV2ConversationId,
} from '../utils/OpenGroupUtils';
import {
  OpenGroupRequestCommonType,
  ourSogsDomainName,
  ourSogsLegacyIp,
  ourSogsUrl,
} from './ApiUtil';
import { OpenGroupServerPoller } from './OpenGroupServerPoller';

import autoBind from 'auto-bind';
import _, { clone, isEqual } from 'lodash';
import {
  CONVERSATION_PRIORITIES,
  ConversationTypeEnum,
} from '../../../../models/conversationAttributes';
import { SessionUtilUserGroups } from '../../../utils/libsession/libsession_utils_user_groups';
import { openGroupV2GetRoomInfoViaOnionV4 } from '../sogsv3/sogsV3RoomInfos';
import { UserGroupsWrapperActions } from '../../../../webworker/workers/browser/libsession_worker_interface';

let instance: OpenGroupManagerV2 | undefined;

export const getOpenGroupManager = () => {
  if (!instance) {
    instance = new OpenGroupManagerV2();
  }
  return instance;
};

export class OpenGroupManagerV2 {
  public static readonly useV2OpenGroups = false;

  /**
   * The map of opengroup pollers, by serverUrl.
   * A single poller polls for every room on the specified serverUrl
   */
  private readonly pollers: Map<string, OpenGroupServerPoller> = new Map();
  private isPolling = false;

  constructor() {
    autoBind(this);
  }

  /**
   * When we get our configuration from the network, we might get a few times the same open group on two different messages.
   * If we don't do anything, we will join them multiple times.
   * Which will cause a lot of duplicate messages as they will be merged on a single conversation.
   *
   * To avoid this issue, we allow only a single join of a specific opengroup at a time.
   */
  public async attemptConnectionV2OneAtATime(
    serverUrl: string,
    roomId: string,
    publicKey: string
  ): Promise<ConversationModel | undefined> {
    // make sure to use the https version of our official sogs
    const overridenUrl =
      (serverUrl.includes(`://${ourSogsDomainName}`) && !serverUrl.startsWith('https')) ||
      serverUrl.includes(`://${ourSogsLegacyIp}`)
        ? ourSogsUrl
        : serverUrl;

    const oneAtaTimeStr = `oneAtaTimeOpenGroupV2Join:${overridenUrl}${roomId}`;
    return allowOnlyOneAtATime(oneAtaTimeStr, async () => {
      return this.attemptConnectionV2(overridenUrl, roomId, publicKey);
    });
  }

  public async startPolling() {
    await allowOnlyOneAtATime('V2ManagerStartPolling', this.startPollingBouncy);
  }

  /**
   * This is not designed to be restarted for now. If you stop polling
   */
  public stopPolling() {
    if (!this.isPolling) {
      return;
    }
    // the stop call calls the abortController, which will effectively cancel the request right away,
    // or drop the result from it.
    this.pollers.forEach(poller => {
      poller.stop();
    });
    this.pollers.clear();

    this.isPolling = false;
  }

  public addRoomToPolledRooms(roomInfos: Array<OpenGroupRequestCommonType>) {
    const grouped = _.groupBy(roomInfos, r => r.serverUrl);
    const groupedArray = Object.values(grouped);

    for (const groupedRooms of groupedArray) {
      const groupedRoomsServerUrl = groupedRooms[0].serverUrl;
      const poller = this.pollers.get(groupedRoomsServerUrl);
      if (!poller) {
        const uniqGroupedRooms = _.uniqBy(groupedRooms, r => r.roomId);

        this.pollers.set(groupedRoomsServerUrl, new OpenGroupServerPoller(uniqGroupedRooms));
      } else {
        // this won't do a thing if the room is already polled for
        groupedRooms.forEach(poller.addRoomToPoll);
      }
    }
  }

  public removeRoomFromPolledRooms(roomInfos: OpenGroupRequestCommonType) {
    const poller = this.pollers.get(roomInfos.serverUrl);
    if (!poller) {
      return;
    }
    // this won't do a thing if the room is already polled for
    poller.removeRoomFromPoll(roomInfos);
    if (poller.getPolledRoomsCount() === 0) {
      this.pollers.delete(roomInfos.serverUrl);
      // this poller is not needed anymore, kill it
      poller.stop();
    }
  }

  /**
   * This function is private because we want to make sure it only runs once at a time.
   */
  private async startPollingBouncy() {
    if (this.isPolling) {
      return;
    }
<<<<<<< HEAD
    const allRoomInfos = await getAllValidOpenGroupV2ConversationRoomInfos();
    if (allRoomInfos) {
=======

    const inWrapperCommunities = await SessionUtilUserGroups.getAllCommunitiesNotCached();

    const inWrapperIds = inWrapperCommunities.map(m =>
      getOpenGroupV2ConversationId(m.baseUrl, m.roomCasePreserved)
    );

    let allRoomInfos = OpenGroupData.getAllV2OpenGroupRoomsMap();

    // Itis time for some cleanup!
    // We consider the wrapper to be our source-of-truth,
    // so if there is a roomInfos without an associated entry in the wrapper, we remove it from the map of opengroups rooms
    if (allRoomInfos?.size) {
      const roomInfosAsArray = [...allRoomInfos.values()];
      for (let index = 0; index < roomInfosAsArray.length; index++) {
        const infos = roomInfosAsArray[index];
        try {
          const roomConvoId = getOpenGroupV2ConversationId(infos.serverUrl, infos.roomId);
          if (!inWrapperIds.includes(roomConvoId)) {
            // remove the roomInfos locally for this open group room.

            await OpenGroupData.removeV2OpenGroupRoom(roomConvoId);
            getOpenGroupManager().removeRoomFromPolledRooms(infos);
            await getConversationController().deleteCommunity(roomConvoId, {
              fromSyncMessage: false,
            });
          }
        } catch (e) {
          window?.log?.warn('cleanup roomInfos error', e);
        }
      }
    }
    // refresh our roomInfos list
    allRoomInfos = OpenGroupData.getAllV2OpenGroupRoomsMap();
    if (allRoomInfos?.size) {
>>>>>>> 60de4beb
      this.addRoomToPolledRooms([...allRoomInfos.values()]);
    }

    this.isPolling = true;
  }

  /**
   *
   * @param serverUrl with protocol, hostname and port included
   */
  private async attemptConnectionV2(
    serverUrl: string,
    roomId: string,
    serverPublicKey: string
  ): Promise<ConversationModel | undefined> {
    let conversationId = getOpenGroupV2ConversationId(serverUrl, roomId);

    if (getConversationController().get(conversationId)) {
      // Url incorrect or server not compatible
      throw new Error(window.i18n('publicChatExists'));
    }

    try {
      const fullUrl = await UserGroupsWrapperActions.buildFullUrlFromDetails(
        serverUrl,
        roomId,
        serverPublicKey
      );
      // here, the convo does not exist. Make sure the db & wrappers are clean too
      await OpenGroupData.removeV2OpenGroupRoom(conversationId);
      try {
        await SessionUtilUserGroups.removeCommunityFromWrapper(conversationId, fullUrl);
      } catch (e) {
        window.log.warn('failed to removeCommunityFromWrapper', conversationId);
      }

      const room: OpenGroupV2Room = {
        serverUrl,
        roomId,
        conversationId,
        serverPublicKey,
      };
      const updatedRoom = clone(room);
      // save the pubkey to the db right now, the request for room Info
      // will need it and access it from the db
      await OpenGroupData.saveV2OpenGroupRoom(room);

      // TODOLATER make the requests made here retry a few times (can fail when trying to join a group too soon after a restart)
      const roomInfos = await openGroupV2GetRoomInfoViaOnionV4({
        serverPubkey: serverPublicKey,
        serverUrl,
        roomId,
      });

      if (!roomInfos || !roomInfos.id) {
        throw new Error('Invalid open group roomInfo result');
      }
      updatedRoom.roomId = roomInfos.id;
      conversationId = getOpenGroupV2ConversationId(serverUrl, roomInfos.id);
      updatedRoom.conversationId = conversationId;
      if (!isEqual(room, updatedRoom)) {
        await OpenGroupData.removeV2OpenGroupRoom(conversationId);
        await OpenGroupData.saveV2OpenGroupRoom(updatedRoom);
      }

      const conversation = await getConversationController().getOrCreateAndWait(
        conversationId,
        ConversationTypeEnum.GROUP
      );
      updatedRoom.imageID = roomInfos.imageId || undefined;
      updatedRoom.roomName = roomInfos.name || undefined;
      updatedRoom.capabilities = roomInfos.capabilities;
      await OpenGroupData.saveV2OpenGroupRoom(updatedRoom);

      // mark active so it's not in the contacts list but in the conversation list
      // mark isApproved as this is a public chat
      conversation.set({
        active_at: Date.now(),
        displayNameInProfile: updatedRoom.roomName,
        isApproved: true,
        didApproveMe: true,
        priority: CONVERSATION_PRIORITIES.default,
        isTrustedForAttachmentDownload: true, // we always trust attachments when sent to an opengroup
      });
      await conversation.commit();

      // start polling this room
      this.addRoomToPolledRooms([updatedRoom]);

      return conversation;
    } catch (e) {
      window?.log?.warn('Failed to join open group v2', e.message);
      await OpenGroupData.removeV2OpenGroupRoom(conversationId);
      // throw new Error(window.i18n('connectToServerFail'));
      return undefined;
    }
  }
}<|MERGE_RESOLUTION|>--- conflicted
+++ resolved
@@ -132,46 +132,8 @@
     if (this.isPolling) {
       return;
     }
-<<<<<<< HEAD
     const allRoomInfos = await getAllValidOpenGroupV2ConversationRoomInfos();
-    if (allRoomInfos) {
-=======
-
-    const inWrapperCommunities = await SessionUtilUserGroups.getAllCommunitiesNotCached();
-
-    const inWrapperIds = inWrapperCommunities.map(m =>
-      getOpenGroupV2ConversationId(m.baseUrl, m.roomCasePreserved)
-    );
-
-    let allRoomInfos = OpenGroupData.getAllV2OpenGroupRoomsMap();
-
-    // Itis time for some cleanup!
-    // We consider the wrapper to be our source-of-truth,
-    // so if there is a roomInfos without an associated entry in the wrapper, we remove it from the map of opengroups rooms
     if (allRoomInfos?.size) {
-      const roomInfosAsArray = [...allRoomInfos.values()];
-      for (let index = 0; index < roomInfosAsArray.length; index++) {
-        const infos = roomInfosAsArray[index];
-        try {
-          const roomConvoId = getOpenGroupV2ConversationId(infos.serverUrl, infos.roomId);
-          if (!inWrapperIds.includes(roomConvoId)) {
-            // remove the roomInfos locally for this open group room.
-
-            await OpenGroupData.removeV2OpenGroupRoom(roomConvoId);
-            getOpenGroupManager().removeRoomFromPolledRooms(infos);
-            await getConversationController().deleteCommunity(roomConvoId, {
-              fromSyncMessage: false,
-            });
-          }
-        } catch (e) {
-          window?.log?.warn('cleanup roomInfos error', e);
-        }
-      }
-    }
-    // refresh our roomInfos list
-    allRoomInfos = OpenGroupData.getAllV2OpenGroupRoomsMap();
-    if (allRoomInfos?.size) {
->>>>>>> 60de4beb
       this.addRoomToPolledRooms([...allRoomInfos.values()]);
     }
 
