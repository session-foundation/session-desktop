<<<<<<< HEAD
import _, { isEmpty } from 'lodash';
import { OpenGroupData, OpenGroupV2Room } from '../../../../data/opengroups';
=======
import { isEmpty } from 'lodash';
import { OpenGroupV2Room } from '../../../../data/opengroups';
>>>>>>> 953897cc
import { OpenGroupRequestCommonType } from '../opengroupV2/ApiUtil';
import { getOpenGroupManager } from '../opengroupV2/OpenGroupManagerV2';
import { SessionUtilUserGroups } from '../../../utils/libsession/libsession_utils_user_groups';
import { getConversationController } from '../../../conversations';

// eslint-disable-next-line prefer-regex-literals
const protocolRegex = new RegExp('https?://');

const dot = '\\.';
const qMark = '\\?';
const hostSegment = '[a-zA-Z0-9](?:[a-zA-Z0-9-]{0,61}[a-zA-Z0-9])?';
const hostnameRegex = new RegExp(`(?:${hostSegment}${dot})+${hostSegment}`);
const portRegex = ':[1-9][0-9]{0,4}';

// roomIds allow up to 64 ascii numbers, letters, '_', or '-' chars
const roomIdV2Regex = '[0-9a-zA-Z_-]{1,64}';
const publicKeyRegex = '[0-9a-fA-F]{64}';
export const publicKeyParam = 'public_key=';
const openGroupV2ServerUrlRegex = new RegExp(
  `(?:${protocolRegex.source})?${hostnameRegex.source}(?:${portRegex})?`
);

/**
 * Regex to use to check if a string is a v2open completeURL with pubkey.
 * Be aware that the /g flag is not set as .test() will otherwise return alternating result
 *
 * see https://stackoverflow.com/a/9275499/1680951
 */
export const openGroupV2CompleteURLRegex = new RegExp(
  // eslint-disable-next-line no-useless-escape
  `^${openGroupV2ServerUrlRegex.source}\/${roomIdV2Regex}${qMark}${publicKeyParam}${publicKeyRegex}$`
);

/**
 * Just a constant to have less 'http' everywhere.
 * This is the prefix used to identify our open groups in the conversation database (v1 or v2)
 */

const openGroupPrefix = 'http'; // can be http:// or https://

/**
 * This function returns a full url on an open group v2 room used for sync messages for instance.
 * This is basically what the QRcode encodes
 *
 */
export function getCompleteUrlFromRoom(roomInfos: OpenGroupV2Room) {
  if (
    isEmpty(roomInfos.serverUrl) ||
    isEmpty(roomInfos.roomId) ||
    isEmpty(roomInfos.serverPublicKey)
  ) {
    throw new Error('getCompleteUrlFromRoom needs serverPublicKey, roomid and serverUrl to be set');
  }
  // serverUrl has the port and protocol already
  return `${roomInfos.serverUrl}/${roomInfos.roomId}?${publicKeyParam}${roomInfos.serverPublicKey}`;
}

/**
 * Prefix server with https:// if it's not already prefixed with http or https.
 */
export function prefixify(server: string): string {
  const hasPrefix = server.match('^https?://');
  if (hasPrefix) {
    return server;
  }

  return `http://${server}`;
}

/**
 * No sql access. Just how our open groupv2 url looks like.
 * ServerUrl can have the protocol and port included, or not
 * @returns `${openGroupPrefix}${roomId}@${serverUrl}`
 */
export function getOpenGroupV2ConversationId(serverUrl: string, roomId: string) {
  // TODOLATER we should probably make this force the serverURL to be our sogs with https when it matches pubkey or domain name
  if (!roomId.match(`^${roomIdV2Regex}$`)) {
    throw new Error('getOpenGroupV2ConversationId: Invalid roomId');
  }
  if (!serverUrl.match(openGroupV2ServerUrlRegex)) {
    throw new Error('getOpenGroupV2ConversationId: Invalid serverUrl');
  }
  return `${serverUrl}/${roomId}`;
}

/**
 * No sql access. Just plain string logic
 */
export function getOpenGroupV2FromConversationId(
  conversationId: string
): OpenGroupRequestCommonType {
  if (isOpenGroupV2(conversationId)) {
    const endProtocolStr = '://';
    const startOfDoubleSlashes = conversationId.indexOf(endProtocolStr); // works for both http or https
    if (startOfDoubleSlashes < 0) {
      throw new Error('We need :// to be present in an opengroup URL');
    }
    const firstSlashAfterProtocol = conversationId.indexOf(
      '/',
      startOfDoubleSlashes + endProtocolStr.length + 1
    );
    const baseUrlWithProtocol = conversationId.substring(0, firstSlashAfterProtocol);
    const lastSlash = conversationId.lastIndexOf('/');
    const roomId = conversationId.slice(lastSlash + 1);
    return {
      serverUrl: baseUrlWithProtocol,
      roomId,
    };
  }
  throw new Error('Not a v2 open group convo id');
}

/**
 * Check if this conversation id corresponds to an OpenGroupV2 conversation.
 */
export function isOpenGroupV2(conversationId: string) {
  return Boolean(conversationId?.startsWith(openGroupPrefix));
}

/**
 * Fetches all roomInfos for all of our opengroup conversations.
 * We consider the conversations as our source-of-truth, so if there is a roomInfo without an associated convo, we remove it before returning.
 * @returns A map of conversationIds to roomInfos for all valid open group conversations or undefined
 */
export async function getAllValidOpenGroupV2ConversationRoomInfos() {
  const inWrapperCommunities = await SessionUtilUserGroups.getAllCommunitiesNotCached();

  const inWrapperIds = inWrapperCommunities.map(m =>
    getOpenGroupV2ConversationId(m.baseUrl, m.roomCasePreserved)
  );

  let allRoomInfos = OpenGroupData.getAllV2OpenGroupRoomsMap();

  // It is time for some cleanup!
  // We consider the wrapper to be our source-of-truth,
  // so if there is a roomInfos without an associated entry in the wrapper, we remove it from the map of opengroups rooms
  if (allRoomInfos?.size) {
    const roomInfosAsArray = [...allRoomInfos.values()];
    for (let index = 0; index < roomInfosAsArray.length; index++) {
      const infos = roomInfosAsArray[index];
      try {
        const roomConvoId = getOpenGroupV2ConversationId(infos.serverUrl, infos.roomId);
        if (!inWrapperIds.includes(roomConvoId)) {
          // remove the roomInfos locally for this open group room.

          await OpenGroupData.removeV2OpenGroupRoom(roomConvoId);
          getOpenGroupManager().removeRoomFromPolledRooms(infos);
          await getConversationController().deleteCommunity(roomConvoId, {
            fromSyncMessage: false,
          });
        }
      } catch (e) {
        window?.log?.warn('cleanup roomInfos error', e);
      }
    }
  }

  // refresh our roomInfos list
  allRoomInfos = OpenGroupData.getAllV2OpenGroupRoomsMap();
  return allRoomInfos;
}<|MERGE_RESOLUTION|>--- conflicted
+++ resolved
@@ -1,10 +1,5 @@
-<<<<<<< HEAD
-import _, { isEmpty } from 'lodash';
+import { isEmpty } from 'lodash';
 import { OpenGroupData, OpenGroupV2Room } from '../../../../data/opengroups';
-=======
-import { isEmpty } from 'lodash';
-import { OpenGroupV2Room } from '../../../../data/opengroups';
->>>>>>> 953897cc
 import { OpenGroupRequestCommonType } from '../opengroupV2/ApiUtil';
 import { getOpenGroupManager } from '../opengroupV2/OpenGroupManagerV2';
 import { SessionUtilUserGroups } from '../../../utils/libsession/libsession_utils_user_groups';
@@ -150,11 +145,13 @@
         if (!inWrapperIds.includes(roomConvoId)) {
           // remove the roomInfos locally for this open group room.
 
+          /* eslint-disable no-await-in-loop */
           await OpenGroupData.removeV2OpenGroupRoom(roomConvoId);
           getOpenGroupManager().removeRoomFromPolledRooms(infos);
           await getConversationController().deleteCommunity(roomConvoId, {
             fromSyncMessage: false,
           });
+          /* eslint-enable no-await-in-loop */
         }
       } catch (e) {
         window?.log?.warn('cleanup roomInfos error', e);
