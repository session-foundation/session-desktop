--- conflicted
+++ resolved
@@ -19,11 +19,8 @@
     serverUrl: roomInfos.serverUrl,
     headers: null,
     throwErrors: false,
-<<<<<<< HEAD
     includeAuthHeaders: false, // Don't include headers in default room requests (excessive metadata)
-=======
     timeoutMs: 10 * DURATION.SECONDS,
->>>>>>> 60811943
   });
 
   // not a batch call yet as we need to exclude headers for this call for now
