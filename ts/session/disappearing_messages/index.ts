import { isEmpty, isNumber, throttle, uniq } from 'lodash';
import { messagesExpired } from '../../state/ducks/conversations';
import { initWallClockListener } from '../../util/wallClockListener';

import { Data } from '../../data/data';
import { ConversationModel } from '../../models/conversation';
import { READ_MESSAGE_STATE } from '../../models/conversationAttributes';
import { MessageModel } from '../../models/message';
import { SignalService } from '../../protobuf';
import { ReleasedFeatures } from '../../util/releaseFeature';
import { ExpiringDetails, expireMessagesOnSnode } from '../apis/snode_api/expireRequest';
import { GetNetworkTime } from '../apis/snode_api/getNetworkTime';
import { ConvoHub } from '../conversations';
import { isValidUnixTimestamp } from '../utils/Timestamps';
import { UpdateMsgExpirySwarm } from '../utils/job_runners/jobs/UpdateMsgExpirySwarmJob';
import {
  checkIsLegacyDisappearingDataMessage,
  couldBeLegacyDisappearingMessageContent,
} from './legacy';
import {
  DisappearingMessageConversationModeType,
  DisappearingMessageMode,
  DisappearingMessageType,
  DisappearingMessageUpdate,
  ReadyToDisappearMsgUpdate,
} from './types';

export async function destroyMessagesAndUpdateRedux(
  messages: Array<{
    conversationKey: string;
    messageId: string;
  }>
) {
  if (!messages.length) {
    return;
  }
  const conversationWithChanges = uniq(messages.map(m => m.conversationKey));

  try {
    const messageIds = messages.map(m => m.messageId);

    // Delete any attachments
    for (let i = 0; i < messageIds.length; i++) {
      /* eslint-disable no-await-in-loop */
      // TODO make this use getMessagesById and not getMessageById

      const message = await Data.getMessageById(messageIds[i]);
      await message?.cleanup();
      /* eslint-enable no-await-in-loop */
    }

    // Delete all those messages in a single sql call
    await Data.removeMessagesByIds(messageIds);
  } catch (e) {
    window.log.error('destroyMessages: removeMessagesByIds failed', e && e.message ? e.message : e);
  }
  // trigger a redux update if needed for all those messages
  window.inboxStore?.dispatch(messagesExpired(messages));

  // trigger a refresh the last message for all those uniq conversation
  conversationWithChanges.forEach(convoIdToUpdate => {
    ConvoHub.use().get(convoIdToUpdate)?.updateLastMessage();
  });
}

async function destroyExpiredMessages() {
  try {
    window.log.info('destroyExpiredMessages: Loading messages...');
    const messages = await Data.getExpiredMessages();
    window.log.debug('destroyExpiredMessages: count:', messages.length);

    const messagesExpiredDetails: Array<{
      conversationKey: string;
      messageId: string;
    }> = messages.map(m => ({
      conversationKey: m.get('conversationId'),
      messageId: m.id,
    }));

    messages.forEach(expired => {
      window.log.info('Message expired', {
        sentAt: expired.get('sent_at'),
        hash: expired.getMessageHash(),
      });
    });

    await destroyMessagesAndUpdateRedux(messagesExpiredDetails);
    const convosToRefresh = uniq(messagesExpiredDetails.map(m => m.conversationKey));
    window.log.info('destroyExpiredMessages: convosToRefresh:', convosToRefresh);
    await Promise.all(
      convosToRefresh.map(async c => {
        ConvoHub.use().get(c)?.updateLastMessage();
        return ConvoHub.use().get(c)?.refreshInMemoryDetails();
      })
    );
  } catch (error) {
    window.log.error(
      'destroyExpiredMessages: Error deleting expired messages',
      error && error.stack ? error.stack : error
    );
  }

  window.log.info('destroyExpiredMessages: complete');
  void checkExpiringMessages();
}

let timeout: NodeJS.Timeout | undefined;

async function checkExpiringMessages() {
  // Look up the next expiring message and set a timer to destroy it
  const messages = await Data.getNextExpiringMessage();
  const next = messages.at(0);
  if (!next) {
    return;
  }

  const expiresAt = next.getExpiresAt();
  if (!expiresAt || !isNumber(expiresAt)) {
    return;
  }

  const ms = expiresAt - Date.now();
  window.log.info(
    `message with hash:${next.getMessageHash()} expires in ${ms}ms, or ${Math.floor(
      ms / 1000
    )}s, or ${Math.floor(ms / (3600 * 1000))}h`
  );

  let wait = expiresAt - Date.now();

  // In the past
  if (wait < 0) {
    wait = 0;
  }

  // Too far in the future, since it's limited to a 32-bit value
  if (wait > 2147483647) {
    wait = 2147483647;
  }

  if (timeout) {
    global.clearTimeout(timeout);
  }
  // eslint-disable-next-line @typescript-eslint/no-misused-promises
  timeout = global.setTimeout(async () => destroyExpiredMessages(), wait);
}
const throttledCheckExpiringMessages = throttle(checkExpiringMessages, 1000);

let isInit = false;

const initExpiringMessageListener = () => {
  if (isInit) {
    throw new Error('expiring messages listener is already init');
  }

  void checkExpiringMessages();

  // eslint-disable-next-line @typescript-eslint/no-misused-promises
  initWallClockListener(async () => throttledCheckExpiringMessages());
  isInit = true;
};

const updateExpiringMessagesCheck = () => {
  void throttledCheckExpiringMessages();
};

function setExpirationStartTimestamp(
  mode: DisappearingMessageConversationModeType,
  timestamp?: number,
  // these are for debugging purposes
  callLocation?: string,
  messageId?: string
): number | undefined {
  let expirationStartTimestamp: number | undefined = GetNetworkTime.now();

  if (callLocation) {
    // window.log.debug(
    //   `[setExpirationStartTimestamp] called from: ${callLocation} ${
    //     messageId ? `messageId: ${messageId} ` : ''
    //   }`
    // );
  }

  // TODO legacy messages support will be removed in a future release
  if (timestamp) {
    if (!isValidUnixTimestamp(timestamp)) {
      window.log.debug(
        `[setExpirationStartTimestamp] We compared 2 timestamps for a disappearing message (${mode}) and the argument timestamp is not a invalid unix timestamp.${
          messageId ? `messageId: ${messageId} ` : ''
        }`
      );
      return undefined;
    }
    expirationStartTimestamp = Math.min(expirationStartTimestamp, timestamp);
  }

  switch (mode) {
    case 'deleteAfterRead':
      // window.log.debug(
      //   `[setExpirationStartTimestamp] We set the start timestamp for a delete after read message to ${new Date(
      //     expirationStartTimestamp
      //   ).toLocaleTimeString()}${messageId ?  `messageId: ${messageId} ` : ''}`
      // );
      break;
    case 'deleteAfterSend':
      // window.log.debug(
      //   `[setExpirationStartTimestamp] We set the start timestamp for a delete after send message to ${new Date(
      //     expirationStartTimestamp
      //   ).toLocaleTimeString()}${messageId ?  `messageId: ${messageId} ` : ''}`
      // );
      break;
    // TODO legacy messages support will be removed in a future release
    case 'legacy':
      // window.log.debug(
      //   `[setExpirationStartTimestamp] We set the start timestamp for a legacy message to ${new Date(
      //     expirationStartTimestamp
      //   ).toLocaleTimeString()} ${messageId ?  `messageId: ${messageId} ` : ''}`
      // );
      break;
    case 'off':
      // window.log.debug(
      //   `[setExpirationStartTimestamp] Disappearing message mode has been turned off. We can safely ignore this. ${messageId ?  `messageId: ${messageId} ` : ''}`
      // );
      expirationStartTimestamp = undefined;
      break;
    default:
      window.log.debug(
        `[setExpirationStartTimestamp] Invalid disappearing message mode "${mode}" set. Ignoring.${
          messageId ? `messageId: ${messageId} ` : ''
        }`
      );
      expirationStartTimestamp = undefined;
  }

  return expirationStartTimestamp;
}

// TODO legacy messages support will be removed in a future release
/**
 * Converts DisappearingMessageConversationModeType to DisappearingMessageType
 *
 * NOTE Used for sending or receiving data messages (protobuf)
 *
 * @param convo Conversation we want to set
 * @param expirationMode DisappearingMessageConversationModeType
 * @returns Disappearing mode we should use
 */
function changeToDisappearingMessageType(
  convo: ConversationModel,
  expireTimer: number,
  expirationMode?: DisappearingMessageConversationModeType
): DisappearingMessageType {
  if (expirationMode === 'off' || expirationMode === 'legacy') {
    // NOTE we would want this to be undefined but because of an issue with the protobuf implementation we need to have a value
    return 'unknown';
  }

  if (expireTimer > 0) {
    if (convo.isMe() || convo.isClosedGroup()) {
      return 'deleteAfterSend';
    }

    return expirationMode === 'deleteAfterSend' ? 'deleteAfterSend' : 'deleteAfterRead';
  }

  return 'unknown';
}

// TODO legacy messages support will be removed in a future release
/**
 * Forces a private DaS to be a DaR.
 * This should only be used for DataExtractionNotification and CallMessages (the ones saved to the DB) currently.
 * Note: this can only be called for private conversations, excluding ourselves as it throws otherwise (this wouldn't be right)
 * */
function forcedDeleteAfterReadMsgSetting(convo: ConversationModel): {
  expirationType: Exclude<DisappearingMessageType, 'deleteAfterSend'>;
  expireTimer: number;
} {
  if (convo.isMe() || !convo.isPrivate()) {
    throw new Error(
      'forcedDeleteAfterReadMsgSetting can only be called with a private chat (excluding ourselves)'
    );
  }
  const expirationMode = convo.getExpirationMode();
  const expireTimer = convo.getExpireTimer();
  if (expirationMode === 'off' || expirationMode === 'legacy' || expireTimer <= 0) {
    return { expirationType: 'unknown', expireTimer: 0 };
  }

  return {
    expirationType: expirationMode === 'deleteAfterSend' ? 'deleteAfterRead' : expirationMode,
    expireTimer,
  };
}

// TODO legacy messages support will be removed in a future release
/**
 * Forces a private DaR to be a DaS.
 * This should only be used for the outgoing CallMessages that we keep locally only (not synced, just the "you started a call" notification)
 * Note: this can only be called for private conversations, excluding ourselves as it throws otherwise (this wouldn't be right)
 * */
function forcedDeleteAfterSendMsgSetting(convo: ConversationModel): {
  expirationType: Exclude<DisappearingMessageType, 'deleteAfterRead'>;
  expireTimer: number;
} {
  if (convo.isMe() || !convo.isPrivate()) {
    throw new Error(
      'forcedDeleteAfterSendMsgSetting can only be called with a private chat (excluding ourselves)'
    );
  }
  const expirationMode = convo.getExpirationMode();
  const expireTimer = convo.getExpireTimer();
  if (expirationMode === 'off' || expirationMode === 'legacy' || expireTimer <= 0) {
    return { expirationType: 'unknown', expireTimer: 0 };
  }

  return {
    expirationType: expirationMode === 'deleteAfterRead' ? 'deleteAfterSend' : expirationMode,
    expireTimer,
  };
}

// TODO legacy messages support will be removed in a future release
/**
 * Converts DisappearingMessageType to DisappearingMessageConversationModeType
 *
 * NOTE Used for the UI
 *
 * @param convo  Conversation we want to set
 * @param expirationType DisappearingMessageType
 * @param expireTimer in seconds, 0 means no expiration
 * @returns
 */
function changeToDisappearingConversationMode(
  convo: ConversationModel,
  expirationType?: DisappearingMessageType,
  expireTimer?: number
): DisappearingMessageConversationModeType {
  if (!expirationType || expirationType === 'unknown') {
    return expireTimer && expireTimer > 0 ? 'legacy' : 'off';
  }

  if (convo.isMe() || convo.isClosedGroup()) {
    return 'deleteAfterSend';
  }

  return expirationType === 'deleteAfterSend' ? 'deleteAfterSend' : 'deleteAfterRead';
}

// TODO legacy messages support will be removed in a future release
async function checkForExpireUpdateInContentMessage(
  content: SignalService.Content,
  convoToUpdate: ConversationModel,
  messageExpirationFromRetrieve: number | null
): Promise<DisappearingMessageUpdate | undefined> {
  const dataMessage = content.dataMessage as SignalService.DataMessage | undefined;
  // We will only support legacy disappearing messages for a short period before disappearing messages v2 is unlocked
  const isDisappearingMessagesV2Released =
    await ReleasedFeatures.checkIsDisappearMessageV2FeatureReleased();

  const couldBeLegacyContentMessage = couldBeLegacyDisappearingMessageContent(content);
  const isLegacyDataMessage =
    dataMessage && checkIsLegacyDisappearingDataMessage(couldBeLegacyContentMessage, dataMessage);
  const hasExpirationUpdateFlags =
    dataMessage?.flags === SignalService.DataMessage.Flags.EXPIRATION_TIMER_UPDATE;

  const isLegacyConversationSettingMessage = isDisappearingMessagesV2Released
    ? (isLegacyDataMessage || couldBeLegacyContentMessage) && hasExpirationUpdateFlags
    : couldBeLegacyContentMessage && hasExpirationUpdateFlags;

  const expirationTimer = isLegacyDataMessage
    ? Number(dataMessage.expireTimer)
    : content.expirationTimer;

  // NOTE we don't use the expirationType directly from the Content Message because we need to resolve it to the correct convo type first in case it is legacy or has errors
  const expirationMode = changeToDisappearingConversationMode(
    convoToUpdate,
    DisappearingMessageMode[content.expirationType],
    expirationTimer
  );

  const expireUpdate: DisappearingMessageUpdate = {
    expirationType: changeToDisappearingMessageType(convoToUpdate, expirationTimer, expirationMode),
    expirationTimer,
    isLegacyConversationSettingMessage,
    isLegacyDataMessage,
    isDisappearingMessagesV2Released,
    messageExpirationFromRetrieve,
  };

  // NOTE some platforms do not include the diappearing message values in the Data Message for sent messages so we have to trust the conversation settings until v2 is released
  if (
    !isDisappearingMessagesV2Released &&
    !isLegacyConversationSettingMessage &&
    couldBeLegacyContentMessage &&
    convoToUpdate.getExpirationMode() !== 'off'
  ) {
    if (
      expirationMode !== convoToUpdate.getExpirationMode() ||
      expirationTimer !== convoToUpdate.getExpireTimer()
    ) {
      window.log.debug(
        `[checkForExpireUpdateInContentMessage] Received a legacy disappearing message before v2 was released for ${convoToUpdate.get(
          'id'
        )}. Overriding it with the conversation disappearing settings.\ncontent: ${JSON.stringify(
          content
        )}`
      );

      expireUpdate.expirationTimer = convoToUpdate.getExpireTimer();
      expireUpdate.expirationType = changeToDisappearingMessageType(
        convoToUpdate,
        expireUpdate.expirationTimer,
        convoToUpdate.getExpirationMode()
      );
      expireUpdate.isLegacyDataMessage = true;
    }
  }

  // NOTE If it is a legacy message and disappearing messages v2 is released then we ignore it and use the local client's conversation settings and show the outdated client banner
  if (
    isDisappearingMessagesV2Released &&
    (isLegacyDataMessage || isLegacyConversationSettingMessage)
  ) {
    window.log.debug(
      `[checkForExpireUpdateInContentMessage] Received a legacy disappearing message after v2 was released for ${convoToUpdate.get(
        'id'
      )}. Overriding it with the conversation settings\ncontent: ${JSON.stringify(content)}`
    );

    expireUpdate.expirationTimer = convoToUpdate.getExpireTimer();
    expireUpdate.expirationType = changeToDisappearingMessageType(
      convoToUpdate,
      expireUpdate.expirationTimer,
      convoToUpdate.getExpirationMode()
    );
    expireUpdate.isLegacyDataMessage = true;
  }

  return expireUpdate;
}

/**
 * Checks if an outgoing message is meant to disappear and if so trigger the timer
 */
function checkForExpiringOutgoingMessage(message: MessageModel, location?: string) {
  const convo = message.getConversation();
  const expireTimer = message.getExpireTimerSeconds();
  const expirationType = message.getExpirationType();

  const isGroupConvo = !!convo?.isClosedGroup();
  const isControlMessage = message.isControlMessage();

  if (
    convo &&
    expirationType &&
    expireTimer > 0 &&
    !message.getExpirationStartTimestamp() &&
    !(isGroupConvo && isControlMessage)
  ) {
    const expirationMode = changeToDisappearingConversationMode(convo, expirationType, expireTimer);

    if (expirationMode !== 'off') {
      message.set({
        expirationStartTimestamp: setExpirationStartTimestamp(
          expirationMode,
          message.get('sent_at'),
          location
        ),
      });
    }
  }
}

// TODO legacy messages support will be removed in a future release
function getMessageReadyToDisappear(
  conversationModel: ConversationModel,
  messageModel: MessageModel,
  messageFlags: number,
  expireUpdate?: ReadyToDisappearMsgUpdate
) {
  if (conversationModel.isPublic()) {
    throw Error(
      `getMessageReadyToDisappear() Disappearing messages aren't supported in communities`
    );
  }
  if (!expireUpdate) {
    window.log.debug(
      `[getMessageReadyToDisappear] called getMessageReadyToDisappear() without an expireUpdate`
    );
    return messageModel;
  }

  const {
    expirationType,
    expirationTimer: expireTimer,
    messageExpirationFromRetrieve,
  } = expireUpdate;

  // This message is an ExpirationTimerUpdate
  if (messageFlags === SignalService.DataMessage.Flags.EXPIRATION_TIMER_UPDATE) {
    const expirationTimerUpdate = {
      expirationType,
      expireTimer,
      source: messageModel.get('source'),
    };

    messageModel.set({
      expirationTimerUpdate,
    });
  }

  // Note: We agreed that a control message for legacy groups does not expire
  if (conversationModel.isClosedGroup() && messageModel.isControlMessage()) {
    return messageModel;
  }

  /**
   * This is quite tricky, but when we receive a message from the network, it might be a disappearing after read one, which was already read by another device.
   * If that's the case, we need to not only mark the message as read, but also mark it as read at the right time.
   * So that a message read 20h ago, and expiring 24h after read, has only 4h to live on this device too.
   *
   * A message is marked as read when created, if the convo volatile update reports that it should have been read (check `markAttributesAsReadIfNeeded()` if needed).
   * That means that here, if we have a message
   *   - read,
   *   - incoming,
   *   - and disappearing after read,
   * we have to force its expirationStartTimestamp and expire_at fields so they are in sync with our other devices.
   */
  messageModel.set({
    expirationType,
    expireTimer,
  });

  if (
    conversationModel.isPrivate() &&
    messageModel.isIncoming() &&
    expirationType === 'deleteAfterRead' &&
    expireTimer > 0 &&
    messageModel.get('unread') === READ_MESSAGE_STATE.read &&
    messageExpirationFromRetrieve &&
    messageExpirationFromRetrieve > 0
  ) {
<<<<<<< HEAD
    const expirationStartTimestamp = messageExpirationFromRetrieve - expireTimer * 1000;
    const expires_at = messageExpirationFromRetrieve;
    // TODO a message might be added even when it expired, but the period cleaning of expired message will pick it up and remove it soon enough
    window.log.debug(
      `incoming DaR message already read by another device, forcing readAt ${
        (Date.now() - expirationStartTimestamp) / 1000
      }s ago, so with ${(expires_at - Date.now()) / 1000}s left`
    );
    messageModel.set({
      expirationStartTimestamp,
      expires_at,
    });
=======
    /**
     * Edge case: when we send a message before we poll for a message sent earlier, our convo volatile update will
     * mark that incoming message as read right away (because it was sent earlier than our latest convolatile lastRead).
     * To take care of this case, we need to check if an incoming DaR message is in a read state but its expiration has not been updated yet.
     * The way we do it, is by checking that the swarm expiration is before (now + expireTimer).
     * If it looks like this expiration was not updated yet, we need to trigger a UpdateExpiryJob for that message.
     */
    const now = GetNetworkTime.getNowWithNetworkOffset();
    const expirationNowPlusTimer = now + expireTimer * 1000;
    const msgExpirationWasAlreadyUpdated = messageExpirationFromRetrieve <= expirationNowPlusTimer;
    // Note: a message might be added even when it expired, but the periodic cleaning of expired message will pick it up and remove it soon enough

    if (msgExpirationWasAlreadyUpdated) {
      const expirationStartTimestamp = messageExpirationFromRetrieve - expireTimer * 1000;
      window.log.debug(
        `incoming DaR message already read by another device, forcing readAt ${(Date.now() -
          expirationStartTimestamp) /
          1000}s ago, so with ${(messageExpirationFromRetrieve - Date.now()) / 1000}s left`
      );
      messageModel.set({
        expirationStartTimestamp,
        expires_at: messageExpirationFromRetrieve,
      });
    } else {
      window.log.debug(
        `incoming DaR message already read by another device but swarmExpiration seems NOT updated, forcing readAt NOW and triggering UpdateExpiryJob with ${expireTimer}s left`
      );
      messageModel.set({
        expirationStartTimestamp: now,
        expires_at: expirationNowPlusTimer,
      });
      // Ideally we would batch call those UpdateExpiry, but we can't currently and disappear v2 is already too complex as it is.
      void UpdateMsgExpirySwarm.queueNewJobIfNeeded([messageModel.id]);
    }
>>>>>>> fe60c69f
  } else if (
    expirationType === 'deleteAfterSend' &&
    expireTimer > 0 &&
    messageExpirationFromRetrieve &&
    messageExpirationFromRetrieve > 0
  ) {
    // Note: closed groups control message do not disappear
    if (!conversationModel.isClosedGroup() && !messageModel.isControlMessage()) {
      const expirationStartTimestamp = messageExpirationFromRetrieve - expireTimer * 1000;
      const expires_at = messageExpirationFromRetrieve;
      messageModel.set({
        expirationStartTimestamp,
        expires_at,
      });
    }
  }

  return messageModel;
}

async function checkHasOutdatedDisappearingMessageClient(
  convoToUpdate: ConversationModel,
  sender: ConversationModel,
  expireUpdate: DisappearingMessageUpdate
) {
  const isOutdated =
    expireUpdate.isLegacyDataMessage || expireUpdate.isLegacyConversationSettingMessage;

  const outdatedSender =
    sender.get('nickname') || sender.get('displayNameInProfile') || sender.get('id');

  if (convoToUpdate.getHasOutdatedClient()) {
    // trigger notice banner
    if (isOutdated) {
      if (convoToUpdate.getHasOutdatedClient() !== outdatedSender) {
        convoToUpdate.set({
          hasOutdatedClient: outdatedSender,
        });
      }
    } else {
      convoToUpdate.set({
        hasOutdatedClient: undefined,
      });
    }
    await convoToUpdate.commit();
    return;
  }

  if (isOutdated) {
    convoToUpdate.set({
      hasOutdatedClient: outdatedSender,
    });
    await convoToUpdate.commit();
  }
}

async function updateMessageExpiriesOnSwarm(messages: Array<MessageModel>) {
  const expiringDetails: ExpiringDetails = [];

  messages.forEach(msg => {
    const hash = msg.getMessageHash();
    const timestampStarted = msg.getExpirationStartTimestamp();
    const timerSeconds = msg.getExpireTimerSeconds();
    const disappearingType = msg.getExpirationType();
    if (
      !hash ||
      !timestampStarted ||
      timestampStarted <= 0 ||
      !timerSeconds ||
      timerSeconds <= 0 ||
      disappearingType !== 'deleteAfterRead' || // this is very important as a message not stored on the swarm will be assumed expired, and so deleted locally!
      !msg.isIncoming() // this is very important as a message not stored on the swarm will be assumed expired, and so deleted locally!
    ) {
      return;
    }
    expiringDetails.push({
      messageHash: hash,
      expireTimerMs: timerSeconds * 1000,
      readAt: timestampStarted,
    });
  });

  if (isEmpty(expiringDetails)) {
    window.log.debug(`[updateMessageExpiriesOnSwarm] no expiringDetails to update`);
    return;
  }
  window.log.debug('updateMessageExpiriesOnSwarm: expiringDetails', expiringDetails);

  const newTTLs = await expireMessagesOnSnode(expiringDetails, { shortenOrExtend: 'shorten' });
  const updatedMsgModels: Array<MessageModel> = [];
  window.log.debug('updateMessageExpiriesOnSwarm newTTLs: ', newTTLs);
  newTTLs.forEach(m => {
    const message = messages.find(model => model.getMessageHash() === m.messageHash);
    if (!message) {
      return;
    }

    const newTTLms = m.updatedExpiryMs;
    const realReadAt = newTTLms - message.getExpireTimerSeconds() * 1000;
    if (
      newTTLms &&
      (newTTLms !== message.getExpiresAt() ||
        message.get('expirationStartTimestamp') !== realReadAt) &&
      message.getExpireTimerSeconds()
    ) {
      window.log.debug(`updateMessageExpiriesOnSwarm: setting for msg hash ${m.messageHash}:`, {
        expires_at: newTTLms,
        expirationStartTimestamp: realReadAt,
        unread: READ_MESSAGE_STATE.read,
      });
      message.set({
        expires_at: newTTLms,
        expirationStartTimestamp: realReadAt,
        unread: READ_MESSAGE_STATE.read,
      });

      updatedMsgModels.push(message);
    }
  });

  if (!isEmpty(updatedMsgModels)) {
    await Promise.all(updatedMsgModels.map(m => m.commit()));
  }
}

export const DisappearingMessages = {
  destroyMessagesAndUpdateRedux,
  initExpiringMessageListener,
  updateExpiringMessagesCheck,
  setExpirationStartTimestamp,
  changeToDisappearingMessageType,
  changeToDisappearingConversationMode,
  forcedDeleteAfterReadMsgSetting,
  forcedDeleteAfterSendMsgSetting,
  checkForExpireUpdateInContentMessage,
  checkForExpiringOutgoingMessage,
  getMessageReadyToDisappear,
  checkHasOutdatedDisappearingMessageClient,
  updateMessageExpiriesOnSwarm,
  destroyExpiredMessages,
};<|MERGE_RESOLUTION|>--- conflicted
+++ resolved
@@ -59,7 +59,9 @@
 
   // trigger a refresh the last message for all those uniq conversation
   conversationWithChanges.forEach(convoIdToUpdate => {
-    ConvoHub.use().get(convoIdToUpdate)?.updateLastMessage();
+    ConvoHub.use()
+      .get(convoIdToUpdate)
+      ?.updateLastMessage();
   });
 }
 
@@ -89,8 +91,12 @@
     window.log.info('destroyExpiredMessages: convosToRefresh:', convosToRefresh);
     await Promise.all(
       convosToRefresh.map(async c => {
-        ConvoHub.use().get(c)?.updateLastMessage();
-        return ConvoHub.use().get(c)?.refreshInMemoryDetails();
+        ConvoHub.use()
+          .get(c)
+          ?.updateLastMessage();
+        return ConvoHub.use()
+          .get(c)
+          ?.refreshInMemoryDetails();
       })
     );
   } catch (error) {
@@ -272,7 +278,9 @@
  * This should only be used for DataExtractionNotification and CallMessages (the ones saved to the DB) currently.
  * Note: this can only be called for private conversations, excluding ourselves as it throws otherwise (this wouldn't be right)
  * */
-function forcedDeleteAfterReadMsgSetting(convo: ConversationModel): {
+function forcedDeleteAfterReadMsgSetting(
+  convo: ConversationModel
+): {
   expirationType: Exclude<DisappearingMessageType, 'deleteAfterSend'>;
   expireTimer: number;
 } {
@@ -299,7 +307,9 @@
  * This should only be used for the outgoing CallMessages that we keep locally only (not synced, just the "you started a call" notification)
  * Note: this can only be called for private conversations, excluding ourselves as it throws otherwise (this wouldn't be right)
  * */
-function forcedDeleteAfterSendMsgSetting(convo: ConversationModel): {
+function forcedDeleteAfterSendMsgSetting(
+  convo: ConversationModel
+): {
   expirationType: Exclude<DisappearingMessageType, 'deleteAfterRead'>;
   expireTimer: number;
 } {
@@ -355,8 +365,7 @@
 ): Promise<DisappearingMessageUpdate | undefined> {
   const dataMessage = content.dataMessage as SignalService.DataMessage | undefined;
   // We will only support legacy disappearing messages for a short period before disappearing messages v2 is unlocked
-  const isDisappearingMessagesV2Released =
-    await ReleasedFeatures.checkIsDisappearMessageV2FeatureReleased();
+  const isDisappearingMessagesV2Released = await ReleasedFeatures.checkIsDisappearMessageV2FeatureReleased();
 
   const couldBeLegacyContentMessage = couldBeLegacyDisappearingMessageContent(content);
   const isLegacyDataMessage =
@@ -541,20 +550,6 @@
     messageExpirationFromRetrieve &&
     messageExpirationFromRetrieve > 0
   ) {
-<<<<<<< HEAD
-    const expirationStartTimestamp = messageExpirationFromRetrieve - expireTimer * 1000;
-    const expires_at = messageExpirationFromRetrieve;
-    // TODO a message might be added even when it expired, but the period cleaning of expired message will pick it up and remove it soon enough
-    window.log.debug(
-      `incoming DaR message already read by another device, forcing readAt ${
-        (Date.now() - expirationStartTimestamp) / 1000
-      }s ago, so with ${(expires_at - Date.now()) / 1000}s left`
-    );
-    messageModel.set({
-      expirationStartTimestamp,
-      expires_at,
-    });
-=======
     /**
      * Edge case: when we send a message before we poll for a message sent earlier, our convo volatile update will
      * mark that incoming message as read right away (because it was sent earlier than our latest convolatile lastRead).
@@ -562,7 +557,7 @@
      * The way we do it, is by checking that the swarm expiration is before (now + expireTimer).
      * If it looks like this expiration was not updated yet, we need to trigger a UpdateExpiryJob for that message.
      */
-    const now = GetNetworkTime.getNowWithNetworkOffset();
+    const now = GetNetworkTime.now();
     const expirationNowPlusTimer = now + expireTimer * 1000;
     const msgExpirationWasAlreadyUpdated = messageExpirationFromRetrieve <= expirationNowPlusTimer;
     // Note: a message might be added even when it expired, but the periodic cleaning of expired message will pick it up and remove it soon enough
@@ -589,7 +584,6 @@
       // Ideally we would batch call those UpdateExpiry, but we can't currently and disappear v2 is already too complex as it is.
       void UpdateMsgExpirySwarm.queueNewJobIfNeeded([messageModel.id]);
     }
->>>>>>> fe60c69f
   } else if (
     expirationType === 'deleteAfterSend' &&
     expireTimer > 0 &&
