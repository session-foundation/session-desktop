import { createSlice, PayloadAction } from '@reduxjs/toolkit';
import { BlockOrUnblockModalState } from '../../components/dialog/blockOrUnblock/BlockOrUnblockModalState';
import { EnterPasswordModalProps } from '../../components/dialog/EnterPasswordModal';
import { HideRecoveryPasswordDialogProps } from '../../components/dialog/HideRecoveryPasswordDialog';
import { SessionConfirmDialogProps } from '../../components/dialog/SessionConfirm';
import { MediaItemType } from '../../components/lightbox/LightboxGallery';
import { AttachmentTypeWithPath } from '../../types/Attachment';
import type { EditProfilePictureModalProps, PasswordAction } from '../../types/ReduxTypes';
import { WithConvoId } from '../../session/types/with';

export type BanType = 'ban' | 'unban';

export type ConfirmModalState = SessionConfirmDialogProps | null;

export type InviteContactModalState = WithConvoId | null;
export type BanOrUnbanUserModalState =
  | (WithConvoId & {
      banType: BanType;
      pubkey?: string;
    })
  | null;
export type AddModeratorsModalState = InviteContactModalState;
export type RemoveModeratorsModalState = InviteContactModalState;
export type UpdateGroupMembersModalState = InviteContactModalState;
export type UpdateGroupNameModalState = WithConvoId | null;
export type ChangeNickNameModalState = InviteContactModalState;
export type EditProfileModalState = object | null;
export type OnionPathModalState = EditProfileModalState;
export type EnterPasswordModalState = EnterPasswordModalProps | null;
export type DeleteAccountModalState = EditProfileModalState;
export type OpenUrlModalState = { urlToOpen: string } | null;

export type SessionPasswordModalState = { passwordAction: PasswordAction; onOk: () => void } | null;

export type UserDetailsModalState = {
  conversationId: string;
  authorAvatarPath: string | null;
  userName: string;
} | null;

export type ReactModalsState = {
  reaction: string;
  messageId: string;
} | null;

export type EditProfilePictureModalState = EditProfilePictureModalProps | null;

export type HideRecoveryPasswordModalState = HideRecoveryPasswordDialogProps | null;

export type LightBoxOptions = {
  media: Array<MediaItemType>;
  attachment: AttachmentTypeWithPath;
  selectedIndex?: number;
  onClose?: () => void;
} | null;

export type DebugMenuModalState = object | null;
export type SessionNetworkModalState = object | null;

export type ConversationSettingsModalPage = 'default' | 'disappearing_message' | 'notifications';
type SettingsPageThatCannotBeStandalone = Extract<ConversationSettingsModalPage, 'default'>;
type SettingsPageThatCanBeStandalone = Exclude<ConversationSettingsModalPage, 'default'>;
export type ConversationSettingsModalState =
  | (WithConvoId &
      (
        | { settingsModalPage: SettingsPageThatCannotBeStandalone }
        | {
            settingsModalPage: SettingsPageThatCanBeStandalone;
            standalonePage: boolean;
          }
      ))
  | null;

export type ModalState = {
  confirmModal: ConfirmModalState;
  inviteContactModal: InviteContactModalState;
  banOrUnbanUserModal: BanOrUnbanUserModalState;
  blockOrUnblockModal: BlockOrUnblockModalState;
  removeModeratorsModal: RemoveModeratorsModalState;
  addModeratorsModal: AddModeratorsModalState;
  groupNameModal: UpdateGroupNameModalState;
  groupMembersModal: UpdateGroupMembersModalState;
  userDetailsModal: UserDetailsModalState;
  nickNameModal: ChangeNickNameModalState;
  editProfileModal: EditProfileModalState;
  onionPathModal: OnionPathModalState;
  enterPasswordModal: EnterPasswordModalState;
  sessionPasswordModal: SessionPasswordModalState;
  deleteAccountModal: DeleteAccountModalState;
  reactListModalState: ReactModalsState;
  reactClearAllModalState: ReactModalsState;
  editProfilePictureModalState: EditProfilePictureModalState;
  hideRecoveryPasswordModalState: HideRecoveryPasswordModalState;
  openUrlModal: OpenUrlModalState;
  lightBoxOptions: LightBoxOptions;
  debugMenuModal: DebugMenuModalState;
<<<<<<< HEAD
  conversationSettingsModal: ConversationSettingsModalState;
=======
  sessionNetworkModal: SessionNetworkModalState;
>>>>>>> 41e6f9d1
};

export const initialModalState: ModalState = {
  confirmModal: null,
  inviteContactModal: null,
  addModeratorsModal: null,
  removeModeratorsModal: null,
  banOrUnbanUserModal: null,
  blockOrUnblockModal: null,
  groupNameModal: null,
  groupMembersModal: null,
  userDetailsModal: null,
  nickNameModal: null,
  editProfileModal: null,
  onionPathModal: null,
  enterPasswordModal: null,
  sessionPasswordModal: null,
  deleteAccountModal: null,
  reactListModalState: null,
  reactClearAllModalState: null,
  editProfilePictureModalState: null,
  hideRecoveryPasswordModalState: null,
  openUrlModal: null,
  lightBoxOptions: null,
  debugMenuModal: null,
<<<<<<< HEAD
  conversationSettingsModal: null,
=======
  sessionNetworkModal: null,
>>>>>>> 41e6f9d1
};

const ModalSlice = createSlice({
  name: 'modals',
  initialState: initialModalState,
  reducers: {
    updateConfirmModal(state, action: PayloadAction<ConfirmModalState | null>) {
      return { ...state, confirmModal: action.payload };
    },
    updateInviteContactModal(state, action: PayloadAction<InviteContactModalState | null>) {
      return { ...state, inviteContactModal: action.payload };
    },
    updateBanOrUnbanUserModal(state, action: PayloadAction<BanOrUnbanUserModalState | null>) {
      return { ...state, banOrUnbanUserModal: action.payload };
    },
    updateBlockOrUnblockModal(state, action: PayloadAction<BlockOrUnblockModalState | null>) {
      return { ...state, blockOrUnblockModal: action.payload };
    },
    updateAddModeratorsModal(state, action: PayloadAction<AddModeratorsModalState | null>) {
      return { ...state, addModeratorsModal: action.payload };
    },
    updateRemoveModeratorsModal(state, action: PayloadAction<RemoveModeratorsModalState | null>) {
      return { ...state, removeModeratorsModal: action.payload };
    },
    updateGroupNameModal(state, action: PayloadAction<UpdateGroupNameModalState | null>) {
      return { ...state, groupNameModal: action.payload };
    },
    updateGroupMembersModal(state, action: PayloadAction<UpdateGroupMembersModalState | null>) {
      return { ...state, groupMembersModal: action.payload };
    },
    updateUserDetailsModal(state, action: PayloadAction<UserDetailsModalState | null>) {
      return { ...state, userDetailsModal: action.payload };
    },
    changeNickNameModal(state, action: PayloadAction<ChangeNickNameModalState | null>) {
      return { ...state, nickNameModal: action.payload };
    },
    editProfileModal(state, action: PayloadAction<EditProfileModalState | null>) {
      return { ...state, editProfileModal: action.payload };
    },
    onionPathModal(state, action: PayloadAction<OnionPathModalState | null>) {
      return { ...state, onionPathModal: action.payload };
    },
    updateEnterPasswordModal(state, action: PayloadAction<EnterPasswordModalState | null>) {
      return { ...state, enterPasswordModal: action.payload };
    },
    sessionPassword(state, action: PayloadAction<SessionPasswordModalState>) {
      return { ...state, sessionPasswordModal: action.payload };
    },
    updateDeleteAccountModal(state, action: PayloadAction<DeleteAccountModalState>) {
      return { ...state, deleteAccountModal: action.payload };
    },
    updateReactListModal(state, action: PayloadAction<ReactModalsState>) {
      return { ...state, reactListModalState: action.payload };
    },
    updateReactClearAllModal(state, action: PayloadAction<ReactModalsState>) {
      return { ...state, reactClearAllModalState: action.payload };
    },
    updateEditProfilePictureModal(state, action: PayloadAction<EditProfilePictureModalState>) {
      return { ...state, editProfilePictureModalState: action.payload };
    },
    updateHideRecoveryPasswordModal(state, action: PayloadAction<HideRecoveryPasswordModalState>) {
      return { ...state, hideRecoveryPasswordModalState: action.payload };
    },
    updateOpenUrlModal(state, action: PayloadAction<OpenUrlModalState>) {
      return { ...state, openUrlModal: action.payload };
    },
    updateLightBoxOptions(state, action: PayloadAction<LightBoxOptions>) {
      const lightBoxOptions = action.payload;

      if (lightBoxOptions) {
        const { media, attachment } = lightBoxOptions;

        if (attachment && media) {
          const selectedIndex =
            media.length > 1
              ? media.findIndex(mediaMessage => mediaMessage.attachment.path === attachment.path)
              : 0;
          lightBoxOptions.selectedIndex = selectedIndex;
        }
      }

      return { ...state, lightBoxOptions };
    },
    updateDebugMenuModal(state, action: PayloadAction<DebugMenuModalState>) {
      return { ...state, debugMenuModal: action.payload };
    },
<<<<<<< HEAD
    updateConversationSettingsModal(state, action: PayloadAction<ConversationSettingsModalState>) {
      return { ...state, conversationSettingsModal: action.payload };
=======
    updateSessionNetworkModal(state, action: PayloadAction<SessionNetworkModalState>) {
      return { ...state, sessionNetworkModal: action.payload };
>>>>>>> 41e6f9d1
    },
  },
});

export const { actions, reducer } = ModalSlice;
export const {
  updateConfirmModal,
  updateInviteContactModal,
  updateAddModeratorsModal,
  updateRemoveModeratorsModal,
  updateGroupNameModal,
  updateGroupMembersModal,
  updateUserDetailsModal,
  changeNickNameModal,
  editProfileModal,
  onionPathModal,
  updateEnterPasswordModal,
  sessionPassword,
  updateDeleteAccountModal,
  updateBanOrUnbanUserModal,
  updateBlockOrUnblockModal,
  updateReactListModal,
  updateReactClearAllModal,
  updateEditProfilePictureModal,
  updateHideRecoveryPasswordModal,
  updateOpenUrlModal,
  updateLightBoxOptions,
  updateDebugMenuModal,
<<<<<<< HEAD
  updateConversationSettingsModal,
=======
  updateSessionNetworkModal,
>>>>>>> 41e6f9d1
} = actions;
export const modalReducer = reducer;<|MERGE_RESOLUTION|>--- conflicted
+++ resolved
@@ -94,11 +94,8 @@
   openUrlModal: OpenUrlModalState;
   lightBoxOptions: LightBoxOptions;
   debugMenuModal: DebugMenuModalState;
-<<<<<<< HEAD
   conversationSettingsModal: ConversationSettingsModalState;
-=======
   sessionNetworkModal: SessionNetworkModalState;
->>>>>>> 41e6f9d1
 };
 
 export const initialModalState: ModalState = {
@@ -124,11 +121,8 @@
   openUrlModal: null,
   lightBoxOptions: null,
   debugMenuModal: null,
-<<<<<<< HEAD
   conversationSettingsModal: null,
-=======
   sessionNetworkModal: null,
->>>>>>> 41e6f9d1
 };
 
 const ModalSlice = createSlice({
@@ -215,13 +209,11 @@
     updateDebugMenuModal(state, action: PayloadAction<DebugMenuModalState>) {
       return { ...state, debugMenuModal: action.payload };
     },
-<<<<<<< HEAD
     updateConversationSettingsModal(state, action: PayloadAction<ConversationSettingsModalState>) {
       return { ...state, conversationSettingsModal: action.payload };
-=======
+    },
     updateSessionNetworkModal(state, action: PayloadAction<SessionNetworkModalState>) {
       return { ...state, sessionNetworkModal: action.payload };
->>>>>>> 41e6f9d1
     },
   },
 });
@@ -250,10 +242,7 @@
   updateOpenUrlModal,
   updateLightBoxOptions,
   updateDebugMenuModal,
-<<<<<<< HEAD
   updateConversationSettingsModal,
-=======
   updateSessionNetworkModal,
->>>>>>> 41e6f9d1
 } = actions;
 export const modalReducer = reducer;