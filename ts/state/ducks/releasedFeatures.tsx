--- conflicted
+++ resolved
@@ -1,13 +1,6 @@
 import { createAsyncThunk, createSlice, type PayloadAction } from '@reduxjs/toolkit';
 import { ToastUtils } from '../../session/utils';
 import { Storage } from '../../util/storage';
-<<<<<<< HEAD
-import { DURATION } from '../../session/constants';
-import { isValidUnixTimestamp } from '../../session/utils/Timestamps';
-import { handleReleaseNotification } from '../../util/releasedFeatures';
-import { tr } from '../../localization/localeTools';
-=======
->>>>>>> 7a91838b
 
 export interface ReleasedFeaturesState {
   refreshedAt: number;
@@ -53,25 +46,13 @@
 
       state.refreshedAt = refreshedAt;
 
-<<<<<<< HEAD
-      if (state.sesh101Ready) {
-        state.sesh101NotificationAt = handleReleaseNotification({
-          featureName: 'useSESH101',
-          message: tr('sessionNetworkNotificationLive'),
-          lastRefreshedAt: state.refreshedAt,
-          notifyAt: state.sesh101NotificationAt,
-          delayMs: 1 * DURATION.HOURS,
-        });
-      }
-=======
       // state.sesh101NotificationAt = handleReleaseNotification({
       //   featureName: 'useSESH101',
-      //   message: localize('sessionNetworkNotificationLive').toString(),
+      //   message: tr('sessionNetworkNotificationLive').toString(),
       //   lastRefreshedAt: state.refreshedAt,
       //   notifyAt: state.sesh101NotificationAt,
       //   delayMs: 1 * DURATION.HOURS,
       // });
->>>>>>> 7a91838b
 
       return state;
     },
