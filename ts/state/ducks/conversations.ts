--- conflicted
+++ resolved
@@ -248,11 +248,7 @@
   weAreAdmin?: boolean;
   unreadCount?: number;
   mentionedUs?: boolean;
-<<<<<<< HEAD
-  isSelected?: boolean;
   expirationType?: DisappearingMessageConversationType;
-=======
->>>>>>> 60de4beb
   expireTimer?: number;
   lastDisappearingMessageChangeTimestamp?: number;
   hasOutdatedClient?: string;
