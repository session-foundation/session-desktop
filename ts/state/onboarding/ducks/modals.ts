--- conflicted
+++ resolved
@@ -1,16 +1,11 @@
 import { PayloadAction, createSlice } from '@reduxjs/toolkit';
 import { TermsOfServicePrivacyDialogProps } from '../../../components/dialog/TermsOfServicePrivacyDialog';
-<<<<<<< HEAD
-import { type OpenUrlModalState } from '../../ducks/modalDialog';
 import type { SessionConfirmDialogProps } from '../../../components/dialog/SessionConfirm';
-=======
 import {
-  ConfirmModalState,
   type SessionProInfoState,
   type OpenUrlModalState,
   type LocalizedPopupDialogState,
 } from '../../ducks/modalDialog';
->>>>>>> 573ea616
 
 export type TermsOfServicePrivacyModalState = TermsOfServicePrivacyDialogProps | null;
 
@@ -21,13 +16,8 @@
 export type QuitModalState = QuitModalProps | null;
 
 export type ModalsState = {
-<<<<<<< HEAD
   quitModalState: QuitModalState;
-  termsOfServicePrivacyModalState: TermsOfServicePrivacyModalState | null;
-=======
-  quitModalState: ConfirmModalState;
   termsOfServicePrivacyModalState: TermsOfServicePrivacyModalState;
->>>>>>> 573ea616
   openUrlModal: OpenUrlModalState;
   localizedPopupDialog: LocalizedPopupDialogState;
   sessionProInfoModal: SessionProInfoState;
