--- conflicted
+++ resolved
@@ -14,17 +14,13 @@
   (state: UserStateType): PubkeyType => state.ourNumber as PubkeyType
 );
 
-<<<<<<< HEAD
-export const getIntl = createSelector(getUser, (): LocalizerType => window.i18n);
-
-export function useOurPkStr() {
-  return useSelector((state: StateType) => getOurNumber(state));
-}
-=======
 export const getOurDisplayNameInProfile = createSelector(
   getUser,
   (state: UserStateType): string => state.ourDisplayNameInProfile
 );
 
 export const getIntl = createSelector(getUser, (): LocalizerType => window.i18n);
->>>>>>> 5f53a44f
+
+export function useOurPkStr() {
+  return useSelector((state: StateType) => getOurNumber(state));
+}