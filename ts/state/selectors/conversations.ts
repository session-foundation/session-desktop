import { createSelector } from '@reduxjs/toolkit';

import {
  ConversationLookupType,
  ConversationsStateType,
  MentionsMembersType,
  MessageModelPropsWithConvoProps,
  MessageModelPropsWithoutConvoProps,
  MessagePropsDetails,
  PropsForExpiringMessage,
  ReduxConversationType,
  SortedMessageModelProps,
} from '../ducks/conversations';
import { StateType } from '../reducer';

<<<<<<< HEAD
=======
import { getIntl } from './user';
import { BlockedNumberController } from '../../util';
import { ConversationModel } from '../../models/conversation';
import { LocalizerType } from '../../types/Util';
>>>>>>> 992d3d34
import { ReplyingToMessageProps } from '../../components/conversation/composition/CompositionBox';
import { MessageAttachmentSelectorProps } from '../../components/conversation/message/message-content/MessageAttachment';
import { MessageAuthorSelectorProps } from '../../components/conversation/message/message-content/MessageAuthorText';
import { MessageAvatarSelectorProps } from '../../components/conversation/message/message-content/MessageAvatar';
import { MessageContentSelectorProps } from '../../components/conversation/message/message-content/MessageContent';
import { MessageContentWithStatusSelectorProps } from '../../components/conversation/message/message-content/MessageContentWithStatus';
import { MessageContextMenuSelectorProps } from '../../components/conversation/message/message-content/MessageContextMenu';
import { MessageLinkPreviewSelectorProps } from '../../components/conversation/message/message-content/MessageLinkPreview';
import { MessageQuoteSelectorProps } from '../../components/conversation/message/message-content/MessageQuote';
import { MessageStatusSelectorProps } from '../../components/conversation/message/message-content/MessageStatus';
import { MessageTextSelectorProps } from '../../components/conversation/message/message-content/MessageText';
import { GenericReadableMessageSelectorProps } from '../../components/conversation/message/message-item/GenericReadableMessage';
import { LightBoxOptions } from '../../components/conversation/SessionConversation';
import { hasValidIncomingRequestValues } from '../../models/conversation';
import {
  CONVERSATION_PRIORITIES,
  ConversationTypeEnum,
  isOpenOrClosedGroup,
} from '../../models/conversationAttributes';
import { getConversationController } from '../../session/conversations';
import { UserUtils } from '../../session/utils';
import { LocalizerType } from '../../types/Util';
import { BlockedNumberController } from '../../util';
import { Storage } from '../../util/storage';
import { getIntl } from './user';

import { filter, isEmpty, isNumber, pick, sortBy } from 'lodash';
import { MessageReactsSelectorProps } from '../../components/conversation/message/message-content/MessageReactions';
<<<<<<< HEAD
import { getModeratorsOutsideRedux } from './sogsRoomInfo';
import { getSelectedConversation, getSelectedConversationKey } from './selectedConversation';
import { useSelector } from 'react-redux';
=======
import { filter, isEmpty, pick, sortBy } from 'lodash';
import {
  DisappearingMessageConversationSetting,
  DisappearingMessageModesWithState,
} from '../../util/expiringMessages';
import { ConversationHeaderTitleProps } from '../../components/conversation/header/ConversationHeaderTitle';
import { PropsForExpirationSettings } from '../../components/conversation/right-panel/overlay/disappearing-messages/OverlayDisappearingMessages';
>>>>>>> 992d3d34

export const getConversations = (state: StateType): ConversationsStateType => state.conversations;

export const getConversationLookup = createSelector(
  getConversations,
  (state: ConversationsStateType): ConversationLookupType => {
    return state.conversationLookup;
  }
);

export const getConversationsCount = createSelector(getConversationLookup, (state): number => {
  return Object.values(state).length;
});

export const getOurPrimaryConversation = createSelector(
  getConversations,
  (state: ConversationsStateType): ReduxConversationType =>
    state.conversationLookup[Storage.get('primaryDevicePubKey') as string]
);

const getMessagesOfSelectedConversation = createSelector(
  getConversations,
  (state: ConversationsStateType): Array<MessageModelPropsWithoutConvoProps> => state.messages
);

// Redux recommends to do filtered and deriving state in a selector rather than ourself
export const getSortedMessagesOfSelectedConversation = createSelector(
  getMessagesOfSelectedConversation,
  (messages: Array<MessageModelPropsWithoutConvoProps>): Array<SortedMessageModelProps> => {
    if (messages.length === 0) {
      return [];
    }

    const convoId = messages[0].propsForMessage.convoId;
    const convo = getConversationController().get(convoId);

    if (!convo) {
      return [];
    }

    const isPublic = convo.isPublic() || false;
    const sortedMessage = sortMessages(messages, isPublic);

    return updateFirstMessageOfSeries(sortedMessage);
  }
);

export const hasSelectedConversationIncomingMessages = createSelector(
  getSortedMessagesOfSelectedConversation,
  (messages: Array<MessageModelPropsWithoutConvoProps>): boolean => {
    return messages.some(m => m.propsForMessage.direction === 'incoming');
  }
);

export const getFirstUnreadMessageId = createSelector(
  getConversations,
  (state: ConversationsStateType): string | undefined => {
    return state.firstUnreadMessageId;
  }
);

export type MessagePropsType =
  | 'group-notification'
  | 'group-invitation'
  | 'data-extraction'
  | 'message-request-response'
  | 'timer-notification'
  | 'regular-message'
  | 'unread-indicator'
  | 'call-notification';

export const getSortedMessagesTypesOfSelectedConversation = createSelector(
  getSortedMessagesOfSelectedConversation,
  getFirstUnreadMessageId,
  (sortedMessages, firstUnreadId) => {
    const maxMessagesBetweenTwoDateBreaks = 5;
    // we want to show the date break if there is a large jump in time
    // remember that messages are sorted from the most recent to the oldest
    return sortedMessages.map((msg, index) => {
      const isFirstUnread = Boolean(firstUnreadId === msg.propsForMessage.id);
      const messageTimestamp = msg.propsForMessage.serverTimestamp || msg.propsForMessage.timestamp;
      // do not show the date break if we are the oldest message (no previous)
      // this is to smooth a bit the loading of older message (to avoid a jump once new messages are rendered)
      const previousMessageTimestamp =
        index + 1 >= sortedMessages.length
          ? Number.MAX_SAFE_INTEGER
          : sortedMessages[index + 1].propsForMessage.serverTimestamp ||
            sortedMessages[index + 1].propsForMessage.timestamp;

      const showDateBreak =
        messageTimestamp - previousMessageTimestamp > maxMessagesBetweenTwoDateBreaks * 60 * 1000
          ? messageTimestamp
          : undefined;

      const common = { showUnreadIndicator: isFirstUnread, showDateBreak };

      if (msg.propsForDataExtractionNotification) {
        return {
          ...common,
          message: {
            messageType: 'data-extraction',
            props: { ...msg.propsForDataExtractionNotification, messageId: msg.propsForMessage.id },
          },
        };
      }

      if (msg.propsForMessageRequestResponse) {
        return {
          ...common,
          message: {
            messageType: 'message-request-response',
            props: { ...msg.propsForMessageRequestResponse, messageId: msg.propsForMessage.id },
          },
        };
      }

      if (msg.propsForGroupInvitation) {
        return {
          ...common,
          message: {
            messageType: 'group-invitation',
            props: { ...msg.propsForGroupInvitation, messageId: msg.propsForMessage.id },
          },
        };
      }

      if (msg.propsForGroupUpdateMessage) {
        return {
          ...common,
          message: {
            messageType: 'group-notification',
            props: { ...msg.propsForGroupUpdateMessage, messageId: msg.propsForMessage.id },
          },
        };
      }

      if (msg.propsForTimerNotification) {
        return {
          ...common,
          message: {
            messageType: 'timer-notification',
            props: { ...msg.propsForTimerNotification, messageId: msg.propsForMessage.id },
          },
        };
      }

      if (msg.propsForCallNotification) {
        return {
          ...common,
          message: {
            messageType: 'call-notification',
            props: {
              ...msg.propsForCallNotification,
              messageId: msg.propsForMessage.id,
            },
          },
        };
      }

      return {
        showUnreadIndicator: isFirstUnread,
        showDateBreak,
        message: {
          messageType: 'regular-message',
          props: { messageId: msg.propsForMessage.id },
        },
      };
    });
  }
);

function getConversationTitle(
  conversation: ReduxConversationType,
  testingi18n?: LocalizerType
): string {
  if (conversation.displayNameInProfile) {
    return conversation.displayNameInProfile;
  }

  if (isOpenOrClosedGroup(conversation.type)) {
    return (testingi18n || window.i18n)('unknown');
  }
  return conversation.id;
}

const collator = new Intl.Collator();

export const _getConversationComparator = (testingi18n?: LocalizerType) => {
  return (left: ReduxConversationType, right: ReduxConversationType): number => {
    // Pin is the first criteria to check
    const leftPriority = left.priority || 0;
    const rightPriority = right.priority || 0;
    if (leftPriority > rightPriority) {
      return -1;
    }
    if (rightPriority > leftPriority) {
      return 1;
    }
    // Then if none are pinned, check other criteria
    const leftActiveAt = left.activeAt;
    const rightActiveAt = right.activeAt;
    if (leftActiveAt && !rightActiveAt) {
      return -1;
    }
    if (rightActiveAt && !leftActiveAt) {
      return 1;
    }
    if (leftActiveAt && rightActiveAt && leftActiveAt !== rightActiveAt) {
      return rightActiveAt - leftActiveAt;
    }
    const leftTitle = getConversationTitle(left, testingi18n).toLowerCase();
    const rightTitle = getConversationTitle(right, testingi18n).toLowerCase();

    return collator.compare(leftTitle, rightTitle);
  };
};

export const getConversationComparator = createSelector(getIntl, _getConversationComparator);

// tslint:disable-next-line: cyclomatic-complexity
const _getLeftPaneLists = (
  sortedConversations: Array<ReduxConversationType>
): {
  conversations: Array<ReduxConversationType>;
  contacts: Array<ReduxConversationType>;
  globalUnreadCount: number;
} => {
  const conversations: Array<ReduxConversationType> = [];
  const directConversations: Array<ReduxConversationType> = [];

  let globalUnreadCount = 0;
  for (const conversation of sortedConversations) {
    // Blocked conversation are now only visible from the settings, not in the conversation list, so don't add it neither to the contacts list nor the conversation list
    if (conversation.isBlocked) {
      continue;
    }
    // a contact is a private conversation that is approved by us and active
    if (
      conversation.activeAt !== undefined &&
      conversation.type === ConversationTypeEnum.PRIVATE &&
      conversation.isApproved
      // we want to keep the hidden conversation in the direct contact list, so we don't filter based on priority
    ) {
      directConversations.push(conversation);
    }

    // a private conversation not approved is a message request. Exclude them from the left pane lists
    if (conversation.isPrivate && !conversation.isApproved) {
      continue;
    }

    const isPrivateButHidden =
      conversation.isPrivate &&
      conversation.priority &&
      conversation.priority <= CONVERSATION_PRIORITIES.default;

    /**
     * When getting a contact from a linked device, before he sent a message, the approved field is false, but a createdAt is used as activeAt
     */
    const isPrivateUnapprovedButActive =
      conversation.isPrivate && !conversation.isApproved && !conversation.activeAt;

    if (
      isPrivateUnapprovedButActive ||
      isPrivateButHidden // a hidden contact conversation is only visible from the contact list, not from the global conversation list
    ) {
      // dont increase unread counter, don't push to convo list.
      continue;
    }

    if (
      globalUnreadCount < 100 &&
      isNumber(conversation.unreadCount) &&
      isFinite(conversation.unreadCount) &&
      conversation.unreadCount > 0 &&
      conversation.currentNotificationSetting !== 'disabled'
    ) {
      globalUnreadCount += conversation.unreadCount;
    }

    conversations.push(conversation);
  }

  return {
    conversations,
    contacts: directConversations,
    globalUnreadCount,
  };
};

export const _getSortedConversations = (
  lookup: ConversationLookupType,
  comparator: (left: ReduxConversationType, right: ReduxConversationType) => number,
  selectedConversation?: string
): Array<ReduxConversationType> => {
  const values = Object.values(lookup);
  const sorted = values.sort(comparator);

  const sortedConversations: Array<ReduxConversationType> = [];

  for (const conversation of sorted) {
    // Remove all invalid conversations and conversatons of devices associated
    //  with cancelled attempted links
    if (!conversation.isPublic && !conversation.activeAt) {
      continue;
    }

    const isBlocked = BlockedNumberController.isBlocked(conversation.id);
    const isSelected = selectedConversation === conversation.id;

    sortedConversations.push({
      ...conversation,
      isSelected: isSelected || undefined,
      isBlocked: isBlocked || undefined,
    });
  }

  return sortedConversations;
};

export const getSortedConversations = createSelector(
  getConversationLookup,
  getConversationComparator,
  getSelectedConversationKey,
  _getSortedConversations
);

/**
 *
 * @param sortedConversations List of conversations that are valid for both requests and regular conversation inbox
 * @returns A list of message request conversations.
 */
const _getConversationRequests = (
  sortedConversations: Array<ReduxConversationType>
): Array<ReduxConversationType> => {
  return filter(sortedConversations, conversation => {
    const { isApproved, isBlocked, isPrivate, isMe, activeAt, didApproveMe } = conversation;
    const isIncomingRequest = hasValidIncomingRequestValues({
      isApproved: isApproved || false,
      isBlocked: isBlocked || false,
      isPrivate: isPrivate || false,
      isMe: isMe || false,
      activeAt: activeAt || 0,
      didApproveMe: didApproveMe || false,
    });
    return isIncomingRequest;
  });
};

export const getConversationRequests = createSelector(
  getSortedConversations,
  _getConversationRequests
);

const _getUnreadConversationRequests = (
  sortedConversationRequests: Array<ReduxConversationType>
): Array<ReduxConversationType> => {
  return filter(sortedConversationRequests, conversation => {
    return Boolean(conversation && conversation.unreadCount && conversation.unreadCount > 0);
  });
};

export const getUnreadConversationRequests = createSelector(
  getConversationRequests,
  _getUnreadConversationRequests
);

const _getPrivateContactsPubkeys = (
  sortedConversations: Array<ReduxConversationType>
): Array<string> => {
  return filter(sortedConversations, conversation => {
    return !!(
      conversation.isPrivate &&
      !conversation.isBlocked &&
      !conversation.isMe &&
      conversation.didApproveMe &&
      conversation.isApproved &&
      conversation.activeAt
    );
  }).map(convo => convo.id);
};

/**
 * Returns all the conversation ids of private conversations which are
 * - private
 * - not me
 * - not blocked
 * - approved (or message requests are disabled)
 * - active_at is set to something truthy
 */
export const getPrivateContactsPubkeys = createSelector(
  getSortedConversations,
  _getPrivateContactsPubkeys
);

export const getLeftPaneLists = createSelector(getSortedConversations, _getLeftPaneLists);

export const getDirectContacts = createSelector(
  getLeftPaneLists,
  (state: {
    conversations: Array<ReduxConversationType>;
    contacts: Array<ReduxConversationType>;
    globalUnreadCount: number;
  }) => state.contacts
);

export const getDirectContactsCount = createSelector(
  getDirectContacts,
  (contacts: Array<ReduxConversationType>) => contacts.length
);

export type DirectContactsByNameType = {
  displayName?: string;
  id: string;
};

// make sure that createSelector is called here so this function is memoized
export const getDirectContactsByName = createSelector(
  getDirectContacts,
  (contacts: Array<ReduxConversationType>): Array<DirectContactsByNameType> => {
    const us = UserUtils.getOurPubKeyStrFromCache();
    const extractedContacts = contacts
      .filter(m => m.id !== us)
      .map(m => {
        return {
          id: m.id,
          displayName: m.nickname || m.displayNameInProfile,
        };
      });
    const extractedContactsNoDisplayName = sortBy(
      extractedContacts.filter(m => !m.displayName),
      'id'
    );
    const extractedContactsWithDisplayName = sortBy(
      extractedContacts.filter(m => Boolean(m.displayName)),
      'displayName'
    );

    return [...extractedContactsWithDisplayName, ...extractedContactsNoDisplayName];
  }
);

<<<<<<< HEAD
export const getGlobalUnreadMessageCount = createSelector(getLeftPaneLists, (state): number => {
  return state.globalUnreadCount;
=======
export const getUnreadMessageCount = createSelector(getLeftPaneLists, (state): number => {
  return state.unreadCount;
});

export const getConversationHeaderTitleProps = createSelector(getSelectedConversation, (state):
  | ConversationHeaderTitleProps
  | undefined => {
  if (!state) {
    return undefined;
  }
  return {
    isKickedFromGroup: !!state.isKickedFromGroup,
    conversationKey: state.id,
    isMe: !!state.isMe,
    members: state.members || [],
    isPublic: !!state.isPublic,
    subscriberCount: state.subscriberCount,
    isGroup: state.type === 'group',
    currentNotificationSetting: state.currentNotificationSetting,
    expirationType: state.expirationType,
    expireTimer: state.expireTimer,
  };
});

/**
 * Returns the formatted text for notification setting.
 */
export const getCurrentNotificationSettingText = createSelector(getSelectedConversation, (state):
  | string
  | undefined => {
  if (!state) {
    return undefined;
  }
  switch (state.currentNotificationSetting) {
    case 'all':
      return window.i18n('notificationForConvo_all');
    case 'mentions_only':
      return window.i18n('notificationForConvo_mentions_only');
    case 'disabled':
      return window.i18n('notificationForConvo_disabled');
    default:
      return window.i18n('notificationForConvo_all');
  }
});

export const getIsSelectedPrivate = createSelector(
  getSelectedConversation,
  (selectedProps): boolean => {
    return selectedProps?.isPrivate || false;
  }
);

export const getIsSelectedBlocked = createSelector(
  getSelectedConversation,
  (selectedProps): boolean => {
    return selectedProps?.isBlocked || false;
  }
);

/**
 * Returns true if the currently selected conversation is active (has an active_at field > 0)
 */
export const getIsSelectedActive = createSelector(
  getSelectedConversation,
  (selectedProps): boolean => {
    return Boolean(selectedProps?.activeAt);
  }
);

export const getIsSelectedNoteToSelf = createSelector(
  getSelectedConversation,
  (selectedProps): boolean => {
    return selectedProps?.isMe || false;
  }
);

export const getNumberOfPinnedConversations = createSelector(getConversations, (state): number => {
  const values = Object.values(state.conversationLookup);
  return values.filter(conversation => conversation.isPinned).length;
>>>>>>> 992d3d34
});

export const isMessageDetailView = createSelector(
  getConversations,
  (state: ConversationsStateType): boolean => state.messageDetailProps !== undefined
);

export const getMessageDetailsViewProps = createSelector(
  getConversations,
  (state: ConversationsStateType): MessagePropsDetails | undefined => state.messageDetailProps
);

export const isRightPanelShowing = createSelector(
  getConversations,
  (state: ConversationsStateType): boolean => state.showRightPanel
);

export const isMessageSelectionMode = createSelector(
  getConversations,
  (state: ConversationsStateType): boolean => Boolean(state.selectedMessageIds.length > 0)
);

export const getSelectedMessageIds = createSelector(
  getConversations,
  (state: ConversationsStateType): Array<string> => state.selectedMessageIds
);

export const getIsMessageSelectionMode = createSelector(
  getSelectedMessageIds,
  (state: Array<string>): boolean => Boolean(state.length)
);

export const getLightBoxOptions = createSelector(
  getConversations,
  (state: ConversationsStateType): LightBoxOptions | undefined => state.lightBox
);

export const getQuotedMessage = createSelector(
  getConversations,
  (state: ConversationsStateType): ReplyingToMessageProps | undefined => state.quotedMessage
);

export const areMoreMessagesBeingFetched = createSelector(
  getConversations,
  (state: ConversationsStateType): boolean => state.areMoreMessagesBeingFetched || false
);

export const getShowScrollButton = createSelector(
  getConversations,
  (state: ConversationsStateType): boolean => state.showScrollButton || false
);

export const getQuotedMessageToAnimate = createSelector(
  getConversations,
  (state: ConversationsStateType): string | undefined => state.animateQuotedMessageId || undefined
);

export const getShouldHighlightMessage = createSelector(
  getConversations,
  (state: ConversationsStateType): boolean =>
    Boolean(state.animateQuotedMessageId && state.shouldHighlightMessage)
);

export const getNextMessageToPlayId = createSelector(
  getConversations,
  (state: ConversationsStateType): string | undefined => state.nextMessageToPlayId || undefined
);

export const getMentionsInput = createSelector(
  getConversations,
  (state: ConversationsStateType): MentionsMembersType => state.mentionMembers
);

/// Those calls are just related to ordering messages in the redux store.

function updateFirstMessageOfSeries(
  messageModelsProps: Array<MessageModelPropsWithoutConvoProps>
): Array<SortedMessageModelProps> {
  // messages are got from the more recent to the oldest, so we need to check if
  // the next messages in the list is still the same author.
  // The message is the first of the series if the next message is not from the same author
  const sortedMessageProps: Array<SortedMessageModelProps> = [];

  for (let i = 0; i < messageModelsProps.length; i++) {
    const currentSender = messageModelsProps[i].propsForMessage?.sender;
    // most recent message is at index 0, so the previous message sender is 1+index
    const previousSender =
      i < messageModelsProps.length - 1
        ? messageModelsProps[i + 1].propsForMessage?.sender
        : undefined;
    const nextSender = i > 0 ? messageModelsProps[i - 1].propsForMessage?.sender : undefined;
    // Handle firstMessageOfSeries for conditional avatar rendering

    sortedMessageProps.push({
      ...messageModelsProps[i],
      firstMessageOfSeries: !(i >= 0 && currentSender === previousSender),
      lastMessageOfSeries: currentSender !== nextSender,
    });
  }
  return sortedMessageProps;
}

function sortMessages(
  messages: Array<MessageModelPropsWithoutConvoProps>,
  isPublic: boolean
): Array<MessageModelPropsWithoutConvoProps> {
  // we order by serverTimestamp for public convos
  // be sure to update the sorting order to fetch messages from the DB too at getMessagesByConversation
  if (isPublic) {
    return messages.slice().sort((a, b) => {
      return (b.propsForMessage.serverTimestamp || 0) - (a.propsForMessage.serverTimestamp || 0);
    });
  }
  if (messages.some(n => !n.propsForMessage.timestamp && !n.propsForMessage.receivedAt)) {
    throw new Error('Found some messages without any timestamp set');
  }

  // for non public convos, we order by sent_at or received_at timestamp.
  // we assume that a message has either a sent_at or a received_at field set.
  const messagesSorted = messages
    .slice()
    .sort(
      (a, b) =>
        (b.propsForMessage.timestamp || b.propsForMessage.receivedAt || 0) -
        (a.propsForMessage.timestamp || a.propsForMessage.receivedAt || 0)
    );

  return messagesSorted;
}

/**
 * This returns the most recent message id in the database. This is not the most recent message shown,
 * but the most recent one, which could still not be loaded.
 */
export const getMostRecentMessageId = createSelector(
  getConversations,
  (state: ConversationsStateType): string | null => {
    return state.mostRecentMessageId;
  }
);

export const getOldestMessageId = createSelector(
  getSortedMessagesOfSelectedConversation,
  (messages: Array<MessageModelPropsWithoutConvoProps>): string | undefined => {
    const oldest =
      messages.length > 0 ? messages[messages.length - 1].propsForMessage.id : undefined;

    return oldest;
  }
);

export const getYoungestMessageId = createSelector(
  getSortedMessagesOfSelectedConversation,
  (messages: Array<MessageModelPropsWithoutConvoProps>): string | undefined => {
    const youngest = messages.length > 0 ? messages[0].propsForMessage.id : undefined;

    return youngest;
  }
);

function getMessagesFromState(state: StateType) {
  return state.conversations.messages;
}

export function getLoadedMessagesLength(state: StateType) {
  return getMessagesFromState(state).length;
}

export function getSelectedHasMessages(state: StateType): boolean {
  return !isEmpty(getMessagesFromState(state));
}

export const isFirstUnreadMessageIdAbove = createSelector(
  getConversations,
  (state: ConversationsStateType): boolean => {
    if (!state.firstUnreadMessageId) {
      return false;
    }

    const isNotPresent = !state.messages.some(
      m => m.propsForMessage.id === state.firstUnreadMessageId
    );

    return isNotPresent;
  }
);

const getMessageId = (_whatever: any, id: string) => id;

// tslint:disable: cyclomatic-complexity

export const getMessagePropsByMessageId = createSelector(
  getSortedMessagesOfSelectedConversation,
  getConversationLookup,
  getMessageId,

  (
    messages: Array<SortedMessageModelProps>,
    conversations,
    id
  ): MessageModelPropsWithConvoProps | undefined => {
    const foundMessageProps: SortedMessageModelProps | undefined = messages?.find(
      m => m?.propsForMessage?.id === id
    );

    if (!foundMessageProps || !foundMessageProps.propsForMessage.convoId) {
      return undefined;
    }
    const sender = foundMessageProps?.propsForMessage?.sender;

    // foundMessageConversation is the conversation this message is
    const foundMessageConversation = conversations[foundMessageProps.propsForMessage.convoId];
    if (!foundMessageConversation || !sender) {
      return undefined;
    }

    const foundSenderConversation = conversations[sender];
    if (!foundSenderConversation) {
      return undefined;
    }

    const ourPubkey = UserUtils.getOurPubKeyStrFromCache();
    const isGroup = !foundMessageConversation.isPrivate;
    const isPublic = foundMessageConversation.isPublic;

    const groupAdmins = (isGroup && foundMessageConversation.groupAdmins) || [];
    const weAreAdmin = groupAdmins.includes(ourPubkey) || false;

    const weAreModerator =
      (isPublic && getModeratorsOutsideRedux(foundMessageConversation.id).includes(ourPubkey)) ||
      false;
    // A message is deletable if
    // either we sent it,
    // or the convo is not a public one (in this case, we will only be able to delete for us)
    // or the convo is public and we are an admin or moderator
    const isDeletable =
      sender === ourPubkey || !isPublic || (isPublic && (weAreAdmin || weAreModerator));

    // A message is deletable for everyone if
    // either we sent it no matter what the conversation type,
    // or the convo is public and we are an admin or moderator
    const isDeletableForEveryone =
      sender === ourPubkey || (isPublic && (weAreAdmin || weAreModerator)) || false;

    const isSenderAdmin = groupAdmins.includes(sender);
    const senderIsUs = sender === ourPubkey;

    const authorName =
      foundSenderConversation.nickname || foundSenderConversation.displayNameInProfile || null;
    const authorProfileName = senderIsUs
      ? window.i18n('you')
      : foundSenderConversation.nickname ||
        foundSenderConversation.displayNameInProfile ||
        window.i18n('anonymous');

    const messageProps: MessageModelPropsWithConvoProps = {
      ...foundMessageProps,
      propsForMessage: {
        ...foundMessageProps.propsForMessage,
        isBlocked: !!foundMessageConversation.isBlocked,
        isPublic: !!isPublic,
        isOpenGroupV2: !!isPublic,
        isSenderAdmin,
        isDeletable,
        isDeletableForEveryone,
        weAreAdmin,
        conversationType: foundMessageConversation.type,
        sender,
        authorAvatarPath: foundSenderConversation.avatarPath || null,
        isKickedFromGroup: foundMessageConversation.isKickedFromGroup || false,
        authorProfileName: authorProfileName || 'Unknown',
        authorName,
      },
    };

    return messageProps;
  }
);

export const getMessageAvatarProps = createSelector(getMessagePropsByMessageId, (props):
  | MessageAvatarSelectorProps
  | undefined => {
  if (!props || isEmpty(props)) {
    return undefined;
  }

  const messageAvatarProps: MessageAvatarSelectorProps = {
    lastMessageOfSeries: props.lastMessageOfSeries,
    ...pick(props.propsForMessage, [
      'authorAvatarPath',
      'authorName',
      'sender',
      'authorProfileName',
      'conversationType',
      'direction',
      'isPublic',
      'isSenderAdmin',
    ]),
  };

  return messageAvatarProps;
});

export const getMessageReactsProps = createSelector(getMessagePropsByMessageId, (props):
  | MessageReactsSelectorProps
  | undefined => {
  if (!props || isEmpty(props)) {
    return undefined;
  }

  const msgProps: MessageReactsSelectorProps = pick(props.propsForMessage, [
    'convoId',
    'conversationType',
    'isPublic',
    'reacts',
    'serverId',
  ]);

  if (msgProps.reacts) {
    // NOTE we don't want to render reactions that have 'senders' as an object this is a deprecated type used during development 25/08/2022
    const oldReactions = Object.values(msgProps.reacts).filter(
      reaction => !Array.isArray(reaction.senders)
    );

    if (oldReactions.length > 0) {
      msgProps.reacts = undefined;
      return msgProps;
    }

    const sortedReacts = Object.entries(msgProps.reacts).sort((a, b) => {
      return a[1].index < b[1].index ? -1 : a[1].index > b[1].index ? 1 : 0;
    });
    msgProps.sortedReacts = sortedReacts;
  }

  return msgProps;
});

export const getMessageLinkPreviewProps = createSelector(getMessagePropsByMessageId, (props):
  | MessageLinkPreviewSelectorProps
  | undefined => {
  if (!props || isEmpty(props)) {
    return undefined;
  }

  const msgProps: MessageLinkPreviewSelectorProps = pick(props.propsForMessage, [
    'direction',
    'attachments',
    'previews',
  ]);

  return msgProps;
});

export const getMessageQuoteProps = createSelector(getMessagePropsByMessageId, (props):
  | MessageQuoteSelectorProps
  | undefined => {
  if (!props || isEmpty(props)) {
    return undefined;
  }

  const msgProps: MessageQuoteSelectorProps = pick(props.propsForMessage, ['direction', 'quote']);

  return msgProps;
});

export const getMessageStatusProps = createSelector(getMessagePropsByMessageId, (props):
  | MessageStatusSelectorProps
  | undefined => {
  if (!props || isEmpty(props)) {
    return undefined;
  }

  const msgProps: MessageStatusSelectorProps = pick(props.propsForMessage, ['direction', 'status']);

  return msgProps;
});

export const getMessageTextProps = createSelector(getMessagePropsByMessageId, (props):
  | MessageTextSelectorProps
  | undefined => {
  if (!props || isEmpty(props)) {
    return undefined;
  }

  const msgProps: MessageTextSelectorProps = pick(props.propsForMessage, [
    'direction',
    'status',
    'text',
    'isDeleted',
    'conversationType',
  ]);

  return msgProps;
});

export const useMessageIsDeleted = (messageId: string): boolean => {
  const props = useSelector((state: StateType) => getMessagePropsByMessageId(state, messageId));
  return props?.propsForMessage.isDeleted || false;
};

export const getMessageContextMenuProps = createSelector(getMessagePropsByMessageId, (props):
  | MessageContextMenuSelectorProps
  | undefined => {
  if (!props || isEmpty(props)) {
    return undefined;
  }

  const msgProps: MessageContextMenuSelectorProps = pick(props.propsForMessage, [
    'attachments',
    'sender',
    'convoId',
    'direction',
    'status',
    'isDeletable',
    'isPublic',
    'isOpenGroupV2',
    'weAreAdmin',
    'isSenderAdmin',
    'text',
    'serverTimestamp',
    'timestamp',
    'isBlocked',
    'isDeletableForEveryone',
  ]);

  return msgProps;
});

export const getMessageAuthorProps = createSelector(getMessagePropsByMessageId, (props):
  | MessageAuthorSelectorProps
  | undefined => {
  if (!props || isEmpty(props)) {
    return undefined;
  }

  const msgProps: MessageAuthorSelectorProps = {
    firstMessageOfSeries: props.firstMessageOfSeries,
    ...pick(props.propsForMessage, ['authorName', 'sender', 'authorProfileName', 'direction']),
  };

  return msgProps;
});

export const getMessageIsDeletable = createSelector(
  getMessagePropsByMessageId,
  (props): boolean => {
    if (!props || isEmpty(props)) {
      return false;
    }

    return props.propsForMessage.isDeletable;
  }
);

export const getMessageAttachmentProps = createSelector(getMessagePropsByMessageId, (props):
  | MessageAttachmentSelectorProps
  | undefined => {
  if (!props || isEmpty(props)) {
    return undefined;
  }

  const msgProps: MessageAttachmentSelectorProps = {
    attachments: props.propsForMessage.attachments || [],
    ...pick(props.propsForMessage, [
      'direction',
      'isTrustedForAttachmentDownload',
      'timestamp',
      'serverTimestamp',
      'sender',
      'convoId',
    ]),
  };

  return msgProps;
});

export const getMessageExpirationProps = createSelector(getMessagePropsByMessageId, (props):
  | PropsForExpiringMessage
  | undefined => {
  if (!props || isEmpty(props)) {
    return undefined;
  }

  const msgProps: PropsForExpiringMessage = {
    ...pick(props.propsForMessage, [
      'convoId',
      'direction',
      'receivedAt',
      'isUnread',
      'expirationTimestamp',
      'expirationLength',
      'isExpired',
    ]),
    messageId: props.propsForMessage.id,
  };

  return msgProps;
});

export const getIsMessageSelected = createSelector(
  getMessagePropsByMessageId,
  getSelectedMessageIds,
  (props, selectedIds): boolean => {
    if (!props || isEmpty(props)) {
      return false;
    }

    const { id } = props.propsForMessage;

    return selectedIds.includes(id);
  }
);

export const getMessageContentSelectorProps = createSelector(getMessagePropsByMessageId, (props):
  | MessageContentSelectorProps
  | undefined => {
  if (!props || isEmpty(props)) {
    return undefined;
  }

  const msgProps: MessageContentSelectorProps = {
    ...pick(props.propsForMessage, [
      'direction',
      'serverTimestamp',
      'text',
      'timestamp',
      'previews',
      'quote',
      'attachments',
    ]),
  };

  return msgProps;
});

export const getMessageContentWithStatusesSelectorProps = createSelector(
  getMessagePropsByMessageId,
  (props): MessageContentWithStatusSelectorProps | undefined => {
    if (!props || isEmpty(props)) {
      return undefined;
    }

    const msgProps: MessageContentWithStatusSelectorProps = {
      ...pick(props.propsForMessage, ['conversationType', 'direction', 'isDeleted']),
    };

    return msgProps;
  }
);

export const getGenericReadableMessageSelectorProps = createSelector(
  getMessagePropsByMessageId,
  (props): GenericReadableMessageSelectorProps | undefined => {
    if (!props || isEmpty(props)) {
      return undefined;
    }

    const msgProps: GenericReadableMessageSelectorProps = pick(props.propsForMessage, [
      'convoId',
      'direction',
      'conversationType',
      'isUnread',
      'receivedAt',
      'isKickedFromGroup',
      'isDeleted',
    ]);

    return msgProps;
  }
);

export const getOldTopMessageId = createSelector(
  getConversations,
  (state: ConversationsStateType): string | null => state.oldTopMessageId || null
);

// TODOLATER get rid of all the unneeded createSelector calls

export const getOldBottomMessageId = createSelector(
  getConversations,
  (state: ConversationsStateType): string | null => state.oldBottomMessageId || null
);

export const getIsSelectedConvoInitialLoadingInProgress = createSelector(
  getSelectedConversation,
  (convo: ReduxConversationType | undefined): boolean => Boolean(convo?.isInitialFetchingInProgress)
);

<<<<<<< HEAD
export function getCurrentlySelectedConversationOutsideRedux() {
  return window?.inboxStore?.getState().conversations.selectedConversation as string | undefined;
}
=======
export const getSelectedConversationExpirationModes = createSelector(
  getSelectedConversation,
  (convo: ReduxConversationType | undefined) => {
    let modes = DisappearingMessageConversationSetting;
    // TODO legacy messages support will be removed in a future release
    // TODO remove legacy mode
    modes = modes.slice(0, -1);

    // Note to Self and Closed Groups only support deleteAfterSend
    const isClosedGroup = convo?.isGroup && !convo.isPublic;
    if (convo?.isMe || isClosedGroup) {
      modes = [modes[0], modes[2]];
    }

    const modesWithDisabledState: DisappearingMessageModesWithState = {};
    if (modes && modes.length > 1) {
      modes.forEach(mode => {
        modesWithDisabledState[mode] = isClosedGroup ? !convo.weAreAdmin : false;
      });
    }

    return modesWithDisabledState;
  }
);

// TODO legacy messages support will be removed in a future release
export const getSelectedConversationExpirationModesWithLegacy = createSelector(
  getSelectedConversation,
  (convo: ReduxConversationType | undefined) => {
    let modes = DisappearingMessageConversationSetting;

    // Note to Self and Closed Groups only support deleteAfterSend and legacy modes
    const isClosedGroup = convo?.isGroup && !convo.isPublic;
    if (convo?.isMe || isClosedGroup) {
      modes = [modes[0], ...modes.slice(2)];
    }

    // Legacy mode is the 2nd option in the UI
    modes = [modes[0], modes[modes.length - 1], ...modes.slice(1, modes.length - 1)];

    const modesWithDisabledState: DisappearingMessageModesWithState = {};
    // The new modes are disabled by default
    if (modes && modes.length > 1) {
      modes.forEach(mode => {
        modesWithDisabledState[mode] = Boolean(
          (mode !== 'legacy' && mode !== 'off') || (isClosedGroup && !convo.weAreAdmin)
        );
      });
    }

    return modesWithDisabledState;
  }
);

export const getSelectedConversationExpirationSettings = createSelector(
  getSelectedConversation,
  (convo: ReduxConversationType | undefined): PropsForExpirationSettings => ({
    expirationType: convo?.expirationType,
    expireTimer: convo?.expireTimer,
    isGroup: convo?.isGroup,
    weAreAdmin: convo?.weAreAdmin,
  })
);
>>>>>>> 992d3d34
<|MERGE_RESOLUTION|>--- conflicted
+++ resolved
@@ -13,13 +13,7 @@
 } from '../ducks/conversations';
 import { StateType } from '../reducer';
 
-<<<<<<< HEAD
-=======
-import { getIntl } from './user';
-import { BlockedNumberController } from '../../util';
-import { ConversationModel } from '../../models/conversation';
-import { LocalizerType } from '../../types/Util';
->>>>>>> 992d3d34
+import { LightBoxOptions } from '../../components/conversation/SessionConversation';
 import { ReplyingToMessageProps } from '../../components/conversation/composition/CompositionBox';
 import { MessageAttachmentSelectorProps } from '../../components/conversation/message/message-content/MessageAttachment';
 import { MessageAuthorSelectorProps } from '../../components/conversation/message/message-content/MessageAuthorText';
@@ -32,7 +26,6 @@
 import { MessageStatusSelectorProps } from '../../components/conversation/message/message-content/MessageStatus';
 import { MessageTextSelectorProps } from '../../components/conversation/message/message-content/MessageText';
 import { GenericReadableMessageSelectorProps } from '../../components/conversation/message/message-item/GenericReadableMessage';
-import { LightBoxOptions } from '../../components/conversation/SessionConversation';
 import { hasValidIncomingRequestValues } from '../../models/conversation';
 import {
   CONVERSATION_PRIORITIES,
@@ -47,20 +40,10 @@
 import { getIntl } from './user';
 
 import { filter, isEmpty, isNumber, pick, sortBy } from 'lodash';
+import { useSelector } from 'react-redux';
 import { MessageReactsSelectorProps } from '../../components/conversation/message/message-content/MessageReactions';
-<<<<<<< HEAD
+import { getSelectedConversation, getSelectedConversationKey } from './selectedConversation';
 import { getModeratorsOutsideRedux } from './sogsRoomInfo';
-import { getSelectedConversation, getSelectedConversationKey } from './selectedConversation';
-import { useSelector } from 'react-redux';
-=======
-import { filter, isEmpty, pick, sortBy } from 'lodash';
-import {
-  DisappearingMessageConversationSetting,
-  DisappearingMessageModesWithState,
-} from '../../util/expiringMessages';
-import { ConversationHeaderTitleProps } from '../../components/conversation/header/ConversationHeaderTitle';
-import { PropsForExpirationSettings } from '../../components/conversation/right-panel/overlay/disappearing-messages/OverlayDisappearingMessages';
->>>>>>> 992d3d34
 
 export const getConversations = (state: StateType): ConversationsStateType => state.conversations;
 
@@ -503,90 +486,8 @@
   }
 );
 
-<<<<<<< HEAD
 export const getGlobalUnreadMessageCount = createSelector(getLeftPaneLists, (state): number => {
   return state.globalUnreadCount;
-=======
-export const getUnreadMessageCount = createSelector(getLeftPaneLists, (state): number => {
-  return state.unreadCount;
-});
-
-export const getConversationHeaderTitleProps = createSelector(getSelectedConversation, (state):
-  | ConversationHeaderTitleProps
-  | undefined => {
-  if (!state) {
-    return undefined;
-  }
-  return {
-    isKickedFromGroup: !!state.isKickedFromGroup,
-    conversationKey: state.id,
-    isMe: !!state.isMe,
-    members: state.members || [],
-    isPublic: !!state.isPublic,
-    subscriberCount: state.subscriberCount,
-    isGroup: state.type === 'group',
-    currentNotificationSetting: state.currentNotificationSetting,
-    expirationType: state.expirationType,
-    expireTimer: state.expireTimer,
-  };
-});
-
-/**
- * Returns the formatted text for notification setting.
- */
-export const getCurrentNotificationSettingText = createSelector(getSelectedConversation, (state):
-  | string
-  | undefined => {
-  if (!state) {
-    return undefined;
-  }
-  switch (state.currentNotificationSetting) {
-    case 'all':
-      return window.i18n('notificationForConvo_all');
-    case 'mentions_only':
-      return window.i18n('notificationForConvo_mentions_only');
-    case 'disabled':
-      return window.i18n('notificationForConvo_disabled');
-    default:
-      return window.i18n('notificationForConvo_all');
-  }
-});
-
-export const getIsSelectedPrivate = createSelector(
-  getSelectedConversation,
-  (selectedProps): boolean => {
-    return selectedProps?.isPrivate || false;
-  }
-);
-
-export const getIsSelectedBlocked = createSelector(
-  getSelectedConversation,
-  (selectedProps): boolean => {
-    return selectedProps?.isBlocked || false;
-  }
-);
-
-/**
- * Returns true if the currently selected conversation is active (has an active_at field > 0)
- */
-export const getIsSelectedActive = createSelector(
-  getSelectedConversation,
-  (selectedProps): boolean => {
-    return Boolean(selectedProps?.activeAt);
-  }
-);
-
-export const getIsSelectedNoteToSelf = createSelector(
-  getSelectedConversation,
-  (selectedProps): boolean => {
-    return selectedProps?.isMe || false;
-  }
-);
-
-export const getNumberOfPinnedConversations = createSelector(getConversations, (state): number => {
-  const values = Object.values(state.conversationLookup);
-  return values.filter(conversation => conversation.isPinned).length;
->>>>>>> 992d3d34
 });
 
 export const isMessageDetailView = createSelector(
@@ -1176,72 +1077,6 @@
   (convo: ReduxConversationType | undefined): boolean => Boolean(convo?.isInitialFetchingInProgress)
 );
 
-<<<<<<< HEAD
 export function getCurrentlySelectedConversationOutsideRedux() {
   return window?.inboxStore?.getState().conversations.selectedConversation as string | undefined;
-}
-=======
-export const getSelectedConversationExpirationModes = createSelector(
-  getSelectedConversation,
-  (convo: ReduxConversationType | undefined) => {
-    let modes = DisappearingMessageConversationSetting;
-    // TODO legacy messages support will be removed in a future release
-    // TODO remove legacy mode
-    modes = modes.slice(0, -1);
-
-    // Note to Self and Closed Groups only support deleteAfterSend
-    const isClosedGroup = convo?.isGroup && !convo.isPublic;
-    if (convo?.isMe || isClosedGroup) {
-      modes = [modes[0], modes[2]];
-    }
-
-    const modesWithDisabledState: DisappearingMessageModesWithState = {};
-    if (modes && modes.length > 1) {
-      modes.forEach(mode => {
-        modesWithDisabledState[mode] = isClosedGroup ? !convo.weAreAdmin : false;
-      });
-    }
-
-    return modesWithDisabledState;
-  }
-);
-
-// TODO legacy messages support will be removed in a future release
-export const getSelectedConversationExpirationModesWithLegacy = createSelector(
-  getSelectedConversation,
-  (convo: ReduxConversationType | undefined) => {
-    let modes = DisappearingMessageConversationSetting;
-
-    // Note to Self and Closed Groups only support deleteAfterSend and legacy modes
-    const isClosedGroup = convo?.isGroup && !convo.isPublic;
-    if (convo?.isMe || isClosedGroup) {
-      modes = [modes[0], ...modes.slice(2)];
-    }
-
-    // Legacy mode is the 2nd option in the UI
-    modes = [modes[0], modes[modes.length - 1], ...modes.slice(1, modes.length - 1)];
-
-    const modesWithDisabledState: DisappearingMessageModesWithState = {};
-    // The new modes are disabled by default
-    if (modes && modes.length > 1) {
-      modes.forEach(mode => {
-        modesWithDisabledState[mode] = Boolean(
-          (mode !== 'legacy' && mode !== 'off') || (isClosedGroup && !convo.weAreAdmin)
-        );
-      });
-    }
-
-    return modesWithDisabledState;
-  }
-);
-
-export const getSelectedConversationExpirationSettings = createSelector(
-  getSelectedConversation,
-  (convo: ReduxConversationType | undefined): PropsForExpirationSettings => ({
-    expirationType: convo?.expirationType,
-    expireTimer: convo?.expireTimer,
-    isGroup: convo?.isGroup,
-    weAreAdmin: convo?.weAreAdmin,
-  })
-);
->>>>>>> 992d3d34
+}