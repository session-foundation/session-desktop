--- conflicted
+++ resolved
@@ -20,11 +20,6 @@
 import { MessageContentSelectorProps } from '../../components/conversation/message/message-content/MessageContent';
 import { MessageContentWithStatusSelectorProps } from '../../components/conversation/message/message-content/MessageContentWithStatus';
 import { MessageContextMenuSelectorProps } from '../../components/conversation/message/message-content/MessageContextMenu';
-<<<<<<< HEAD
-=======
-import { MessageLinkPreviewSelectorProps } from '../../components/conversation/message/message-content/MessageLinkPreview';
-import { MessageStatusSelectorProps } from '../../components/conversation/message/message-content/MessageStatus';
->>>>>>> 53691315
 import { MessageTextSelectorProps } from '../../components/conversation/message/message-content/MessageText';
 import { GenericReadableMessageSelectorProps } from '../../components/conversation/message/message-item/GenericReadableMessage';
 import { LightBoxOptions } from '../../components/conversation/SessionConversation';
@@ -37,18 +32,13 @@
 import { Storage } from '../../util/storage';
 import { getIntl } from './user';
 
-import { filter, isEmpty, isNumber, pick, sortBy } from 'lodash';
+import { filter, isEmpty, isNumber, pick, sortBy, toNumber } from 'lodash';
 import { MessageReactsSelectorProps } from '../../components/conversation/message/message-content/MessageReactions';
-<<<<<<< HEAD
+import { processQuoteAttachment } from '../../models/message';
+import { isUsAnySogsFromCache } from '../../session/apis/open_group_api/sogsv3/knownBlindedkeys';
+import { PubKey } from '../../session/types';
 import { getSelectedConversationKey } from './selectedConversation';
 import { getModeratorsOutsideRedux } from './sogsRoomInfo';
-=======
-import { filter, isEmpty, pick, sortBy, toNumber } from 'lodash';
-import { processQuoteAttachment } from '../../models/message';
-import { isUsAnySogsFromCache } from '../../session/apis/open_group_api/sogsv3/knownBlindedkeys';
-import { MessageModelType } from '../../models/messageType';
-import { PubKey } from '../../session/types';
->>>>>>> 53691315
 
 export const getConversations = (state: StateType): ConversationsStateType => state.conversations;
 
@@ -60,86 +50,10 @@
   return Object.keys(state).length;
 });
 
-<<<<<<< HEAD
-=======
-export const getConversationQuotes = createSelector(
-  getConversations,
-  (state: ConversationsStateType): QuoteLookupType | undefined => {
-    return state.quotes;
-  }
-);
-
-export const getSelectedConversationKey = createSelector(
-  getConversations,
-  (state: ConversationsStateType): string | undefined => {
-    return state.selectedConversation;
-  }
-);
-
-export const getSelectedConversation = createSelector(
-  getConversations,
-  (state: ConversationsStateType): ReduxConversationType | undefined => {
-    return state.selectedConversation
-      ? state.conversationLookup[state.selectedConversation]
-      : undefined;
-  }
-);
-
-export const getSelectedConversationIsPublic = createSelector(
-  getSelectedConversation,
-  (state: ReduxConversationType | undefined): boolean => {
-    return state?.isPublic || false;
-  }
-);
-
-export const getIsTypingEnabled = createSelector(
-  getConversations,
-  getSelectedConversationKey,
-  (state: ConversationsStateType, selectedConvoPubkey?: string): boolean => {
-    if (!selectedConvoPubkey) {
-      return false;
-    }
-    const selectedConvo = state.conversationLookup[selectedConvoPubkey];
-    if (!selectedConvo) {
-      return false;
-    }
-    const { isBlocked, isKickedFromGroup, left, isPublic, writeCapability } = selectedConvo;
-
-    return !(isBlocked || isKickedFromGroup || left || (isPublic && !writeCapability));
-  }
-);
-/**
- * Returns true if the current conversation selected is a group conversation.
- * Returns false if the current conversation selected is not a group conversation, or none are selected
- */
-export const getSelectedConversationIsGroup = createSelector(
-  getSelectedConversation,
-  (state: ReduxConversationType | undefined): boolean => {
-    return state?.type === 'group' || false;
-  }
-);
-
-/**
- * Returns true if the current conversation selected is a closed group and false otherwise.
- */
-export const isClosedGroupConversation = createSelector(
-  getSelectedConversation,
-  (state: ReduxConversationType | undefined): boolean => {
-    return (state?.type === 'group' && !state.isPublic) || false;
-  }
-);
-
-/**
- * Returns true if the current conversation selected is a public group and false otherwise.
- */
-export const isPublicGroupConversation = createSelector(
-  getSelectedConversation,
-  (state: ReduxConversationType | undefined): boolean => {
-    return (state?.type === 'group' && state.isPublic) || false;
-  }
-);
-
->>>>>>> 53691315
+const getConversationQuotes = (state: StateType): QuoteLookupType | undefined => {
+  return state.conversations.quotes;
+};
+
 export const getOurPrimaryConversation = createSelector(
   getConversations,
   (state: ConversationsStateType): ReduxConversationType =>
@@ -797,14 +711,7 @@
         weAreAdmin,
         conversationType: selectedConvo.type,
         sender,
-<<<<<<< HEAD
         isKickedFromGroup: selectedConvo.isKickedFromGroup || false,
-=======
-        authorAvatarPath: foundSenderConversation.avatarPath || null,
-        isKickedFromGroup: foundMessageConversation.isKickedFromGroup || false,
-        authorProfileName: authorProfileName || window.i18n('unknown'),
-        authorName,
->>>>>>> 53691315
       },
     };
 
@@ -842,24 +749,6 @@
     });
     msgProps.sortedReacts = sortedReacts;
   }
-
-  return msgProps;
-});
-
-<<<<<<< HEAD
-=======
-export const getMessageLinkPreviewProps = createSelector(getMessagePropsByMessageId, (props):
-  | MessageLinkPreviewSelectorProps
-  | undefined => {
-  if (!props || isEmpty(props)) {
-    return undefined;
-  }
-
-  const msgProps: MessageLinkPreviewSelectorProps = pick(props.propsForMessage, [
-    'direction',
-    'attachments',
-    'previews',
-  ]);
 
   return msgProps;
 });
@@ -874,21 +763,20 @@
     conversationLookup,
     messagesProps,
     quotesProps,
-    msgModel
-  ): { direction: MessageModelType; quote: PropsForQuote } | undefined => {
-    if (!msgModel || isEmpty(msgModel)) {
+    msgGlobalProps
+  ): { quote: PropsForQuote } | undefined => {
+    if (!msgGlobalProps || isEmpty(msgGlobalProps)) {
       return undefined;
     }
 
-    const msgProps = msgModel.propsForMessage;
-    const direction = msgProps.direction;
+    const msgProps = msgGlobalProps.propsForMessage;
 
     if (!msgProps.quote || isEmpty(msgProps.quote)) {
       return undefined;
     }
 
-    const id = msgProps.quote.id;
-    let author = msgProps.quote.author;
+    const { id } = msgProps.quote;
+    let { author } = msgProps.quote;
 
     if (!id || !author) {
       return undefined;
@@ -903,7 +791,6 @@
 
     // NOTE: if the message is not found, we still want to render the quote
     const quoteNotFound = {
-      direction,
       quote: {
         id,
         author,
@@ -944,26 +831,12 @@
     };
 
     return {
-      direction,
       quote,
     };
   }
 );
 // tslint:enable: cyclomatic-complexity
 
-export const getMessageStatusProps = createSelector(getMessagePropsByMessageId, (props):
-  | MessageStatusSelectorProps
-  | undefined => {
-  if (!props || isEmpty(props)) {
-    return undefined;
-  }
-
-  const msgProps: MessageStatusSelectorProps = pick(props.propsForMessage, ['direction', 'status']);
-
-  return msgProps;
-});
-
->>>>>>> 53691315
 export const getMessageTextProps = createSelector(getMessagePropsByMessageId, (props):
   | MessageTextSelectorProps
   | undefined => {
