import { createSelector } from '@reduxjs/toolkit';
import { compact, isEmpty, remove, sortBy } from 'lodash';

import { StateType } from '../reducer';

<<<<<<< HEAD
import { MessageResultProps } from '../../components/search/MessageSearchResults';
import { ConversationLookupType } from '../ducks/conversations';
import { SearchStateType } from '../ducks/search';
import { getConversationLookup } from './conversations';
=======
import { UserUtils } from '../../session/utils';
import { MessageResultProps } from '../../types/message';
import { ConversationLookupType } from '../ducks/conversations';
import { SearchStateType } from '../ducks/search';
import { getConversationLookup } from './conversations';
import { ConversationTypeEnum } from '../../models/types';
>>>>>>> 8b5978e3

export const getSearch = (state: StateType): SearchStateType => state.search;

export const getQuery = (state: StateType): string => getSearch(state).query;

export const isSearching = (state: StateType) => {
  return !!getSearch(state)?.query?.trim();
};

const getSearchResults = createSelector(
  [getSearch, getConversationLookup],
  (searchState: SearchStateType, lookup: ConversationLookupType) => {
    return {
      contactsAndGroups: compact(
        searchState.contactsAndGroups
          .filter(id => {
            const value = lookup[id];

            // on some edges cases, we have an id but no corresponding convo because it matches a query but the conversation was removed.
            // Don't return anything when activeAt is unset (i.e. no current conversations with this user)
            if (!value || value.activeAt === undefined || value.activeAt === 0) {
              // activeAt can be 0 when linking device
              return false;
            }

            return true;
          })
          .map(id => lookup[id])
      ),
      messages: compact(searchState.messages),
      searchTerm: searchState.query,
    };
  }
);

export const getSearchTerm = createSelector([getSearchResults], searchResult => {
  return searchResult.searchTerm;
});

export const getSearchResultsIdsOnly = createSelector([getSearchResults], searchState => {
  return {
    ...searchState,
    contactsAndGroupsIds: searchState.contactsAndGroups.map(m => m.id),
  };
});

export const getHasSearchResults = createSelector([getSearchResults], searchState => {
  return !isEmpty(searchState.contactsAndGroups) || !isEmpty(searchState.messages);
});

export const getSearchResultsContactOnly = createSelector([getSearchResults], searchState => {
  return searchState.contactsAndGroups.filter(m => m.isPrivate).map(m => m.id);
});

/**
 *
 * When type is string, we render a sectionHeader.
 * When type just has a conversationId field, we render a ConversationListItem.
 * When type is MessageResultProps we render a MessageSearchResult
 */
export type SearchResultsMergedListItem =
  | string
  | { contactConvoId: string; displayName?: string }
  | MessageResultProps;

export const getSearchResultsList = createSelector([getSearchResults], searchState => {
  const { contactsAndGroups, messages } = searchState;
  const builtList = [];

  if (contactsAndGroups.length) {
<<<<<<< HEAD
    builtList.push(window.i18n('sessionConversations'));
    builtList.push(...contactsAndGroups.map(m => ({ contactConvoId: m.id })));
=======
    const contactsWithNameAndType = contactsAndGroups.map(m => ({
      contactConvoId: m.id,
      displayName: m.nickname || m.displayNameInProfile,
      type: m.type,
    }));

    const groupsAndCommunities = sortBy(
      remove(contactsWithNameAndType, m => m.type === ConversationTypeEnum.GROUP),
      m => m.displayName?.toLowerCase()
    );

    const contactsStartingWithANumber = sortBy(
      remove(
        contactsWithNameAndType,
        m => !m.displayName || (m.displayName && m.displayName[0].match(/^[0-9]+$/))
      ),
      m => m.displayName || m.contactConvoId
    );

    builtList.push(
      ...groupsAndCommunities,
      ...contactsWithNameAndType,
      ...contactsStartingWithANumber
    );

    const us = UserUtils.getOurPubKeyStrFromCache();
    const hasUs = remove(builtList, m => m.contactConvoId === us);

    if (hasUs.length) {
      builtList.unshift({ contactConvoId: us, displayName: window.i18n('noteToSelf') });
    }

    builtList.unshift(window.i18n('sessionConversations'));
>>>>>>> 8b5978e3
  }

  if (messages.length) {
    builtList.push(window.i18n('messages'));
    builtList.push(...messages);
  }

  return builtList;
});<|MERGE_RESOLUTION|>--- conflicted
+++ resolved
@@ -3,19 +3,13 @@
 
 import { StateType } from '../reducer';
 
-<<<<<<< HEAD
+import { UserUtils } from '../../session/utils';
+import { MessageResultProps } from '../../types/message';
 import { MessageResultProps } from '../../components/search/MessageSearchResults';
 import { ConversationLookupType } from '../ducks/conversations';
 import { SearchStateType } from '../ducks/search';
 import { getConversationLookup } from './conversations';
-=======
-import { UserUtils } from '../../session/utils';
-import { MessageResultProps } from '../../types/message';
-import { ConversationLookupType } from '../ducks/conversations';
-import { SearchStateType } from '../ducks/search';
-import { getConversationLookup } from './conversations';
 import { ConversationTypeEnum } from '../../models/types';
->>>>>>> 8b5978e3
 
 export const getSearch = (state: StateType): SearchStateType => state.search;
 
@@ -86,10 +80,6 @@
   const builtList = [];
 
   if (contactsAndGroups.length) {
-<<<<<<< HEAD
-    builtList.push(window.i18n('sessionConversations'));
-    builtList.push(...contactsAndGroups.map(m => ({ contactConvoId: m.id })));
-=======
     const contactsWithNameAndType = contactsAndGroups.map(m => ({
       contactConvoId: m.id,
       displayName: m.nickname || m.displayNameInProfile,
@@ -123,7 +113,6 @@
     }
 
     builtList.unshift(window.i18n('sessionConversations'));
->>>>>>> 8b5978e3
   }
 
   if (messages.length) {
