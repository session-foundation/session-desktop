import { bindActionCreators, Dispatch } from '@reduxjs/toolkit';

import { actions as conversations } from './ducks/conversations';
import { groupInfoActions } from './ducks/metaGroups';
import { actions as modalDialog } from './ducks/modalDialog';
import { actions as primaryColor } from './ducks/primaryColor';
import { actions as search } from './ducks/search';
import { actions as sections } from './ducks/section';
<<<<<<< HEAD
import { actions as theme } from './ducks/theme';
import { userActions as user } from './ducks/user';
=======
import { actions as user } from './ducks/user';
>>>>>>> 41e6f9d1

export function mapDispatchToProps(dispatch: Dispatch): object {
  return {
    ...bindActionCreators(
      {
        ...search,
        ...conversations,
        ...user,
        ...sections,
        ...modalDialog,
        ...primaryColor,
        ...groupInfoActions,
      },
      dispatch
    ),
  };
}<|MERGE_RESOLUTION|>--- conflicted
+++ resolved
@@ -6,12 +6,7 @@
 import { actions as primaryColor } from './ducks/primaryColor';
 import { actions as search } from './ducks/search';
 import { actions as sections } from './ducks/section';
-<<<<<<< HEAD
-import { actions as theme } from './ducks/theme';
 import { userActions as user } from './ducks/user';
-=======
-import { actions as user } from './ducks/user';
->>>>>>> 41e6f9d1
 
 export function mapDispatchToProps(dispatch: Dispatch): object {
   return {
