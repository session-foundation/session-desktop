import 'react';
import type { ReleaseChannels } from './updater/types';

/**
 * WARNING: if you change something here, you will most likely break some integration tests.
 * So be sure to check with QA first.
 */

declare module 'react' {
  // disappear options
  type DisappearOptionDataTestId =
    | 'disappear-after-send-option'
    | 'disappear-after-read-option'
    | 'disappear-legacy-option'
    | 'disappear-off-option';
  type DisappearTimeOptionDataTestId =
    | 'time-option-0-seconds'
    | 'time-option-5-seconds'
    | 'time-option-10-seconds'
    | 'time-option-30-seconds'
    | 'time-option-60-seconds'
    | 'time-option-5-minutes'
    | 'time-option-30-minutes'
    | 'time-option-1-hours'
    | 'time-option-6-hours'
    | 'time-option-12-hours'
    | 'time-option-1-days'
    | 'time-option-7-days'
    | 'time-option-14-days';

  type MenuOption =
    | 'attachments'
    | 'group-members'
    | 'manage-members'
    | 'notifications'
    | 'invite-contacts'
    | 'clear-all-messages'
    | 'copy-account-id'
    | 'delete-conversation'
    | 'delete-contact'
    | 'block-user'
    | 'hide-nts'
    | 'copy-community-url'
    | 'leave-community'
    | 'add-admins'
    | 'remove-admins'
    | 'pin-conversation'
    | 'unban-user'
    | 'ban-user'
    | 'disappearing-messages' // one of those two might be incorrect. FIXME
    | 'disappearing-messages-timer';

  type MenuOptionDetails = `${MenuOption}-details`;
  type NotificationsOptions = 'mute' | 'all-messages' | 'mentions-only';
  type NotificationButtons = `notifications-${NotificationsOptions}-button`;
  type NotificationRadioButtons = `notifications-${NotificationsOptions}-radio-button`;

  type SetButton = 'notifications' | 'disappear';

  type ConfirmButtons =
    `${'set-nickname' | 'open-url' | 'set-nickname' | 'update-group-info'}-confirm-button`;
  type CancelButtons = `${'update-group-info'}-cancel-button`;

  type ClearButtons = `clear-${'group-info-description' | 'group-info-name' | 'nickname'}-button`;

  type SessionDataTestId =
    | 'group-member-status-text'
    | 'loading-spinner'
    | 'session-toast'
    | 'loading-animation'
    | 'your-session-id'
    | 'chooser-new-community'
    | 'chooser-new-group'
    | 'chooser-new-conversation-button'
    | 'new-conversation-button'
    | 'message-request-banner'
    | 'leftpane-section-container'
    | 'open-url'
    | 'recovery-password-seed-modal'
    | 'password-input-reconfirm'
    | 'conversation-header-subtitle'
    | 'password-input'
    | 'nickname-input'
    | 'image-upload-click'
    | 'profile-name-input'
    | 'your-profile-name'
    | 'community-name'
    | 'group-name'
    | 'group-description'
    | 'preferred-display-name'
    | 'fallback-display-name'
    | 'edit-profile-dialog'
    | 'image-upload-section'
    | 'profile-picture'
    | 'display-name'
    | 'control-message'
    | 'header-conversation-name'
    | 'disappear-messages-type-and-time'
    | 'message-input'
    | 'message-input-text-area'
    | 'messages-container'
    | 'decline-and-block-message-request'
    | 'session-dropdown'
    | 'path-light-container'
    | 'add-user-button'
    | 'back-button-conversation-options'
    | 'send-message-button'
    | 'scroll-to-bottom-button'
    | 'end-call'
    | 'modal-close-button'
    | 'end-voice-message'
    | 'back-button-message-details'
    | 'edit-profile-icon'
    | 'microphone-button'
    | 'call-button'
    | 'attachments-button'
    | 'invite-warning'
    | 'some-of-your-devices-outdated-conversation'
    | 'some-of-your-devices-outdated-inbox'
    | 'legacy-group-banner'
    | 'account-id'
    | 'set-nickname-remove-button'

    // generic button types
    | 'emoji-button'
    | 'reveal-blocked-user-settings'

    // left pane section types
    | 'theme-section'
    | 'settings-section'
    | 'message-section'
    | 'privacy-section'
    | 'debug-menu-section'

    // settings menu item types
    | 'block-menu-item'
    | 'delete-menu-item'
    | 'accept-menu-item'
    | 'message-requests-settings-menu-item'
    | 'recovery-password-settings-menu-item'
    | 'privacy-settings-menu-item'
    | 'notifications-settings-menu-item'
    | 'conversations-settings-menu-item'
    | 'appearance-settings-menu-item'
    | 'help-settings-menu-item'
    | 'permissions-settings-menu-item'
    | 'clear-data-settings-menu-item'
<<<<<<< HEAD
    | 'block-menu-item'
    | 'delete-menu-item'
    | 'accept-menu-item'
    | ConfirmButtons
    | CancelButtons
    | ClearButtons
=======
    | 'session-network-settings-menu-item'
>>>>>>> 41e6f9d1

    // timer options
    | DisappearTimeOptionDataTestId
    | DisappearOptionDataTestId
    | `input-${DisappearTimeOptionDataTestId}`
    | `input-${DisappearOptionDataTestId}`

    // generic readably message (not control message)
    | 'message-content'

    // control message types
    | 'message-request-response-message'
    | 'interaction-notification'
    | 'data-extraction-notification'
    | 'group-update-message'
    | 'disappear-control-message'

    // subtle control message types
    | 'group-request-explanation'
    | 'conversation-request-explanation'
    | 'group-invite-control-message'
    | 'empty-conversation-control-message'

    // call notification types
    | 'call-notification-missed-call'
    | 'call-notification-started-call'
    | 'call-notification-answered-a-call'

    // settings toggle and buttons
    | 'remove-password-settings-button'
    | 'change-password-settings-button'
    | 'enable-read-receipts'
    | 'set-password-button'
    | 'enable-read-receipts'
    | 'enable-calls'
    | 'enable-microphone'
    | 'enable-follow-system-theme'
    | 'unblock-button-settings-screen'
    | 'save-attachment-from-details'
    | 'resend-msg-from-details'
    | 'reply-to-msg-from-details'
    | 'leave-group-button'
    | 'disappearing-messages'
    | 'group-members'
    | 'edit-group-name'
    | 'delete-group-button'

    // SessionRadioGroup & SessionRadio
    | 'password-input-confirm'
    | 'msg-status'
    | 'input-device_and_network'
    | 'label-device_and_network'
    | 'input-device_only'
    | 'label-device_only'
    | 'input-deleteForEveryone'
    | 'label-deleteForEveryone'
    | 'input-deleteJustForMe'
    | 'label-deleteJustForMe'
    | 'input-enterForSend'
    | 'label-enterForSend'
    | 'input-enterForNewLine'
    | 'label-enterForNewLine'
    | 'input-message'
    | 'label-message'
    | 'input-name'
    | 'label-name'
    | 'input-count'
    | 'label-count'

    // links
    | 'session-website-link'
    | 'session-link-helpdesk'
    | 'session-faq-link'

    // link preview (staged)
    | 'link-preview-loading'
    | 'link-preview-image'
    | 'link-preview-title'
    | 'link-preview-close'

    // modules profile name
    | 'module-conversation__user__profile-name'
    | 'module-message-search-result__header__name__profile-name'
    | 'module-message__author__profile-name'
    | 'module-contact-name__profile-name'

    // network page
    | 'staking-reward-pool-amount'
    | 'market-cap-amount'
    | 'learn-about-staking-link'
    | 'swarm-image'
    | 'sent-price'
    | 'tooltip-info'
    | 'tooltip'
    | 'network-secured-amount'
    | 'learn-more-network-link'
    | 'your-swarm-amount'
    | 'nodes-securing-amount'
    | 'refresh-button'

    // to sort
    | 'update-group-info-name-input'
    | 'update-group-info-description-input'
    | 'restore-using-recovery'
    | 'link-device'
    | 'join-community-conversation'
    | 'join-community-button'
    | 'audio-player'
    | 'select-contact'
    | 'contact' // this is way too generic
    | 'contact-status'
    | 'version-warning'
    | 'copy-url-button'
    | 'continue-session-button'
    | 'next-new-conversation-button'
    | 'reveal-recovery-phrase'
    | 'existing-account-button'
    | 'create-account-button'
    | 'resend-invite-button'
    | 'session-confirm-cancel-button'
    | 'session-confirm-ok-button'
    | 'confirm-nickname'
    | 'context-menu-item'
    | 'view-qr-code-button'
    | 'your-qr-code'
    | 'session-recovery-password'
    | 'hide-recovery-password-button'
    | 'copy-button-account-id'
    | 'path-light-svg'
    | 'group-member-name'
    | 'privacy-policy-button'
    | 'terms-of-service-button'
    | 'chooser-invite-friend'
    | 'your-account-id'
    | 'hide-recovery-phrase-toggle'
    | 'reveal-recovery-phrase-toggle'
    | 'resend-promote-button'
    | 'continue-button'
    | 'back-button'
    | 'empty-conversation'
    | 'session-error-message'
    | 'hide-input-text-toggle'
    | 'show-input-text-toggle'
    | 'save-button-profile-update'
    | 'save-button-profile-update'
    | 'copy-button-profile-update'
    | 'create-group-button'
    | 'delete-message-request'
    | 'accept-message-request'
    | 'mentions-popup-row'
    | 'session-id-signup'
    | 'search-contacts-field'
    | 'three-dot-loading-animation'
    | 'recovery-phrase-input'
    | 'display-name-input'
    | 'new-session-conversation'
    | 'new-closed-group-name'
    | 'leftpane-primary-avatar'
    | 'img-leftpane-primary-avatar'
    | 'conversation-options-avatar'
    | 'copy-sender-from-details'
    | 'copy-msg-from-details'
    | 'modal-heading'
    | 'modal-description'
    | 'error-message'
    | 'group-not-updated-30-days-banner'
    | 'delete-from-details'
    | 'avatar-placeholder'
    | `input-releases-${ReleaseChannels}`
    | `label-releases-${ReleaseChannels}`
<<<<<<< HEAD
    | `${MenuOption}-menu-option`
    | `${MenuOptionDetails}-menu-option`
    | `${SetButton}-set-button`
    | `${NotificationButtons}`
    | `${NotificationRadioButtons}`
    // Once the whole app have datatestId when required, this `invalid-data-testid` will be removed
    | 'invalid-data-testid';
=======
    | 'last-updated-timestamp';
>>>>>>> 41e6f9d1

  interface HTMLAttributes {
    'data-testid'?: SessionDataTestId;
  }
}<|MERGE_RESOLUTION|>--- conflicted
+++ resolved
@@ -62,6 +62,14 @@
   type CancelButtons = `${'update-group-info'}-cancel-button`;
 
   type ClearButtons = `clear-${'group-info-description' | 'group-info-name' | 'nickname'}-button`;
+
+  // left pane section types
+  type Sections = `${'theme' | 'settings' | 'message' | 'privacy' | 'debug'}-section`;
+
+  type SettingsMenuItems =
+    `${'message-requests' | 'recovery-password' | 'privacy' | 'notifications' | 'conversations' | 'appearance' | 'help' | 'permissions' | 'clear-data' | 'session-network'}-settings-menu-item`;
+
+  type MenuItems = `${'block' | 'delete' | 'accept'}-menu-item`;
 
   type SessionDataTestId =
     | 'group-member-status-text'
@@ -126,35 +134,14 @@
     | 'reveal-blocked-user-settings'
 
     // left pane section types
-    | 'theme-section'
-    | 'settings-section'
-    | 'message-section'
-    | 'privacy-section'
-    | 'debug-menu-section'
+    | Sections
 
     // settings menu item types
-    | 'block-menu-item'
-    | 'delete-menu-item'
-    | 'accept-menu-item'
-    | 'message-requests-settings-menu-item'
-    | 'recovery-password-settings-menu-item'
-    | 'privacy-settings-menu-item'
-    | 'notifications-settings-menu-item'
-    | 'conversations-settings-menu-item'
-    | 'appearance-settings-menu-item'
-    | 'help-settings-menu-item'
-    | 'permissions-settings-menu-item'
-    | 'clear-data-settings-menu-item'
-<<<<<<< HEAD
-    | 'block-menu-item'
-    | 'delete-menu-item'
-    | 'accept-menu-item'
+    | MenuItems
     | ConfirmButtons
     | CancelButtons
     | ClearButtons
-=======
-    | 'session-network-settings-menu-item'
->>>>>>> 41e6f9d1
+    | SettingsMenuItems
 
     // timer options
     | DisappearTimeOptionDataTestId
@@ -325,17 +312,14 @@
     | 'avatar-placeholder'
     | `input-releases-${ReleaseChannels}`
     | `label-releases-${ReleaseChannels}`
-<<<<<<< HEAD
     | `${MenuOption}-menu-option`
     | `${MenuOptionDetails}-menu-option`
     | `${SetButton}-set-button`
     | `${NotificationButtons}`
     | `${NotificationRadioButtons}`
+    | 'last-updated-timestamp'
     // Once the whole app have datatestId when required, this `invalid-data-testid` will be removed
     | 'invalid-data-testid';
-=======
-    | 'last-updated-timestamp';
->>>>>>> 41e6f9d1
 
   interface HTMLAttributes {
     'data-testid'?: SessionDataTestId;
