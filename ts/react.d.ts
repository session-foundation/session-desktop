--- conflicted
+++ resolved
@@ -83,7 +83,8 @@
     | 'help'
     | 'permissions'
     | 'clear-data'
-    | 'session-network';
+    | 'session-network'
+    | 'donate';
 
   type MenuItems = 'block' | 'delete' | 'accept';
 
@@ -160,29 +161,12 @@
     | `${Sections}-section`
 
     // settings menu item types
-<<<<<<< HEAD
     | `${MenuItems}-menu-item`
     | `${ConfirmButtons}-confirm-button`
     | `${CancelButtons}-cancel-button`
     | `clear-${ClearButtons}-button`
     | `${SettingsMenuItems}-settings-menu-item`
     | `${Inputs}-input`
-=======
-    | 'block-menu-item'
-    | 'delete-menu-item'
-    | 'accept-menu-item'
-    | 'message-requests-settings-menu-item'
-    | 'recovery-password-settings-menu-item'
-    | 'privacy-settings-menu-item'
-    | 'notifications-settings-menu-item'
-    | 'conversations-settings-menu-item'
-    | 'appearance-settings-menu-item'
-    | 'help-settings-menu-item'
-    | 'permissions-settings-menu-item'
-    | 'clear-data-settings-menu-item'
-    | 'session-network-settings-menu-item'
-    | 'donate-settings-menu-item'
->>>>>>> e1a0455b
 
     // timer options
     | DisappearTimeOptionDataTestId
