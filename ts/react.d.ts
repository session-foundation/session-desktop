import 'react';
import type { ReleaseChannels } from './updater/types';

/**
 * WARNING: if you change something here, you will most likely break some integration tests.
 * So be sure to check with QA first.
 */

declare module 'react' {
  // disappear options
  type DisappearOptionDataTestId =
    | 'disappear-after-send-option'
    | 'disappear-after-read-option'
    | 'disappear-legacy-option'
    | 'disappear-off-option';
  type DisappearTimeOptionDataTestId =
    | 'time-option-0-seconds'
    | 'time-option-5-seconds'
    | 'time-option-10-seconds'
    | 'time-option-30-seconds'
    | 'time-option-60-seconds'
    | 'time-option-5-minutes'
    | 'time-option-30-minutes'
    | 'time-option-1-hours'
    | 'time-option-6-hours'
    | 'time-option-12-hours'
    | 'time-option-1-days'
    | 'time-option-7-days'
    | 'time-option-14-days';

  type MenuOption =
    | 'attachments'
    | 'group-members'
    | 'manage-members'
    | 'notifications'
    | 'invite-contacts'
    | 'clear-all-messages'
    | 'copy-account-id'
    | 'delete-conversation'
    | 'delete-contact'
    | 'block-user'
    | 'hide-nts'
    | 'copy-community-url'
    | 'leave-community'
    | 'add-admins'
    | 'remove-admins'
    | 'pin-conversation'
    | 'unban-user'
    | 'ban-user'
    | 'disappearing-messages' // one of those two might be incorrect. FIXME
    | 'disappearing-messages-timer';

  type MenuOptionDetails = `${MenuOption}-details`;
  type NotificationsOptions = 'mute' | 'all-messages' | 'mentions-only';
  type NotificationButtons = `notifications-${NotificationsOptions}-button`;
  type NotificationRadioButtons = `notifications-${NotificationsOptions}-radio-button`;

  type SetButton = 'notifications' | 'disappear';

  type ConfirmButtons =
    | 'set-nickname'
    | 'open-url'
    | 'add-admins'
    | 'update-group-info'
    | 'ban-user'
    | 'unban-user'
    | 'ban-user-delete-all';

  type CancelButtons = 'update-group-info' | 'add-admins' | 'unban-user';

  type ClearButtons = 'group-info-description' | 'group-info-name' | 'nickname' | 'add-admins';

  // left pane section types
  type Sections = 'theme' | 'settings' | 'message' | 'privacy' | 'debug-menu';

  type SettingsMenuItems =
    | 'message-requests'
    | 'recovery-password'
    | 'privacy'
    | 'notifications'
    | 'conversations'
    | 'appearance'
    | 'help'
    | 'permissions'
    | 'clear-data'
    | 'session-network'
    | 'donate';

  type MenuItems = 'block' | 'delete' | 'accept';

  type Inputs =
    | 'password'
    | 'nickname'
    | 'profile-name'
    | 'message'
    | 'update-group-info-name'
    | 'update-group-info-description'
    | 'recovery-phrase'
    | 'display-name'
    | 'add-admins'
    | 'ban-user'
    | 'unban-user';

  type SessionDataTestId =
    | 'group-member-status-text'
    | 'loading-spinner'
    | 'session-toast'
    | 'loading-animation'
    | 'your-session-id'
    | 'chooser-new-community'
    | 'chooser-new-group'
    | 'chooser-new-conversation-button'
    | 'new-conversation-button'
    | 'message-request-banner'
    | 'leftpane-section-container'
    | 'open-url'
    | 'recovery-password-seed-modal'
    | 'password-input-reconfirm'
    | 'conversation-header-subtitle'
    | 'image-upload-click'
    | 'your-profile-name'
    | 'community-name'
    | 'group-name'
    | 'group-description'
    | 'preferred-display-name'
    | 'fallback-display-name'
    | 'edit-profile-dialog'
    | 'image-upload-section'
    | 'profile-picture'
    | 'display-name'
    | 'control-message'
    | 'header-conversation-name'
    | 'disappear-messages-type-and-time'
    | 'message-input-text-area'
    | 'messages-container'
    | 'decline-and-block-message-request'
    | 'session-dropdown'
    | 'path-light-container'
    | 'add-user-button'
    | 'back-button-conversation-options'
    | 'send-message-button'
    | 'scroll-to-bottom-button'
    | 'end-call'
    | 'modal-close-button'
    | 'end-voice-message'
    | 'back-button-message-details'
    | 'edit-profile-icon'
    | 'microphone-button'
    | 'call-button'
    | 'attachments-button'
    | 'invite-warning'
    | 'some-of-your-devices-outdated-conversation'
    | 'some-of-your-devices-outdated-inbox'
    | 'legacy-group-banner'
    | 'account-id'
    | 'set-nickname-remove-button'

    // generic button types
    | 'emoji-button'
    | 'reveal-blocked-user-settings'
    | `${Sections}-section`

    // settings menu item types
    | `${MenuItems}-menu-item`
    | `${ConfirmButtons}-confirm-button`
    | `${CancelButtons}-cancel-button`
    | `clear-${ClearButtons}-button`
    | `${SettingsMenuItems}-settings-menu-item`
    | `${Inputs}-input`

    // timer options
    | DisappearTimeOptionDataTestId
    | DisappearOptionDataTestId
    | `input-${DisappearTimeOptionDataTestId}`
    | `input-${DisappearOptionDataTestId}`

    // generic readably message (not control message)
    | 'message-content'

    // control message types
    | 'message-request-response-message'
    | 'interaction-notification'
    | 'data-extraction-notification'
    | 'group-update-message'
    | 'disappear-control-message'

    // subtle control message types
    | 'group-request-explanation'
    | 'conversation-request-explanation'
    | 'group-invite-control-message'
    | 'empty-conversation-control-message'

    // call notification types
    | 'call-notification-missed-call'
    | 'call-notification-started-call'
    | 'call-notification-answered-a-call'

    // settings toggle and buttons
    | 'remove-password-settings-button'
    | 'change-password-settings-button'
    | 'enable-read-receipts'
    | 'set-password-button'
    | 'enable-read-receipts'
    | 'enable-calls'
    | 'enable-microphone'
    | 'enable-follow-system-theme'
    | 'unblock-button-settings-screen'
    | 'save-attachment-from-details'
    | 'resend-msg-from-details'
    | 'reply-to-msg-from-details'
    | 'leave-group-button'
    | 'disappearing-messages'
    | 'group-members'
    | 'edit-group-name'
    | 'delete-group-button'

    // SessionRadioGroup & SessionRadio
    | 'password-input-confirm'
    | 'msg-status'
    | 'input-device_and_network'
    | 'label-device_and_network'
    | 'input-device_only'
    | 'label-device_only'
    | 'input-deleteForEveryone'
    | 'label-deleteForEveryone'
    | 'input-deleteJustForMe'
    | 'label-deleteJustForMe'
    | 'input-enterForSend'
    | 'label-enterForSend'
    | 'input-enterForNewLine'
    | 'label-enterForNewLine'
    | 'input-message'
    | 'label-message'
    | 'input-name'
    | 'label-name'
    | 'input-count'
    | 'label-count'
    | 'clear-everyone-radio-option'
    | 'clear-device-radio-option'
    | 'clear-everyone-radio-option-label'
    | 'clear-device-radio-option-label'

    // links
    | 'session-website-link'
    | 'session-link-helpdesk'
    | 'session-faq-link'

    // link preview (staged)
    | 'link-preview-loading'
    | 'link-preview-image'
    | 'link-preview-title'
    | 'link-preview-close'

    // modules profile name
    | 'module-conversation__user__profile-name'
    | 'module-message-search-result__header__name__profile-name'
    | 'module-message__author__profile-name'
    | 'module-contact-name__profile-name'

    // network page
    | 'staking-reward-pool-amount'
    | 'market-cap-amount'
    | 'learn-about-staking-link'
    | 'swarm-image'
    | 'sent-price'
    | 'tooltip-info'
    | 'tooltip'
    | 'network-secured-amount'
    | 'learn-more-network-link'
    | 'your-swarm-amount'
    | 'nodes-securing-amount'
    | 'refresh-button'

    // to sort
    | 'restore-using-recovery'
    | 'link-device'
    | 'join-community-conversation'
    | 'join-community-button'
    | 'audio-player'
    | 'select-contact'
    | 'contact' // this is way too generic
    | 'contact-status'
    | 'version-warning'
    | 'copy-url-button'
    | 'continue-session-button'
    | 'next-new-conversation-button'
    | 'reveal-recovery-phrase'
    | 'existing-account-button'
    | 'create-account-button'
    | 'resend-invite-button'
    | 'session-confirm-cancel-button'
    | 'session-confirm-ok-button'
    | 'confirm-nickname'
    | 'context-menu-item'
    | 'view-qr-code-button'
    | 'your-qr-code'
    | 'session-recovery-password'
    | 'hide-recovery-password-button'
    | 'copy-button-account-id'
    | 'path-light-svg'
    | 'group-member-name'
    | 'privacy-policy-button'
    | 'terms-of-service-button'
    | 'chooser-invite-friend'
    | 'your-account-id'
    | 'hide-recovery-phrase-toggle'
    | 'reveal-recovery-phrase-toggle'
    | 'resend-promote-button'
    | 'continue-button'
    | 'back-button'
    | 'empty-conversation'
    | 'session-error-message'
    | 'hide-input-text-toggle'
    | 'show-input-text-toggle'
    | 'save-button-profile-update'
    | 'save-button-profile-update'
    | 'copy-button-profile-update'
    | 'create-group-button'
    | 'delete-message-request'
    | 'accept-message-request'
    | 'mentions-popup-row'
    | 'session-id-signup'
    | 'search-contacts-field'
    | 'three-dot-loading-animation'
    | 'new-session-conversation'
    | 'new-closed-group-name'
    | 'leftpane-primary-avatar'
    | 'img-leftpane-primary-avatar'
    | 'conversation-options-avatar'
    | 'copy-sender-from-details'
    | 'copy-msg-from-details'
    | 'modal-heading'
    | 'modal-description'
    | 'error-message'
    | 'group-not-updated-30-days-banner'
    | 'delete-from-details'
    | 'avatar-placeholder'
    | `input-releases-${ReleaseChannels}`
    | `label-releases-${ReleaseChannels}`
<<<<<<< HEAD
    | 'last-updated-timestamp'
    | 'tooltip-character-count'
    | 'modal-button-session-pro-ok';
=======
    | `${MenuOption}-menu-option`
    | `${MenuOptionDetails}-menu-option`
    | `${SetButton}-set-button`
    | `${NotificationButtons}`
    | `${NotificationRadioButtons}`
    | 'last-updated-timestamp'
    // Once the whole app have datatestId when required, this `invalid-data-testid` will be removed
    | 'invalid-data-testid';
>>>>>>> b7ab6d0c

  interface HTMLAttributes {
    'data-testid'?: SessionDataTestId;
  }
}<|MERGE_RESOLUTION|>--- conflicted
+++ resolved
@@ -337,11 +337,9 @@
     | 'avatar-placeholder'
     | `input-releases-${ReleaseChannels}`
     | `label-releases-${ReleaseChannels}`
-<<<<<<< HEAD
     | 'last-updated-timestamp'
     | 'tooltip-character-count'
     | 'modal-button-session-pro-ok';
-=======
     | `${MenuOption}-menu-option`
     | `${MenuOptionDetails}-menu-option`
     | `${SetButton}-set-button`
@@ -350,7 +348,6 @@
     | 'last-updated-timestamp'
     // Once the whole app have datatestId when required, this `invalid-data-testid` will be removed
     | 'invalid-data-testid';
->>>>>>> b7ab6d0c
 
   interface HTMLAttributes {
     'data-testid'?: SessionDataTestId;
