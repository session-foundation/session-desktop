import autoBind from 'auto-bind';
import Backbone from 'backbone';
import { from_hex } from 'libsodium-wrappers-sumo';
import {
  debounce,
  includes,
  isArray,
  isEmpty,
  isEqual,
  isFinite,
  isNil,
  isNumber,
  isString,
  sortBy,
  throttle,
  uniq,
  xor,
} from 'lodash';

import { v4 } from 'uuid';
import { SignalService } from '../protobuf';
import { getMessageQueue } from '../session';
import { getConversationController } from '../session/conversations';
import { ClosedGroupVisibleMessage } from '../session/messages/outgoing/visibleMessage/ClosedGroupVisibleMessage';
import { PubKey } from '../session/types';
import { ToastUtils, UserUtils } from '../session/utils';
import { BlockedNumberController } from '../util';
import { MessageModel } from './message';
import { MessageAttributesOptionals, MessageDirection } from './messageType';

import { Data } from '../data/data';
import { OpenGroupRequestCommonType } from '../session/apis/open_group_api/opengroupV2/ApiUtil';
import { OpenGroupUtils } from '../session/apis/open_group_api/utils';
import { getOpenGroupV2FromConversationId } from '../session/apis/open_group_api/utils/OpenGroupUtils';
import { ExpirationTimerUpdateMessage } from '../session/messages/outgoing/controlMessage/ExpirationTimerUpdateMessage';
import { ReadReceiptMessage } from '../session/messages/outgoing/controlMessage/receipt/ReadReceiptMessage';
import { TypingMessage } from '../session/messages/outgoing/controlMessage/TypingMessage';
import { GroupInvitationMessage } from '../session/messages/outgoing/visibleMessage/GroupInvitationMessage';
import { OpenGroupVisibleMessage } from '../session/messages/outgoing/visibleMessage/OpenGroupVisibleMessage';
import {
  VisibleMessage,
  VisibleMessageParams,
} from '../session/messages/outgoing/visibleMessage/VisibleMessage';
import { perfEnd, perfStart } from '../session/utils/Performance';
import { toHex } from '../session/utils/String';
import { createTaskWithTimeout } from '../session/utils/TaskWithTimeout';
import {
  actions as conversationActions,
  conversationsChanged,
  markConversationFullyRead,
  messagesDeleted,
  ReduxConversationType,
} from '../state/ducks/conversations';

import {
  ReplyingToMessageProps,
  SendMessageType,
} from '../components/conversation/composition/CompositionBox';
import { OpenGroupData } from '../data/opengroups';
import { SettingsKey } from '../data/settings-key';
import {
  findCachedOurBlindedPubkeyOrLookItUp,
  getUsBlindedInThatServer,
  isUsAnySogsFromCache,
} from '../session/apis/open_group_api/sogsv3/knownBlindedkeys';
import { SogsBlinding } from '../session/apis/open_group_api/sogsv3/sogsBlinding';
import { sogsV3FetchPreviewAndSaveIt } from '../session/apis/open_group_api/sogsv3/sogsV3FetchFile';
import { GetNetworkTime } from '../session/apis/snode_api/getNetworkTime';
import { SnodeNamespaces } from '../session/apis/snode_api/namespaces';
import { getSodiumRenderer } from '../session/crypto';
import { addMessagePadding } from '../session/crypto/BufferPadding';
import { getDecryptedMediaUrl } from '../session/crypto/DecryptedAttachmentsManager';
import {
  MessageRequestResponse,
  MessageRequestResponseParams,
} from '../session/messages/outgoing/controlMessage/MessageRequestResponse';
import { ed25519Str } from '../session/onions/onionPath';
import { ConfigurationSync } from '../session/utils/job_runners/jobs/ConfigurationSyncJob';
import { SessionUtilContact } from '../session/utils/libsession/libsession_utils_contacts';
import { SessionUtilConvoInfoVolatile } from '../session/utils/libsession/libsession_utils_convo_info_volatile';
import { SessionUtilUserGroups } from '../session/utils/libsession/libsession_utils_user_groups';
import { forceSyncConfigurationNowIfNeeded } from '../session/utils/sync/syncUtils';
import { getOurProfile } from '../session/utils/User';
import {
  deleteExternalFilesOfConversation,
  getAbsoluteAttachmentPath,
  loadAttachmentData,
} from '../types/MessageAttachment';
import { IMAGE_JPEG } from '../types/MIME';
import { Reaction } from '../types/Reaction';
import {
  assertUnreachable,
  roomHasBlindEnabled,
  roomHasReactionsEnabled,
  SaveConversationReturn,
} from '../types/sqlSharedTypes';
import { Notifications } from '../util/notifications';
import { Reactions } from '../util/reactions';
import { Registration } from '../util/registration';
import { Storage } from '../util/storage';
import {
  CONVERSATION_PRIORITIES,
  ConversationAttributes,
  ConversationNotificationSetting,
  ConversationTypeEnum,
  fillConvoAttributesWithDefaults,
  isDirectConversation,
  isOpenOrClosedGroup,
  READ_MESSAGE_STATE,
} from './conversationAttributes';

import { LibSessionUtil } from '../session/utils/libsession/libsession_utils';
import { SessionUtilUserProfile } from '../session/utils/libsession/libsession_utils_user_profile';
import { ReduxSogsRoomInfos } from '../state/ducks/sogsRoomInfo';
import {
  getCanWriteOutsideRedux,
  getModeratorsOutsideRedux,
  getSubscriberCountOutsideRedux,
} from '../state/selectors/sogsRoomInfo'; // decide it it makes sense to move this to a redux slice?

import { DisappearingMessages } from '../session/disappearing_messages';
import { DisappearingMessageConversationModeType } from '../session/disappearing_messages/types';
import { FetchMsgExpirySwarm } from '../session/utils/job_runners/jobs/FetchMsgExpirySwarmJob';
import { UpdateMsgExpirySwarm } from '../session/utils/job_runners/jobs/UpdateMsgExpirySwarmJob';
import { ReleasedFeatures } from '../util/releaseFeature';
import { markAttributesAsReadIfNeeded } from './messageFactory';

type InMemoryConvoInfos = {
  mentionedUs: boolean;
  unreadCount: number;
};

/**
 * Some fields are not stored in the database, but are kept in memory.
 * We use this map to keep track of them. The key is the conversation id.
 */
const inMemoryConvoInfos: Map<string, InMemoryConvoInfos> = new Map();

export class ConversationModel extends Backbone.Model<ConversationAttributes> {
  public updateLastMessage: () => unknown; // unknown because it is a Promise that we do not wait to await
  public throttledBumpTyping: () => void;
  public throttledNotify: (message: MessageModel) => void;
  public markConversationRead: (opts: {
    newestUnreadDate: number;
    fromConfigMessage?: boolean;
  }) => void;
  public initialPromise: any;

  private typingRefreshTimer?: NodeJS.Timeout | null;
  private typingPauseTimer?: NodeJS.Timeout | null;
  private typingTimer?: NodeJS.Timeout | null;

  private pending?: Promise<any>;

  constructor(attributes: ConversationAttributes) {
    super(fillConvoAttributesWithDefaults(attributes));

    // This may be overridden by getConversationController().getOrCreate, and signify
    //   our first save to the database. Or first fetch from the database.
    this.initialPromise = Promise.resolve();
    autoBind(this);

    // eslint-disable-next-line @typescript-eslint/no-misused-promises
    this.throttledBumpTyping = throttle(this.bumpTyping, 300);
    this.updateLastMessage = throttle(this.bouncyUpdateLastMessage.bind(this), 1000, {
      trailing: true,
      leading: true,
    });

    // eslint-disable-next-line @typescript-eslint/no-misused-promises
    this.throttledNotify = debounce(this.notify, 2000, { maxWait: 2000, trailing: true });
    // start right away the function is called, and wait 1sec before calling it again
    // eslint-disable-next-line @typescript-eslint/no-misused-promises
    this.markConversationRead = debounce(this.markConversationReadBouncy, 1000, {
      leading: true,
      trailing: true,
    });

    this.typingRefreshTimer = null;
    this.typingPauseTimer = null;
    window.inboxStore?.dispatch(conversationsChanged([this.getConversationModelProps()]));
  }

  public idForLogging() {
    if (this.isPrivate()) {
      return this.id;
    }

    if (this.isPublic()) {
      return this.id;
    }

    return `group(${ed25519Str(this.id)})`;
  }

  public isMe() {
    return UserUtils.isUsFromCache(this.id);
  }

  /**
   * Same as this.isOpenGroupV2().
   *
   * // TODOLATER merge them together
   */
  public isPublic(): boolean {
    return this.isOpenGroupV2();
  }

  /**
   * Same as this.isPublic().
   *
   * // TODOLATER merge them together
   */
  public isOpenGroupV2(): boolean {
    return OpenGroupUtils.isOpenGroupV2(this.id);
  }
  public isClosedGroup(): boolean {
    return Boolean(
      (this.get('type') === ConversationTypeEnum.GROUP && this.id.startsWith('05')) ||
        (this.get('type') === ConversationTypeEnum.GROUPV3 && this.id.startsWith('03'))
    );
  }

  public isPrivate() {
    return isDirectConversation(this.get('type'));
  }

  // returns true if this is a closed/medium or open group
  public isGroup() {
    return isOpenOrClosedGroup(this.get('type'));
  }

  public isBlocked() {
    if (!this.id || this.isMe()) {
      return false;
    }

    if (this.isPrivate() || this.isClosedGroup()) {
      return BlockedNumberController.isBlocked(this.id);
    }

    return false;
  }

  /**
   * Returns true if this conversation is active.
   * i.e. the conversation is visible on the left pane. (Either we or another user created this convo).
   * An active conversation is a user/group we interacted with directly, or they did, at some point.
   * For instance, all of the conversations created when receiving a community are not active, until we start directly talking with them (or they do).
   */
  public isActive() {
    return Boolean(this.get('active_at'));
  }

  /**
   *
   * @returns true if this conversation is private and hidden.
   * A non-private conversation cannot be hidden currently.
   *  - a community is removed straight away when we leave it and not marked hidden
   *  - a legacy group is kept visible if we leave it, until we explicitely delete it. At that time, it is removed completely and not marked hidden
   */
  public isHidden() {
    const priority = this.get('priority') || CONVERSATION_PRIORITIES.default;
    return this.isPrivate() && priority === CONVERSATION_PRIORITIES.hidden;
  }

  public async cleanup() {
    await deleteExternalFilesOfConversation(this.attributes);
  }

  public getGroupAdmins(): Array<string> {
    const groupAdmins = this.get('groupAdmins');

    return groupAdmins && groupAdmins.length > 0 ? groupAdmins : [];
  }

  public getConversationModelProps(): ReduxConversationType {
    const ourNumber = UserUtils.getOurPubKeyStrFromCache();
    const avatarPath = this.getAvatarPath();
    const isPrivate = this.isPrivate();
    // TODO we should maybe make this weAreAdmin not props in redux but computed selectors
    const weAreAdmin = this.isAdmin(ourNumber);
    const currentNotificationSetting = this.get('triggerNotificationsFor');
    const priorityFromDb = this.get('priority');

    // To reduce the redux store size, only set fields which cannot be undefined.
    // For instance, a boolean can usually be not set if false, etc
    const toRet: ReduxConversationType = {
      id: this.id as string,
      activeAt: this.get('active_at'),
      type: this.get('type'),
    };

    if (isFinite(priorityFromDb) && priorityFromDb !== CONVERSATION_PRIORITIES.default) {
      toRet.priority = priorityFromDb;
    }

    if (this.get('markedAsUnread')) {
      toRet.isMarkedUnread = !!this.get('markedAsUnread');
    }

    const blocksSogsMsgReqsTimestamp = this.get('blocksSogsMsgReqsTimestamp');
    if (blocksSogsMsgReqsTimestamp) {
      toRet.blocksSogsMsgReqsTimestamp = blocksSogsMsgReqsTimestamp;
    }

    if (isPrivate) {
      toRet.isPrivate = true;
      if (this.typingTimer) {
        toRet.isTyping = true;
      }
      if (this.isMe()) {
        toRet.isMe = true;
      }

      const foundContact = SessionUtilContact.getContactCached(this.id);

      if (!toRet.activeAt && foundContact && isFinite(foundContact.createdAtSeconds)) {
        toRet.activeAt = foundContact.createdAtSeconds * 1000; // active at is in ms
      }
    }

    if (weAreAdmin) {
      toRet.weAreAdmin = true;
    }

    if (this.isPublic()) {
      toRet.isPublic = true;
    }

    if (avatarPath) {
      toRet.avatarPath = avatarPath;
    }

    if (this.getExpirationMode()) {
      toRet.expirationMode = this.getExpirationMode();
    }

    if (this.getHasOutdatedClient()) {
      toRet.hasOutdatedClient = this.getHasOutdatedClient();
    }

    if (
      currentNotificationSetting &&
      currentNotificationSetting !== ConversationNotificationSetting[0]
    ) {
      toRet.currentNotificationSetting = currentNotificationSetting;
    }

    if (this.get('displayNameInProfile')) {
      toRet.displayNameInProfile = this.get('displayNameInProfile');
    }
    if (this.get('nickname')) {
      toRet.nickname = this.get('nickname');
    }
    if (BlockedNumberController.isBlocked(this.id)) {
      toRet.isBlocked = true;
    }
    if (this.get('didApproveMe')) {
      toRet.didApproveMe = this.get('didApproveMe');
    }
    if (this.get('isApproved')) {
      toRet.isApproved = this.get('isApproved');
    }
    if (this.getExpireTimer()) {
      toRet.expireTimer = this.getExpireTimer();
    }
    // those are values coming only from both the DB or the wrapper. Currently we display the data from the DB
    if (this.isClosedGroup()) {
      toRet.members = uniq(this.get('members') || []);
    }

    // those are values coming only from both the DB or the wrapper. Currently we display the data from the DB
    if (this.isClosedGroup() || this.isPublic()) {
      // for public, this value always comes from the DB
      toRet.groupAdmins = this.getGroupAdmins();
    }

    // those are values coming only from the DB when this is a closed group
    if (this.isClosedGroup()) {
      if (this.get('isKickedFromGroup')) {
        toRet.isKickedFromGroup = this.get('isKickedFromGroup');
      }
      if (this.get('left')) {
        toRet.left = this.get('left');
      }
      // to be dropped once we get rid of the legacy closed groups
      const zombies = this.get('zombies') || [];
      if (zombies?.length) {
        toRet.zombies = uniq(zombies);
      }
    }

    // -- Handle the field stored only in memory for all types of conversation--
    const inMemoryConvoInfo = inMemoryConvoInfos.get(this.id);
    if (inMemoryConvoInfo) {
      if (inMemoryConvoInfo.unreadCount) {
        toRet.unreadCount = inMemoryConvoInfo.unreadCount;
      }
      if (inMemoryConvoInfo.mentionedUs) {
        toRet.mentionedUs = inMemoryConvoInfo.mentionedUs;
      }
    }

    // -- Handle the last message status, if present --
    const lastMessageInteractionType = this.get('lastMessageInteractionType');
    const lastMessageInteractionStatus = this.get('lastMessageInteractionStatus');
    const lastMessageText = this.get('lastMessage');
    if (lastMessageText && lastMessageText.length) {
      const lastMessageStatus = this.get('lastMessageStatus');

      toRet.lastMessage = {
        status: lastMessageStatus,
        text: lastMessageText,
        interactionType: lastMessageInteractionType,
        interactionStatus: lastMessageInteractionStatus,
      };
    } else {
      // if there is no last message, we still want to display the interaction status
      if (lastMessageInteractionType && lastMessageInteractionStatus) {
        toRet.lastMessage = {
          text: '',
          status: 'sent',
          interactionType: lastMessageInteractionType,
          interactionStatus: lastMessageInteractionStatus,
        };
      }
    }
    return toRet;
  }

  /**
   *
   * @param groupAdmins the Array of group admins, where, if we are a group admin, we are present unblinded.
   * @param shouldCommit set this to true to auto commit changes
   * @returns true if the groupAdmins where not the same (and thus updated)
   */
  public async updateGroupAdmins(groupAdmins: Array<string>, shouldCommit: boolean) {
    const sortedNewAdmins = uniq(sortBy(groupAdmins));

    // check if there is any difference betwewen the two, if yes, override it with what we got.
    if (!xor(this.getGroupAdmins(), groupAdmins).length) {
      return false;
    }
    this.set({ groupAdmins: sortedNewAdmins });
    if (shouldCommit) {
      await this.commit();
    }
    return true;
  }

  /**
   * Fetches from the Database an update of what are the memory only informations like mentionedUs and the unreadCount, etc
   */
  public async refreshInMemoryDetails(providedMemoryDetails?: SaveConversationReturn) {
    if (!SessionUtilConvoInfoVolatile.isConvoToStoreInWrapper(this)) {
      return;
    }
    const memoryDetails = providedMemoryDetails || (await Data.fetchConvoMemoryDetails(this.id));

    if (!memoryDetails) {
      inMemoryConvoInfos.delete(this.id);
      return;
    }
    if (!inMemoryConvoInfos.get(this.id)) {
      inMemoryConvoInfos.set(this.id, {
        mentionedUs: false,
        unreadCount: 0,
      });
    }

    const existing = inMemoryConvoInfos.get(this.id);
    if (!existing) {
      return;
    }
    let changes = false;
    if (existing.unreadCount !== memoryDetails.unreadCount) {
      existing.unreadCount = memoryDetails.unreadCount;
      changes = true;
    }

    if (existing.mentionedUs !== memoryDetails.mentionedUs) {
      existing.mentionedUs = memoryDetails.mentionedUs;
      changes = true;
    }

    if (changes) {
      this.triggerUIRefresh();
    }
  }

  public async queueJob(callback: () => Promise<void>) {
    const previous = this.pending || Promise.resolve();

    const taskWithTimeout = createTaskWithTimeout(callback, `conversation ${this.idForLogging()}`);

    // eslint-disable-next-line more/no-then
    this.pending = previous.then(taskWithTimeout, taskWithTimeout);
    const current = this.pending;
    // eslint-disable-next-line more/no-then
    void current.then(() => {
      if (this.pending === current) {
        delete this.pending;
      }
    });

    return current;
  }

  public async makeQuote(quotedMessage: MessageModel): Promise<ReplyingToMessageProps | null> {
    const attachments = quotedMessage.get('attachments');
    const preview = quotedMessage.get('preview');

    const body = quotedMessage.get('body');
    const quotedAttachments = await this.getQuoteAttachment(attachments, preview);

    if (!quotedMessage.get('sent_at')) {
      window.log.warn('tried to make a quote without a sent_at timestamp');
      return null;
    }
    let msgSource = quotedMessage.getSource();
    if (this.isPublic()) {
      const room = OpenGroupData.getV2OpenGroupRoom(this.id);
      if (room && roomHasBlindEnabled(room) && msgSource === UserUtils.getOurPubKeyStrFromCache()) {
        // this room should send message with blinded pubkey, so we need to make the quote with them too.
        // when we make a quote to ourself on a blind sogs, that message has a sender being our naked pubkey
        const sodium = await getSodiumRenderer();
        msgSource = await findCachedOurBlindedPubkeyOrLookItUp(room.serverPublicKey, sodium);
      }
    }

    return {
      author: msgSource,
      id: `${quotedMessage.get('sent_at')}` || '',
      // NOTE we send the entire body to be consistent with the other platforms
      text: body,
      attachments: quotedAttachments,
      timestamp: quotedMessage.get('sent_at') || 0,
      convoId: this.id,
    };
  }

  public toOpenGroupV2(): OpenGroupRequestCommonType {
    if (!this.isOpenGroupV2()) {
      throw new Error('tried to run toOpenGroup for not public group v2');
    }
    return getOpenGroupV2FromConversationId(this.id);
  }

  public async sendReactionJob(sourceMessage: MessageModel, reaction: Reaction) {
    try {
      const destination = this.id;

      const sentAt = sourceMessage.get('sent_at');
      if (!sentAt) {
        throw new Error('sendReactMessageJob() sent_at must be set.');
      }
      const expireTimer = this.getExpireTimer();
      const expirationType = DisappearingMessages.changeToDisappearingMessageType(
        this,
        expireTimer,
        this.getExpirationMode()
      );
      const chatMessageParams: VisibleMessageParams = {
        body: '',
        // we need to use a new timestamp here, otherwise android&iOS will consider this message as a duplicate and drop the synced reaction
        timestamp: GetNetworkTime.getNowWithNetworkOffset(),
        reaction,
        lokiProfile: UserUtils.getOurProfile(),
        expirationType,
        expireTimer,
      };

      const shouldApprove = !this.isApproved() && this.isPrivate();
      const incomingMessageCount = await Data.getMessageCountByType(
        this.id,
        MessageDirection.incoming
      );
      const hasIncomingMessages = incomingMessageCount > 0;

      if (PubKey.isBlinded(this.id)) {
        window.log.info('Sending a blinded message react to this user: ', this.id);
        await this.sendBlindedMessageRequest(chatMessageParams);
        return;
      }

      if (shouldApprove) {
        await this.setIsApproved(true);
        if (hasIncomingMessages) {
          // have to manually add approval for local client here as DB conditional approval check in config msg handling will prevent this from running
          await this.addOutgoingApprovalMessage(Date.now());
          if (!this.didApproveMe()) {
            await this.setDidApproveMe(true);
          }
          // should only send once
          await this.sendMessageRequestResponse();
          void forceSyncConfigurationNowIfNeeded();
        }
      }

      if (this.isOpenGroupV2()) {
        // communities have no expiration timer support, so enforce it here.
        chatMessageParams.expirationType = null;
        chatMessageParams.expireTimer = null;

        const chatMessageOpenGroupV2 = new OpenGroupVisibleMessage(chatMessageParams);
        const roomInfos = this.toOpenGroupV2();
        if (!roomInfos) {
          throw new Error('Could not find this room in db');
        }
        const openGroup = OpenGroupData.getV2OpenGroupRoom(this.id);
        const blinded = Boolean(roomHasBlindEnabled(openGroup));

        // send with blinding if we need to
        await getMessageQueue().sendToOpenGroupV2({
          message: chatMessageOpenGroupV2,
          roomInfos,
          blinded,
          filesToLink: [],
        });
        return;
      }

      const destinationPubkey = new PubKey(destination);

      if (this.isPrivate()) {
        const chatMessageMe = new VisibleMessage({
          ...chatMessageParams,
          syncTarget: this.id,
        });
        await getMessageQueue().sendSyncMessage({
          namespace: SnodeNamespaces.UserMessages,
          message: chatMessageMe,
        });

        const chatMessagePrivate = new VisibleMessage(chatMessageParams);

        await getMessageQueue().sendToPubKey(
          destinationPubkey,
          chatMessagePrivate,
          SnodeNamespaces.UserMessages
        );
        await Reactions.handleMessageReaction({
          reaction,
          sender: UserUtils.getOurPubKeyStrFromCache(),
          you: true,
        });
        return;
      }
      if (this.isClosedGroup()) {
        const chatMessageMediumGroup = new VisibleMessage(chatMessageParams);
        const closedGroupVisibleMessage = new ClosedGroupVisibleMessage({
          chatMessage: chatMessageMediumGroup,
          groupId: destinationPubkey,
          timestamp: sentAt,
        });
        // we need the return await so that errors are caught in the catch {}
        await getMessageQueue().sendToGroup({
          message: closedGroupVisibleMessage,
          namespace: SnodeNamespaces.ClosedGroupMessage,
        });

        await Reactions.handleMessageReaction({
          reaction,
          sender: UserUtils.getOurPubKeyStrFromCache(),
          you: true,
        });
        return;
      }

      throw new TypeError(`Invalid conversation type: '${this.get('type')}'`);
    } catch (e) {
      window.log.error(`Reaction job failed id:${reaction.id} error:`, e);
    }
  }

  /**
   * Does this conversation contain the properties to be considered a message request
   */
  public isIncomingRequest(): boolean {
    return hasValidIncomingRequestValues({
      isMe: this.isMe(),
      isApproved: this.isApproved(),
      isBlocked: this.isBlocked(),
      isPrivate: this.isPrivate(),
      activeAt: this.get('active_at'),
      didApproveMe: this.didApproveMe(),
    });
  }

  /**
   * Is this conversation an outgoing message request
   */
  public isOutgoingRequest(): boolean {
    return hasValidOutgoingRequestValues({
      isMe: this.isMe() || false,
      isApproved: this.isApproved() || false,
      didApproveMe: this.didApproveMe() || false,
      isBlocked: this.isBlocked() || false,
      isPrivate: this.isPrivate() || false,
      activeAt: this.get('active_at') || 0,
    });
  }

  /**
   * When you have accepted another users message request
   * @param timestamp for determining the order for this message to appear like a regular message
   */
  public async addOutgoingApprovalMessage(timestamp: number) {
    await this.addSingleOutgoingMessage({
      sent_at: timestamp,
      messageRequestResponse: {
        isApproved: 1,
      },
      expireTimer: 0,
    });

    this.updateLastMessage();
  }

  /**
   * When the other user has accepted your message request
   * @param timestamp For determining message order in conversation
   * @param source For determining the conversation name used in the message.
   */
  public async addIncomingApprovalMessage(timestamp: number, source: string) {
    await this.addSingleIncomingMessage({
      sent_at: timestamp,
      source,
      messageRequestResponse: {
        isApproved: 1,
      },
      unread: READ_MESSAGE_STATE.unread, // 1 means unread
      expireTimer: 0,
    });
    this.updateLastMessage();
  }

  /**
   * Sends an accepted message request response.
   * Currently, we never send anything for denied message requests.
   */
  public async sendMessageRequestResponse() {
    if (!this.isPrivate()) {
      return;
    }

    const timestamp = Date.now();

    const messageRequestResponseParams: MessageRequestResponseParams = {
      timestamp,
      lokiProfile: UserUtils.getOurProfile(),
    };

    const messageRequestResponse = new MessageRequestResponse(messageRequestResponseParams);
    const pubkeyForSending = new PubKey(this.id);
    await getMessageQueue()
      .sendToPubKey(pubkeyForSending, messageRequestResponse, SnodeNamespaces.UserMessages)
      .catch(window?.log?.error);
  }

  public async sendMessage(msg: SendMessageType) {
    const { attachments, body, groupInvitation, preview, quote } = msg;
    this.clearTypingTimers();
    const networkTimestamp = GetNetworkTime.getNowWithNetworkOffset();

    window?.log?.info(
      'Sending message to conversation',
      this.idForLogging(),
      'with networkTimestamp: ',
      networkTimestamp
    );

    const messageModel = await this.addSingleOutgoingMessage({
      body,
      quote: isEmpty(quote) ? undefined : quote,
      preview,
      attachments,
      sent_at: networkTimestamp,
      expirationType: DisappearingMessages.changeToDisappearingMessageType(
        this,
        this.getExpireTimer(),
        this.getExpirationMode()
      ),
      expireTimer: this.getExpireTimer(),
      serverTimestamp: this.isPublic() ? networkTimestamp : undefined,
      groupInvitation,
    });

    // We're offline!
    if (!window.isOnline) {
      const error = new Error('Network is not available');
      error.name = 'SendMessageNetworkError';
      (error as any).number = this.id;
      await messageModel.saveErrors([error]);
      await this.commit();

      return;
    }

    this.set({
      lastMessage: messageModel.getNotificationText(),
      lastMessageStatus: 'sending',
      active_at: networkTimestamp,
    });

<<<<<<< HEAD
=======
    if (messageModel.get('interactionNotification')) {
      this.set({
        lastMessageInteractionType: messageModel.get('interactionNotification')?.interactionType,
        lastMessageInteractionStatus: messageModel.get('interactionNotification')
          ?.interactionStatus,
      });
    }

>>>>>>> ed2a372c
    await this.commit();

    void this.queueJob(async () => {
      await this.sendMessageJob(messageModel);
    });
  }

  public async sendReaction(sourceId: string, reaction: Reaction) {
    const sourceMessage = await Data.getMessageById(sourceId);

    if (!sourceMessage) {
      return;
    }

    void this.queueJob(async () => {
      await this.sendReactionJob(sourceMessage, reaction);
    });
  }

  /**
   * Updates the disappearing message settings for this conversation and sends an ExpirationTimerUpdate message if required
   * @param providedDisappearingMode
   * @param providedExpireTimer
   * @param providedSource the pubkey of the user who made the change
   * @param receivedAt the timestamp of when the change was received
   * @param fromSync if the change was made from a sync message
   * @param shouldCommitConvo if the conversation change should be committed to the DB
   * @param shouldCommitMessage if the timer update message change should be committed to the DB
   * @param existingMessage if we have an existing message model to update
   * @returns true, if the change was made or false if it was ignored
   */
  public async updateExpireTimer({
    providedDisappearingMode,
    providedExpireTimer,
    providedSource,
    receivedAt, // is set if it comes from outside
    fromSync, // if the update comes from sync message ONLY
    fromConfigMessage, // if the update comes from a libsession config message ONLY
    fromCurrentDevice,
    shouldCommitConvo = true,
    existingMessage,
  }: {
    providedDisappearingMode?: DisappearingMessageConversationModeType;
    providedExpireTimer?: number;
    providedSource?: string;
    receivedAt?: number; // is set if it comes from outside
    fromSync: boolean;
    fromCurrentDevice: boolean;
    fromConfigMessage: boolean;
    shouldCommitConvo?: boolean;
    existingMessage?: MessageModel;
  }): Promise<boolean> {
    const isRemoteChange = Boolean(
      (receivedAt || fromSync || fromConfigMessage) && !fromCurrentDevice
    );

    // we don't add an update message when this comes from a config message, as we already have the SyncedMessage itself with the right timestamp to display
    const shouldAddExpireUpdateMessage = !fromConfigMessage;

    if (this.isPublic()) {
      throw new Error("updateExpireTimer() Disappearing messages aren't supported in communities");
    }
    let expirationMode = providedDisappearingMode;
    let expireTimer = providedExpireTimer;
    const source = providedSource || UserUtils.getOurPubKeyStrFromCache();

    if (expirationMode === undefined || expireTimer === undefined) {
      expirationMode = 'off';
      expireTimer = 0;
    }

    // When we add a disappearing messages notification to the conversation, we want it
    // to be above the message that initiated that change, hence the subtraction.
    const timestamp = (receivedAt || Date.now()) - 1;

    // NOTE when we turn the disappearing setting to off, we don't want it to expire with the previous expiration anymore

    const isV2DisappearReleased = ReleasedFeatures.isDisappearMessageV2FeatureReleasedCached();
    // when the v2 disappear is released, the changes we make are only for our outgoing messages, not shared with a contact anymore
    if (isV2DisappearReleased) {
      if (!this.isPrivate()) {
        this.set({
          expirationMode,
          expireTimer,
        });
      } else if (fromSync || fromCurrentDevice) {
        if (expirationMode === 'legacy') {
          // TODO legacy messages support will be removed in a future release
          return false;
        }
        // v2 is live, this is a private chat and a change we made, set the setting to what was given, otherwise discard it
        this.set({
          expirationMode,
          expireTimer,
        });
      }
    } else {
      // v2 is not live, we apply the setting we get blindly
      this.set({
        expirationMode,
        expireTimer,
      });
    }

    if (!shouldAddExpireUpdateMessage) {
      await Conversation.cleanUpExpireHistoryFromConvo(this.id, this.isPrivate());

      if (shouldCommitConvo) {
        // tell the UI this conversation was updated
        await this.commit();
      }
      return false;
    }

    let message = existingMessage || undefined;
    const expirationType = DisappearingMessages.changeToDisappearingMessageType(
      this,
      expireTimer,
      expirationMode
    );

    const commonAttributes = {
      flags: SignalService.DataMessage.Flags.EXPIRATION_TIMER_UPDATE,
      expirationTimerUpdate: {
        expirationType,
        expireTimer,
        source,
        fromSync,
      },
    };

    if (!message) {
      if (!receivedAt) {
        // outgoing message
        message = await this.addSingleOutgoingMessage({
          ...commonAttributes,
          sent_at: timestamp,
        });
      } else {
        message = await this.addSingleIncomingMessage({
          ...commonAttributes,
          // Even though this isn't reflected to the user, we want to place the last seen indicator above it. We set it to 'unread' to trigger that placement.
          unread: READ_MESSAGE_STATE.unread,
          source,
          sent_at: timestamp,
          received_at: timestamp,
        });
      }
    }

    // Note: we agreed that a closed group ControlMessage message does not expire.
    message.set({
      expirationType: this.isClosedGroup() ? 'unknown' : expirationType,
      expireTimer: this.isClosedGroup() ? 0 : expireTimer,
    });

    if (!message.get('id')) {
      message.set({ id: v4() });
    }

    if (this.isActive()) {
      this.set('active_at', timestamp);
    }

    if (shouldCommitConvo) {
      // tell the UI this conversation was updated
      await this.commit();
    }

    // if change was made remotely, don't send it to the contact/group
    if (isRemoteChange) {
      window.log.debug(
        `[updateExpireTimer] remote change, not sending message again. receivedAt: ${receivedAt} fromSync: ${fromSync} fromCurrentDevice: ${fromCurrentDevice} for ${ed25519Str(
          this.id
        )}`
      );

      if (!message.getExpirationStartTimestamp()) {
        // Note: we agreed that a closed group ControlMessage message does not expire.

        const canBeDeleteAfterSend = this.isMe() || !(this.isGroup() && message.isControlMessage());
        if (
          (canBeDeleteAfterSend && expirationMode === 'legacy') ||
          expirationMode === 'deleteAfterSend'
        ) {
          message.set({
            expirationStartTimestamp: DisappearingMessages.setExpirationStartTimestamp(
              expirationMode,
              message.get('sent_at'),
              'updateExpireTimer() remote change',
              message.get('id')
            ),
          });
        }
      }
      await message.commit();

      await Conversation.cleanUpExpireHistoryFromConvo(this.id, this.isPrivate());
      return true;
    }
    await message.commit();

    await Conversation.cleanUpExpireHistoryFromConvo(this.id, this.isPrivate());
    //
    // Below is the "sending the update to the conversation" part.
    // We would have returned if that message sending part was not needed
    //
    const expireUpdate = {
      identifier: message.id,
      timestamp,
      expirationType,
      expireTimer,
    };

    if (this.isMe()) {
      if (expireUpdate.expirationType === 'deleteAfterRead') {
        window.log.info('Note to Self messages cannot be delete after read!');
        return true;
      }

      const expirationTimerMessage = new ExpirationTimerUpdateMessage(expireUpdate);

      await message?.sendSyncMessageOnly(expirationTimerMessage);
      return true;
    }

    if (this.isPrivate()) {
      const expirationTimerMessage = new ExpirationTimerUpdateMessage(expireUpdate);

      const pubkey = new PubKey(this.get('id'));
      await getMessageQueue().sendToPubKey(
        pubkey,
        expirationTimerMessage,
        SnodeNamespaces.UserMessages
      );
      return true;
    }
    if (this.isClosedGroup()) {
      if (this.isAdmin(UserUtils.getOurPubKeyStrFromCache())) {
        // NOTE: we agreed that outgoing ExpirationTimerUpdate **for groups** are not expiring,
        // but they still need the content to be right(as this is what we use for the change itself)

        const expireUpdateForGroup = {
          ...expireUpdate,
          groupId: this.get('id'),
        };

        const expirationTimerMessage = new ExpirationTimerUpdateMessage(expireUpdateForGroup);

        await getMessageQueue().sendToGroup({
          message: expirationTimerMessage,
          namespace: SnodeNamespaces.ClosedGroupMessage,
        });
        return true;
      }
      window.log.warn(
        'tried to send a disappear update but we are not the creator of that legacy group... Cancelling'
      );
      return false;
    }
    throw new Error('Communities should not use disappearing messages');
  }

  public triggerUIRefresh() {
    updatesToDispatch.set(this.id, this.getConversationModelProps());
    throttledAllConversationsDispatch();
  }

  public async commit() {
    perfStart(`conversationCommit-${this.id}`);
    await commitConversationAndRefreshWrapper(this.id);
    perfEnd(`conversationCommit-${this.id}`, 'conversationCommit');
  }

  public async addSingleOutgoingMessage(
    messageAttributes: Omit<
      MessageAttributesOptionals,
      'conversationId' | 'source' | 'type' | 'direction' | 'received_at' | 'unread'
    >
  ) {
    let sender = UserUtils.getOurPubKeyStrFromCache();
    if (this.isPublic()) {
      const openGroup = OpenGroupData.getV2OpenGroupRoom(this.id);
      if (openGroup && openGroup.serverPublicKey && roomHasBlindEnabled(openGroup)) {
        const signingKeys = await UserUtils.getUserED25519KeyPairBytes();

        if (!signingKeys) {
          throw new Error('addSingleOutgoingMessage: getUserED25519KeyPairBytes returned nothing');
        }

        const sodium = await getSodiumRenderer();

        const ourBlindedPubkeyForCurrentSogs = await findCachedOurBlindedPubkeyOrLookItUp(
          openGroup.serverPublicKey,
          sodium
        );

        if (ourBlindedPubkeyForCurrentSogs) {
          sender = ourBlindedPubkeyForCurrentSogs;
        }
      }
    }

    return this.addSingleMessage({
      ...messageAttributes,
      conversationId: this.id,
      source: sender,
      type: 'outgoing',
      direction: 'outgoing',
      unread: READ_MESSAGE_STATE.read, // an outgoing message must be already read
      received_at: messageAttributes.sent_at, // make sure to set a received_at timestamp for an outgoing message, so the order are right.
    });
  }

  public async addSingleIncomingMessage(
    messageAttributes: Omit<MessageAttributesOptionals, 'conversationId' | 'type' | 'direction'>
  ) {
    // if there's a message by the other user, they've replied to us which we consider an accepted convo
    if (this.isPrivate()) {
      await this.setDidApproveMe(true);
    }

    const toBeAddedAttributes: MessageAttributesOptionals = {
      unread: READ_MESSAGE_STATE.unread, // an incoming is by default unread, unless  messageAttributes or markAttributesAsReadIfNeeded marks it as read
      ...messageAttributes,
      conversationId: this.id,
      type: 'incoming',
      direction: 'incoming',
    };

    // if the message is trying to be added unread, make sure that it shouldn't be already read from our other devices

    markAttributesAsReadIfNeeded(toBeAddedAttributes);

    return this.addSingleMessage(toBeAddedAttributes);
  }

  /**
   * Mark everything as read efficiently if possible.
   *
   * For convos with a expiration timer enable, start the timer as of now.
   * Send read receipt if needed.
   */
  public async markAllAsRead() {
    /**
     *  when marking all as read, there is a bunch of things we need to do.
     *   - we need to update all the messages in the DB not read yet for that conversation
     *   - we need to send the read receipts if there is one needed for those messages
     *   - we need to trigger a change on the redux store, so those messages are read AND mark the whole convo as read.
     *   - we need to remove any notifications related to this conversation ID.
     *
     *
     * (if there is an expireTimer, we do it the slow way, handling each message separately)
     */
    const expireTimerSet = !!this.getExpireTimer();
    const isOpenGroup = this.isOpenGroupV2();

    if (isOpenGroup || !expireTimerSet) {
      // for opengroups, we batch everything as there is no expiration timer to take care of (and potentially a lot of messages)

      // if this is an opengroup there is no need to send read receipt, and so no need to fetch messages updated.
      const allReadMessagesIds = await Data.markAllAsReadByConversationNoExpiration(
        this.id,
        !isOpenGroup
      );

      await this.markAsUnread(false, false);
      await this.commit();
      if (allReadMessagesIds.length) {
        await this.sendReadReceiptsIfNeeded(uniq(allReadMessagesIds));
      }
      Notifications.clearByConversationID(this.id);
      window.inboxStore?.dispatch(markConversationFullyRead(this.id));

      return;
    }

    // otherwise, do it the slow and expensive way
    await this.markConversationReadBouncy({ newestUnreadDate: Date.now() });
  }

  public getUsInThatConversation() {
    const usInThatConversation =
      getUsBlindedInThatServer(this) || UserUtils.getOurPubKeyStrFromCache();
    return usInThatConversation;
  }

  public async sendReadReceiptsIfNeeded(timestamps: Array<number>) {
    if (!this.isPrivate() || !timestamps.length) {
      return;
    }
    const settingsReadReceiptEnabled = Storage.get(SettingsKey.settingsReadReceipt) || false;
    const sendReceipt =
      settingsReadReceiptEnabled && !this.isBlocked() && !this.isIncomingRequest();

    if (!sendReceipt) {
      return;
    }
    window?.log?.info(`Sending ${timestamps.length} read receipts.`);

    const receiptMessage = new ReadReceiptMessage({
      timestamp: Date.now(),
      timestamps,
    });

    const device = new PubKey(this.id);
    await getMessageQueue().sendToPubKey(device, receiptMessage, SnodeNamespaces.UserMessages);
  }

  public async setNickname(nickname: string | null, shouldCommit = false) {
    if (!this.isPrivate()) {
      window.log.info('cannot setNickname to a non private conversation.');
      return;
    }
    const trimmed = nickname && nickname.trim();
    if (this.get('nickname') === trimmed) {
      return;
    }
    // make sure to save the lokiDisplayName as name in the db. so a search of conversation returns it.
    // (we look for matches in name too)
    const realUserName = this.getRealSessionUsername();

    if (!trimmed || !trimmed.length) {
      this.set({ nickname: undefined, displayNameInProfile: realUserName });
    } else {
      this.set({ nickname: trimmed, displayNameInProfile: realUserName });
    }

    if (shouldCommit) {
      await this.commit();
    }
  }

  public async setSessionProfile(newProfile: {
    displayName?: string | null;
    avatarPath?: string | null;
    avatarImageId?: number;
  }) {
    let changes = false;

    const existingSessionName = this.getRealSessionUsername();
    if (newProfile.displayName !== existingSessionName && newProfile.displayName) {
      this.set({
        displayNameInProfile: newProfile.displayName,
      });
      changes = true;
    }

    // a user cannot remove an avatar. Only change it
    // if you change this behavior, double check all setSessionProfile calls (especially the one in EditProfileDialog)
    if (newProfile.avatarPath) {
      const originalAvatar = this.get('avatarInProfile');
      if (!isEqual(originalAvatar, newProfile.avatarPath)) {
        this.set({ avatarInProfile: newProfile.avatarPath });
        changes = true;
      }
      const existingImageId = this.get('avatarImageId');

      if (existingImageId !== newProfile.avatarImageId) {
        this.set({ avatarImageId: newProfile.avatarImageId });
        changes = true;
      }
    }

    if (changes) {
      await this.commit();
    }
  }

  public setSessionDisplayNameNoCommit(newDisplayName?: string | null) {
    const existingSessionName = this.getRealSessionUsername();
    if (newDisplayName !== existingSessionName && newDisplayName) {
      this.set({ displayNameInProfile: newDisplayName });
    }
  }

  /**
   * @returns `displayNameInProfile` so the real username as defined by that user/group
   */
  public getRealSessionUsername(): string | undefined {
    return this.get('displayNameInProfile');
  }

  /**
   * @returns `nickname` so the nickname we forced for that user. For a group, this returns `undefined`
   */
  public getNickname(): string | undefined {
    return this.isPrivate() ? this.get('nickname') || undefined : undefined;
  }

  /**
   * @returns `getNickname` if a private convo and a nickname is set, or `getRealSessionUsername`
   */
  public getNicknameOrRealUsername(): string | undefined {
    return this.getNickname() || this.getRealSessionUsername();
  }

  /**
   * @returns `getNickname` if a private convo and a nickname is set, or `getRealSessionUsername`
   *
   * Can also a localized 'Anonymous' for an unknown private chat and localized 'Unknown' for an unknown group (open/closed)
   */
  public getNicknameOrRealUsernameOrPlaceholder(): string {
    const nickOrReal = this.getNickname() || this.getRealSessionUsername();

    if (nickOrReal) {
      return nickOrReal;
    }
    if (this.isPrivate()) {
      return window.i18n('anonymous');
    }
    return window.i18n('unknown');
  }

  public isAdmin(pubKey?: string) {
    if (!this.isPublic() && !this.isGroup()) {
      return false;
    }
    if (!pubKey) {
      throw new Error('isAdmin() pubKey is falsy');
    }
    const groupAdmins = this.getGroupAdmins();
    return Array.isArray(groupAdmins) && groupAdmins.includes(pubKey);
  }

  /**
   * Check if the provided pubkey is a moderator.
   * Being a moderator only makes sense for a sogs as closed groups have their admin under the groupAdmins property
   */
  public isModerator(pubKey?: string) {
    if (!pubKey) {
      throw new Error('isModerator() pubKey is falsy');
    }
    if (!this.isPublic()) {
      return false;
    }

    const groupModerators = getModeratorsOutsideRedux(this.id as string);
    return Array.isArray(groupModerators) && groupModerators.includes(pubKey);
  }

  /**
   * When receiving a shared config message, we need to apply the change after the merge happened to our database.
   * This is done with this function.
   * There are other actions to change the priority from the UI (or from )
   */
  public async setPriorityFromWrapper(
    priority: number,
    shouldCommit: boolean = true
  ): Promise<boolean> {
    if (priority !== this.get('priority')) {
      this.set({
        priority,
      });

      if (shouldCommit) {
        await this.commit();
      }
      return true;
    }
    return false;
  }

  /**
   * Toggle the pinned state of a conversation.
   * Any conversation can be pinned and the higher the priority, the higher it will be in the list.
   * Note: Currently, we do not have an order in the list of pinned conversation, but the libsession util wrapper can handle the order.
   */
  public async togglePinned(shouldCommit: boolean = true) {
    this.set({ priority: this.isPinned() ? 0 : 1 });
    if (shouldCommit) {
      await this.commit();
    }
    return true;
  }

  /**
   * Force the priority to be -1 (PRIORITY_DEFAULT_HIDDEN) so this conversation is hidden in the list. Currently only works for private chats.
   */
  public async setHidden(shouldCommit: boolean = true) {
    if (!this.isPrivate()) {
      return;
    }
    const priority = this.get('priority');
    if (priority >= CONVERSATION_PRIORITIES.default) {
      this.set({ priority: CONVERSATION_PRIORITIES.hidden });
      if (shouldCommit) {
        await this.commit();
      }
    }
  }

  /**
   * Reset the priority of this conversation to 0 if it was < 0, but keep anything > 0 as is.
   * So if the conversation was pinned, we keep it pinned with its current priority.
   * A pinned cannot be hidden, as the it is all based on the same priority values.
   */
  public async unhideIfNeeded(shouldCommit: boolean = true) {
    const priority = this.get('priority');
    if (isFinite(priority) && priority < CONVERSATION_PRIORITIES.default) {
      this.set({ priority: CONVERSATION_PRIORITIES.default });
      if (shouldCommit) {
        await this.commit();
      }
    }
  }

  public async markAsUnread(forcedValue: boolean, shouldCommit: boolean = true) {
    if (!!forcedValue !== this.isMarkedUnread()) {
      this.set({
        markedAsUnread: !!forcedValue,
      });
      if (shouldCommit) {
        await this.commit();
      }
    }
  }

  public isMarkedUnread(): boolean {
    return !!this.get('markedAsUnread');
  }

  public async updateBlocksSogsMsgReqsTimestamp(
    blocksSogsMsgReqsTimestamp: number,
    shouldCommit: boolean = true
  ) {
    if (!PubKey.isBlinded(this.id)) {
      return; // this thing only applies to sogs blinded conversations
    }

    if (
      (isNil(this.get('blocksSogsMsgReqsTimestamp')) && !isNil(blocksSogsMsgReqsTimestamp)) ||
      (blocksSogsMsgReqsTimestamp === 0 && this.get('blocksSogsMsgReqsTimestamp') !== 0) ||
      blocksSogsMsgReqsTimestamp > this.get('blocksSogsMsgReqsTimestamp')
    ) {
      this.set({
        blocksSogsMsgReqsTimestamp,
      });
      if (shouldCommit) {
        await this.commit();
      }
    }
  }

  public blocksSogsMsgReqsTimestamp(): number {
    if (!PubKey.isBlinded(this.id)) {
      return 0; // this thing only applies to sogs blinded conversations
    }
    return this.get('blocksSogsMsgReqsTimestamp') || 0;
  }

  /**
   * Mark a private conversation as approved to the specified value.
   * Does not do anything on non private chats.
   */
  public async setIsApproved(value: boolean, shouldCommit: boolean = true) {
    const valueForced = Boolean(value);

    if (!this.isPrivate()) {
      return;
    }

    if (valueForced !== Boolean(this.isApproved())) {
      window?.log?.info(`Setting ${ed25519Str(this.id)} isApproved to: ${value}`);
      this.set({
        isApproved: valueForced,
      });

      if (shouldCommit) {
        await this.commit();
      }
    }
  }

  /**
   * Mark a private conversation as approved_me to the specified value
   * Does not do anything on non private chats.
   */
  public async setDidApproveMe(value: boolean, shouldCommit: boolean = true) {
    if (!this.isPrivate()) {
      return;
    }
    const valueForced = Boolean(value);
    if (valueForced !== Boolean(this.didApproveMe())) {
      window?.log?.info(`Setting ${ed25519Str(this.id)} didApproveMe to: ${value}`);
      this.set({
        didApproveMe: valueForced,
      });

      if (shouldCommit) {
        await this.commit();
      }
    }
  }

  public async setOriginConversationID(conversationIdOrigin: string) {
    if (conversationIdOrigin === this.get('conversationIdOrigin')) {
      return;
    }
    this.set({
      conversationIdOrigin,
    });
    await this.commit();
  }

  /**
   * Save the pollInfo to the Database or to the in memory redux slice depending on the data.
   * things stored to the redux slice of the sogs (ReduxSogsRoomInfos)  are:
   * - subscriberCount
   * - canWrite
   * - moderators
   *
   * things stored in the database are
   * - admins (as they are also stored for groups we just reuse the same field, saved in the DB for now)
   * - display name of that room
   *
   * This function also triggers the download of the new avatar if needed.
   *
   * Does not do anything for non public chats.
   */

  public async setPollInfo(infos?: {
    active_users: number;
    read: boolean;
    write: boolean;
    upload: boolean;
    details: {
      admins?: Array<string>;
      image_id?: number;
      name?: string;
      moderators?: Array<string>;
      hidden_admins?: Array<string>;
      hidden_moderators?: Array<string>;
    };
  }) {
    if (!this.isPublic()) {
      return;
    }
    if (!infos || isEmpty(infos)) {
      return;
    }
    const { write, active_users, details } = infos;

    if (
      isFinite(infos.active_users) &&
      infos.active_users !== 0 &&
      getSubscriberCountOutsideRedux(this.id) !== active_users
    ) {
      ReduxSogsRoomInfos.setSubscriberCountOutsideRedux(this.id, active_users);
    }

    if (getCanWriteOutsideRedux(this.id) !== !!write) {
      ReduxSogsRoomInfos.setCanWriteOutsideRedux(this.id, !!write);
    }

    let hasChange = await this.handleSogsModsOrAdminsChanges({
      modsOrAdmins: details.admins,
      hiddenModsOrAdmins: details.hidden_admins,
      type: 'admins',
    });

    const modsChanged = await this.handleSogsModsOrAdminsChanges({
      modsOrAdmins: details.moderators,
      hiddenModsOrAdmins: details.hidden_moderators,
      type: 'mods',
    });

    if (details.name && details.name !== this.getRealSessionUsername()) {
      hasChange = hasChange || true;
      this.setSessionDisplayNameNoCommit(details.name);
    }

    hasChange = hasChange || modsChanged;

    if (this.isPublic() && details.image_id && isNumber(details.image_id)) {
      const roomInfos = OpenGroupData.getV2OpenGroupRoom(this.id);
      if (roomInfos) {
        void sogsV3FetchPreviewAndSaveIt({ ...roomInfos, imageID: `${details.image_id}` });
      }
    }

    // only trigger a write to the db if a change is detected
    if (hasChange) {
      await this.commit();
    }
  }

  /**
   * profileKey MUST be a hex string
   * @param profileKey MUST be a hex string
   */
  public async setProfileKey(profileKey?: Uint8Array, shouldCommit = true) {
    if (!profileKey) {
      return;
    }

    const profileKeyHex = toHex(profileKey);

    // profileKey is a string so we can compare it directly
    if (this.get('profileKey') !== profileKeyHex) {
      this.set({
        profileKey: profileKeyHex,
      });

      if (shouldCommit) {
        await this.commit();
      }
    }
  }

  public hasMember(pubkey: string) {
    return includes(this.get('members'), pubkey);
  }

  public hasReactions() {
    // message requests should not have reactions
    if (this.isPrivate() && !this.isApproved()) {
      return false;
    }
    // older open group conversations won't have reaction support
    if (this.isOpenGroupV2()) {
      const openGroup = OpenGroupData.getV2OpenGroupRoom(this.id);
      return roomHasReactionsEnabled(openGroup);
    }
    return true;
  }

  public async removeMessage(messageId: string) {
    await Data.removeMessage(messageId);
    this.updateLastMessage();

    window.inboxStore?.dispatch(
      conversationActions.messagesDeleted([
        {
          conversationKey: this.id,
          messageId,
        },
      ])
    );
  }

  public isPinned() {
    const priority = this.get('priority');

    return isFinite(priority) && priority > CONVERSATION_PRIORITIES.default;
  }

  public didApproveMe() {
    return Boolean(this.get('didApproveMe'));
  }

  public isApproved() {
    return Boolean(this.get('isApproved'));
  }

  /**
   * For a private convo, returns the loki profilename if set, or a shortened
   * version of the contact pubkey.
   * Throws an error if called on a group convo.
   *
   */
  public getContactProfileNameOrShortenedPubKey() {
    if (!this.isPrivate()) {
      throw new Error(
        'getContactProfileNameOrShortenedPubKey() cannot be called with a non private convo.'
      );
    }

    const pubkey = this.id;
    if (UserUtils.isUsFromCache(pubkey)) {
      return window.i18n('you');
    }

    const profileName = this.get('displayNameInProfile');

    return profileName || PubKey.shorten(pubkey);
  }

  public getAvatarPath(): string | null {
    const avatar = this.get('avatarInProfile');
    if (isString(avatar)) {
      return avatar;
    }

    if (avatar) {
      throw new Error('avatarInProfile must be a string as we do not allow the {path: xxx} syntax');
    }

    return null;
  }

  public async getNotificationIcon() {
    const avatarUrl = this.getAvatarPath();
    const noIconUrl = 'images/session/session_icon_32.png';

    if (!avatarUrl) {
      return noIconUrl;
    }
    const decryptedAvatarUrl = await getDecryptedMediaUrl(avatarUrl, IMAGE_JPEG, true);

    if (!decryptedAvatarUrl) {
      window.log.warn('Could not decrypt avatar stored locally for getNotificationIcon..');
      return noIconUrl;
    }
    return decryptedAvatarUrl;
  }

  public async notify(message: MessageModel) {
    if (!message.isIncoming()) {
      return;
    }
    const conversationId = this.id;

    let friendRequestText;
    if (!this.isApproved()) {
      window?.log?.info('notification cancelled for unapproved convo', this.idForLogging());
      const hadNoRequestsPrior =
        getConversationController()
          .getConversations()
          .filter(conversation => {
            return (
              !conversation.isApproved() &&
              !conversation.isBlocked() &&
              conversation.isPrivate() &&
              !conversation.isMe()
            );
          }).length === 1;
      const isFirstMessageOfConvo =
        (await Data.getMessagesByConversation(this.id, { messageId: null })).messages.length === 1;
      if (hadNoRequestsPrior && isFirstMessageOfConvo) {
        friendRequestText = window.i18n('youHaveANewFriendRequest');
      } else {
        window?.log?.info(
          'notification cancelled for as pending requests already exist',
          this.idForLogging()
        );
        return;
      }
    }

    // make sure the notifications are not muted for this convo (and not the source convo)
    const convNotif = this.get('triggerNotificationsFor');
    if (convNotif === 'disabled') {
      window?.log?.info('notifications disabled for convo', this.idForLogging());
      return;
    }
    if (convNotif === 'mentions_only') {
      // check if the message has ourselves as mentions
      const regex = new RegExp(`@${PubKey.regexForPubkeys}`, 'g');
      const text = message.get('body');
      const mentions = text?.match(regex) || ([] as Array<string>);
      const mentionMe = mentions && mentions.some(m => isUsAnySogsFromCache(m.slice(1)));

      const quotedMessageAuthor = message.get('quote')?.author;

      const isReplyToOurMessage =
        quotedMessageAuthor && UserUtils.isUsFromCache(quotedMessageAuthor);
      if (!mentionMe && !isReplyToOurMessage) {
        window?.log?.info(
          'notifications disabled for non mentions or reply for convo',
          conversationId
        );

        return;
      }
    }

    const convo = await getConversationController().getOrCreateAndWait(
      message.get('source'),
      ConversationTypeEnum.PRIVATE
    );

    const iconUrl = await this.getNotificationIcon();

    const messageJSON = message.toJSON();
    const messageSentAt = messageJSON.sent_at;
    const messageId = message.id;
    const isExpiringMessage = this.isExpiringMessage(messageJSON);

    Notifications.addNotification({
      conversationId,
      iconUrl,
      isExpiringMessage,
      message: friendRequestText || message.getNotificationText(),
      messageId,
      messageSentAt,
      title: friendRequestText ? '' : convo.getNicknameOrRealUsernameOrPlaceholder(),
    });
  }

  public async notifyIncomingCall() {
    if (!this.isPrivate()) {
      window?.log?.info('notifyIncomingCall: not a private convo', this.idForLogging());
      return;
    }
    const conversationId = this.id;

    // make sure the notifications are not muted for this convo (and not the source convo)
    const convNotif = this.get('triggerNotificationsFor');
    if (convNotif === 'disabled') {
      window?.log?.info(
        'notifyIncomingCall: notifications disabled for convo',
        this.idForLogging()
      );
      return;
    }

    const now = Date.now();
    const iconUrl = await this.getNotificationIcon();

    Notifications.addNotification({
      conversationId,
      iconUrl,
      isExpiringMessage: false,
      message: window.i18n('incomingCallFrom', [
        this.getNicknameOrRealUsername() || window.i18n('anonymous'),
      ]),
      messageSentAt: now,
      title: this.getNicknameOrRealUsernameOrPlaceholder(),
    });
  }

  public async notifyTypingNoCommit({ isTyping, sender }: { isTyping: boolean; sender: string }) {
    // We don't do anything with typing messages from our other devices
    if (UserUtils.isUsFromCache(sender)) {
      return;
    }

    // typing only works for private chats for now
    if (!this.isPrivate()) {
      return;
    }

    if (this.typingTimer) {
      global.clearTimeout(this.typingTimer);
      this.typingTimer = null;
    }

    // we do not trigger a state change here, instead we rely on the caller to do the commit once it is done with the queue of messages
    this.typingTimer = isTyping
      ? // eslint-disable-next-line @typescript-eslint/no-misused-promises
        global.setTimeout(this.clearContactTypingTimer.bind(this, sender), 15 * 1000)
      : null;
  }

  /**
   * This call is not debounced and can be quite heavy, so only call it when handling config messages updates
   */
  public async markReadFromConfigMessage(newestUnreadDate: number) {
    return this.markConversationReadBouncy({ newestUnreadDate, fromConfigMessage: true });
  }

  private async sendMessageJob(message: MessageModel) {
    try {
      const { body, attachments, preview, quote, fileIdsToLink } = await message.uploadData();
      const { id } = message;
      const destination = this.id;

      const sentAt = message.get('sent_at');
      if (!sentAt) {
        throw new Error('sendMessageJob() sent_at must be set.');
      }

      // we are trying to send a message to someone. Make sure this convo is not hidden
      await this.unhideIfNeeded(true);

      // an OpenGroupV2 message is just a visible message
      const chatMessageParams: VisibleMessageParams = {
        body,
        identifier: id,
        timestamp: sentAt,
        attachments,
        expirationType: message.getExpirationType() ?? 'unknown', // Note we assume that the caller used a setting allowed for that conversation when building it. Here we just send it.
        expireTimer: message.getExpireTimerSeconds(),
        preview: preview ? [preview] : [],
        quote,
        lokiProfile: UserUtils.getOurProfile(),
      };

      const shouldApprove = !this.isApproved() && this.isPrivate();
      const incomingMessageCount = await Data.getMessageCountByType(
        this.id,
        MessageDirection.incoming
      );
      const hasIncomingMessages = incomingMessageCount > 0;

      if (PubKey.isBlinded(this.id)) {
        window.log.info('Sending a blinded message to this user: ', this.id);
        await this.sendBlindedMessageRequest(chatMessageParams);
        return;
      }

      if (shouldApprove) {
        await this.setIsApproved(true);
        if (hasIncomingMessages) {
          // have to manually add approval for local client here as DB conditional approval check in config msg handling will prevent this from running
          await this.addOutgoingApprovalMessage(Date.now());
          if (!this.didApproveMe()) {
            await this.setDidApproveMe(true);
          }
          // should only send once
          await this.sendMessageRequestResponse();
          void forceSyncConfigurationNowIfNeeded();
        }
      }

      if (this.isOpenGroupV2()) {
        const chatMessageOpenGroupV2 = new OpenGroupVisibleMessage(chatMessageParams);
        const roomInfos = this.toOpenGroupV2();
        if (!roomInfos) {
          throw new Error('Could not find this room in db');
        }
        const openGroup = OpenGroupData.getV2OpenGroupRoom(this.id);
        // send with blinding if we need to
        await getMessageQueue().sendToOpenGroupV2({
          message: chatMessageOpenGroupV2,
          roomInfos,
          blinded: Boolean(roomHasBlindEnabled(openGroup)),
          filesToLink: fileIdsToLink,
        });
        return;
      }

      const destinationPubkey = new PubKey(destination);

      if (this.isPrivate()) {
        if (this.isMe()) {
          if (this.matchesDisappearingMode('deleteAfterRead')) {
            throw new Error('Note to Self disappearing messages must be deleteAterSend');
          }
          chatMessageParams.syncTarget = this.id;
          const chatMessageMe = new VisibleMessage(chatMessageParams);

          await getMessageQueue().sendSyncMessage({
            namespace: SnodeNamespaces.UserMessages,
            message: chatMessageMe,
          });
          return;
        }

        if (message.get('groupInvitation')) {
          const groupInvitation = message.get('groupInvitation');
          const groupInviteMessage = new GroupInvitationMessage({
            identifier: id,
            timestamp: sentAt,
            name: groupInvitation.name,
            url: groupInvitation.url,
            expirationType: chatMessageParams.expirationType,
            expireTimer: chatMessageParams.expireTimer,
          });
          // we need the return await so that errors are caught in the catch {}
          await getMessageQueue().sendToPubKey(
            destinationPubkey,
            groupInviteMessage,
            SnodeNamespaces.UserMessages
          );
          return;
        }
        const chatMessagePrivate = new VisibleMessage(chatMessageParams);
        await getMessageQueue().sendToPubKey(
          destinationPubkey,
          chatMessagePrivate,
          SnodeNamespaces.UserMessages
        );
        return;
      }

      if (this.isClosedGroup()) {
        if (this.matchesDisappearingMode('deleteAfterRead')) {
          throw new Error('Group disappearing messages must be deleteAterSend');
        }
        const chatMessageMediumGroup = new VisibleMessage(chatMessageParams);
        const closedGroupVisibleMessage = new ClosedGroupVisibleMessage({
          chatMessage: chatMessageMediumGroup,
          groupId: destinationPubkey,
          timestamp: sentAt,
          // expirationType & expireTimer are part of the chatMessageMediumGroup object
        });

        // we need the return await so that errors are caught in the catch {}
        await getMessageQueue().sendToGroup({
          message: closedGroupVisibleMessage,
          namespace: SnodeNamespaces.ClosedGroupMessage,
        });
        return;
      }

      throw new TypeError(`Invalid conversation type: '${this.get('type')}'`);
    } catch (e) {
      await message.saveErrors(e);
    }
  }

  private async sendBlindedMessageRequest(messageParams: VisibleMessageParams) {
    const ourSignKeyBytes = await UserUtils.getUserED25519KeyPairBytes();
    const groupUrl = this.getSogsOriginMessage();

    if (!PubKey.isBlinded(this.id)) {
      window?.log?.warn('sendBlindedMessageRequest - convo is not a blinded one');
      return;
    }

    if (!messageParams.body) {
      window?.log?.warn('sendBlindedMessageRequest - needs a body');
      return;
    }

    // include our profile (displayName + avatar url + key for the recipient)
    // eslint-disable-next-line no-param-reassign
    messageParams.lokiProfile = getOurProfile();

    if (!ourSignKeyBytes || !groupUrl) {
      window?.log?.error(
        'sendBlindedMessageRequest - Cannot get required information for encrypting blinded message.'
      );
      return;
    }

    const roomInfo = OpenGroupData.getV2OpenGroupRoom(groupUrl);

    if (!roomInfo || !roomInfo.serverPublicKey) {
      ToastUtils.pushToastError('no-sogs-matching', window.i18n('couldntFindServerMatching'));
      window?.log?.error('Could not find room with matching server url', groupUrl);
      throw new Error(`Could not find room with matching server url: ${groupUrl}`);
    }

    const sogsVisibleMessage = new OpenGroupVisibleMessage(messageParams);
    const paddedBody = addMessagePadding(sogsVisibleMessage.plainTextBuffer());

    const serverPubKey = roomInfo.serverPublicKey;

    const encryptedMsg = await SogsBlinding.encryptBlindedMessage({
      rawData: paddedBody,
      senderSigningKey: ourSignKeyBytes,
      serverPubKey: from_hex(serverPubKey),
      recipientBlindedPublicKey: from_hex(this.id.slice(2)),
    });

    if (!encryptedMsg) {
      throw new Error('encryptBlindedMessage failed');
    }
    if (!messageParams.identifier) {
      throw new Error('encryptBlindedMessage messageParams needs an identifier');
    }

    this.set({ active_at: Date.now(), isApproved: true });
    // TODO we need to add support for sending blinded25 message request in addition to the legacy blinded15
    await getMessageQueue().sendToOpenGroupV2BlindedRequest({
      encryptedContent: encryptedMsg,
      roomInfos: roomInfo,
      message: sogsVisibleMessage,
      recipientBlindedId: this.id,
    });
  }

  // tslint:disable-next-line cyclomatic-complexity
  private async bouncyUpdateLastMessage() {
    if (!this.id || !this.get('active_at') || this.isHidden()) {
      return;
    }
    const messages = await Data.getLastMessagesByConversation(this.id, 1, true);
    const existingLastMessageAttribute = this.get('lastMessage');
    const existingLastMessageStatus = this.get('lastMessageStatus');
    if (!messages || !messages.length) {
      if (existingLastMessageAttribute || existingLastMessageStatus) {
        this.set({
          lastMessageStatus: undefined,
          lastMessage: undefined,
        });
        await this.commit();
      }
      return;
    }
    const lastMessageModel = messages.at(0);
    const lastMessageInteractionType = lastMessageModel.get('interactionNotification')
      ?.interactionType;
    const lastMessageInteractionStatus = lastMessageModel.get('interactionNotification')
      ?.interactionStatus;
    const lastMessageStatus = lastMessageModel.getMessagePropStatus() || undefined;
    const lastMessageNotificationText = lastMessageModel.getNotificationText() || undefined;
    // we just want to set the `status` to `undefined` if there are no `lastMessageNotificationText`
<<<<<<< HEAD
    const lastMessageUpdate = !isEmpty(lastMessageNotificationText)
      ? {
          lastMessage: lastMessageNotificationText || '',
          lastMessageStatus,
        }
      : { lastMessage: '', lastMessageStatus: undefined };
=======
    const lastMessageUpdate =
      !!lastMessageNotificationText && !isEmpty(lastMessageNotificationText)
        ? {
            lastMessage: lastMessageNotificationText || '',
            lastMessageStatus,
            lastMessageInteractionType,
            lastMessageInteractionStatus,
          }
        : {
            lastMessage: '',
            lastMessageStatus: undefined,
            lastMessageInteractionType: undefined,
            lastMessageInteractionStatus: undefined,
          };
    const existingLastMessageAttribute = this.get('lastMessage');
    const existingLastMessageStatus = this.get('lastMessageStatus');
    const existingLastMessageInteractionType = this.get('lastMessageInteractionType');
    const existingLastMessageInteractionStatus = this.get('lastMessageInteractionStatus');
>>>>>>> ed2a372c

    if (
      lastMessageUpdate.lastMessage !== existingLastMessageAttribute ||
      lastMessageUpdate.lastMessageStatus !== existingLastMessageStatus ||
      lastMessageUpdate.lastMessageInteractionType !== existingLastMessageInteractionType ||
      lastMessageUpdate.lastMessageInteractionStatus !== existingLastMessageInteractionStatus
    ) {
      if (
        lastMessageUpdate.lastMessageStatus === existingLastMessageStatus &&
        lastMessageUpdate.lastMessageInteractionType === existingLastMessageInteractionType &&
        lastMessageUpdate.lastMessageInteractionStatus === existingLastMessageInteractionStatus &&
        lastMessageUpdate.lastMessage &&
        lastMessageUpdate.lastMessage.length > 40 &&
        existingLastMessageAttribute &&
        existingLastMessageAttribute.length > 40 &&
        lastMessageUpdate.lastMessage.startsWith(existingLastMessageAttribute)
      ) {
        // if status is the same, and text has a long length which starts with the db status, do not trigger an update.
        // we only store the first 60 chars in the db for the lastMessage attributes (see sql.ts)
        return;
      }
      this.set({
        ...lastMessageUpdate,
      });
      await this.commit();
    }
  }

  private async markConversationReadBouncy({
    newestUnreadDate,
    fromConfigMessage = false,
  }: {
    newestUnreadDate: number;
    fromConfigMessage?: boolean;
  }) {
    const readAt = Date.now();
    const conversationId = this.id;
    Notifications.clearByConversationID(conversationId);

    const oldUnreadNowRead = (await this.getUnreadByConversation(newestUnreadDate)).models;

    if (!oldUnreadNowRead.length) {
      // no new messages where read, no need to do anything
      return;
    }

    // Build the list of updated message models so we can mark them all as read on a single sqlite call
    const readDetails = [];
    const msgsIdsToUpdateExpireOnSwarm: Array<string> = [];
    // eslint-disable-next-line no-restricted-syntax
    for (const nowRead of oldUnreadNowRead) {
      const shouldUpdateSwarmExpiry = nowRead.markMessageReadNoCommit(readAt);
      if (shouldUpdateSwarmExpiry) {
        msgsIdsToUpdateExpireOnSwarm.push(nowRead.get('id') as string);
      }

      const sentAt = nowRead.get('sent_at') || nowRead.get('serverTimestamp');
      if (nowRead.get('source') && sentAt && isFinite(sentAt)) {
        readDetails.push({
          sender: nowRead.get('source'),
          timestamp: sentAt,
        });
      }
    }

    if (!isEmpty(msgsIdsToUpdateExpireOnSwarm)) {
      if (fromConfigMessage) {
        // when we mark a message as read through a convo volatile update,
        // it means those messages have already an up to date expiry on the server side
        // so we can just fetch those expiries for all the hashes we are marking as read, and trust it.
        await FetchMsgExpirySwarm.queueNewJobIfNeeded(msgsIdsToUpdateExpireOnSwarm);
      } else {
        await UpdateMsgExpirySwarm.queueNewJobIfNeeded(msgsIdsToUpdateExpireOnSwarm);
      }
    }
    // save all the attributes in a single call
    await Data.saveMessages(oldUnreadNowRead.map(m => m.attributes));
    // trigger all the ui updates in a single call
    window.inboxStore?.dispatch(
      conversationActions.messagesChanged(oldUnreadNowRead.map(m => m.getMessageModelProps()))
    );

    await this.commit();

    if (readDetails.length) {
      const us = UserUtils.getOurPubKeyStrFromCache();
      const timestamps = readDetails.filter(m => m.sender !== us).map(m => m.timestamp);
      await this.sendReadReceiptsIfNeeded(timestamps);
    }
  }

  private async getUnreadByConversation(sentBeforeTs: number) {
    return Data.getUnreadByConversation(this.id, sentBeforeTs);
  }

  /**
   *
   * @returns The open group conversationId this conversation originated from
   */
  private getSogsOriginMessage() {
    return this.get('conversationIdOrigin');
  }

  private async addSingleMessage(messageAttributes: MessageAttributesOptionals) {
    const voiceMessageFlags = messageAttributes.attachments?.[0]?.isVoiceMessage
      ? SignalService.AttachmentPointer.Flags.VOICE_MESSAGE
      : undefined;
    // eslint-disable-next-line no-bitwise
    const flags = (messageAttributes?.flags || 0) | (voiceMessageFlags || 0);
    const model = new MessageModel({
      ...messageAttributes,
      flags,
    });

    // no need to trigger a UI update now, we trigger a messagesAdded just below
    const messageId = await model.commit(false);
    model.set({ id: messageId });

    await model.setToExpire();

    const messageModelProps = model.getMessageModelProps();
    window.inboxStore?.dispatch(conversationActions.messagesChanged([messageModelProps]));
    this.updateLastMessage();

    await this.commit();
    return model;
  }

  private async clearContactTypingTimer(_sender: string) {
    if (this.typingTimer) {
      global.clearTimeout(this.typingTimer);
      this.typingTimer = null;

      // User was previously typing, but timed out or we received message. State change!
      await this.commit();
    }
  }

  private isExpiringMessage(json: any) {
    if (json.type === 'incoming') {
      return false;
    }

    const { expireTimer } = json;

    return isFinite(expireTimer) && expireTimer > 0;
  }

  private shouldDoTyping() {
    // for typing to happen, this must be a private unblocked active convo, and the settings to be on
    if (
      !this.isActive() ||
      !Storage.get(SettingsKey.settingsTypingIndicator) ||
      this.isBlocked() ||
      !this.isPrivate()
    ) {
      return false;
    }
    return Boolean(this.get('isApproved'));
  }

  private async bumpTyping() {
    if (!this.shouldDoTyping()) {
      return;
    }

    if (!this.typingRefreshTimer) {
      const isTyping = true;
      this.setTypingRefreshTimer();
      this.sendTypingMessage(isTyping);
    }

    this.setTypingPauseTimer();
  }

  private setTypingRefreshTimer() {
    if (this.typingRefreshTimer) {
      global.clearTimeout(this.typingRefreshTimer);
    }
    this.typingRefreshTimer = global.setTimeout(this.onTypingRefreshTimeout.bind(this), 10 * 1000);
  }

  private onTypingRefreshTimeout() {
    const isTyping = true;
    this.sendTypingMessage(isTyping);

    // This timer will continue to reset itself until the pause timer stops it
    this.setTypingRefreshTimer();
  }

  private setTypingPauseTimer() {
    if (this.typingPauseTimer) {
      global.clearTimeout(this.typingPauseTimer);
    }
    this.typingPauseTimer = global.setTimeout(this.onTypingPauseTimeout.bind(this), 10 * 1000);
  }

  private onTypingPauseTimeout() {
    const isTyping = false;
    this.sendTypingMessage(isTyping);

    this.clearTypingTimers();
  }

  private clearTypingTimers() {
    if (this.typingPauseTimer) {
      global.clearTimeout(this.typingPauseTimer);
      this.typingPauseTimer = null;
    }
    if (this.typingRefreshTimer) {
      global.clearTimeout(this.typingRefreshTimer);
      this.typingRefreshTimer = null;
    }
  }

  private sendTypingMessage(isTyping: boolean) {
    // we can only send typing messages to approved contacts
    if (!this.isPrivate() || this.isMe() || !this.isApproved()) {
      return;
    }

    const recipientId = this.id as string;

    if (isEmpty(recipientId)) {
      throw new Error('Need to provide either recipientId');
    }

    const typingParams = {
      timestamp: GetNetworkTime.getNowWithNetworkOffset(),
      isTyping,
      typingTimestamp: GetNetworkTime.getNowWithNetworkOffset(),
    };
    const typingMessage = new TypingMessage(typingParams);

    const device = new PubKey(recipientId);
    void getMessageQueue()
      .sendToPubKey(device, typingMessage, SnodeNamespaces.UserMessages)
      .catch(window?.log?.error);
  }

  private async replaceWithOurRealSessionId(toReplace: Array<string>) {
    const roomInfos = OpenGroupData.getV2OpenGroupRoom(this.id);
    const sodium = await getSodiumRenderer();
    const ourBlindedPubkeyForThisSogs =
      roomInfos && roomHasBlindEnabled(roomInfos)
        ? await findCachedOurBlindedPubkeyOrLookItUp(roomInfos?.serverPublicKey, sodium)
        : UserUtils.getOurPubKeyStrFromCache();
    const replacedWithOurRealSessionId = toReplace.map(m =>
      m === ourBlindedPubkeyForThisSogs ? UserUtils.getOurPubKeyStrFromCache() : m
    );
    return replacedWithOurRealSessionId;
  }

  private async handleSogsModsOrAdminsChanges({
    modsOrAdmins,
    hiddenModsOrAdmins,
    type,
  }: {
    modsOrAdmins?: Array<string>;
    hiddenModsOrAdmins?: Array<string>;
    type: 'mods' | 'admins';
  }) {
    if (modsOrAdmins && isArray(modsOrAdmins)) {
      const localModsOrAdmins = [...modsOrAdmins];
      if (hiddenModsOrAdmins && isArray(hiddenModsOrAdmins)) {
        localModsOrAdmins.push(...hiddenModsOrAdmins);
      }

      const replacedWithOurRealSessionId = await this.replaceWithOurRealSessionId(
        uniq(localModsOrAdmins)
      );

      switch (type) {
        case 'admins':
          return this.updateGroupAdmins(replacedWithOurRealSessionId, false);
        case 'mods':
          ReduxSogsRoomInfos.setModeratorsOutsideRedux(this.id, replacedWithOurRealSessionId);
          return false;
        default:
          assertUnreachable(type, `handleSogsModsOrAdminsChanges: unhandled switch case: ${type}`);
      }
    }
    return false;
  }

  private async getQuoteAttachment(attachments: any, preview: any) {
    if (attachments?.length) {
      return Promise.all(
        attachments
          .filter(
            (attachment: any) =>
              attachment && attachment.contentType && !attachment.pending && !attachment.error
          )
          .slice(0, 1)
          .map(async (attachment: any) => {
            const { fileName, thumbnail, contentType } = attachment;

            return {
              contentType,
              // Our protos library complains about this field being undefined, so we
              //   force it to null
              fileName: fileName || null,
              thumbnail: attachment?.thumbnail?.path // loadAttachmentData throws if the thumbnail.path is not set
                ? {
                    ...(await loadAttachmentData(thumbnail)),
                    objectUrl: getAbsoluteAttachmentPath(thumbnail.path),
                  }
                : null,
            };
          })
      );
    }

    if (preview?.length) {
      return Promise.all(
        preview
          .filter((attachment: any) => attachment?.image?.path) // loadAttachmentData throws if the image.path is not set
          .slice(0, 1)
          .map(async (attachment: any) => {
            const { image } = attachment;
            const { contentType } = image;

            return {
              contentType,
              // Our protos library complains about this field being undefined, so we
              //   force it to null
              fileName: null,
              thumbnail: image
                ? {
                    ...(await loadAttachmentData(image)),
                    objectUrl: getAbsoluteAttachmentPath(image.path),
                  }
                : null,
            };
          })
      );
    }

    return [];
  }

  private matchesDisappearingMode(mode: DisappearingMessageConversationModeType) {
    const ours = this.getExpirationMode();
    // Note: couldn't this be ours === mode with a twist maybe?
    const success =
      mode === 'deleteAfterRead'
        ? ours === 'deleteAfterRead'
        : mode === 'deleteAfterSend'
        ? ours === 'deleteAfterSend'
        : mode === 'off'
        ? ours === 'off'
        : false;

    return success;
  }

  // NOTE We want to replace Backbone .get() calls with these getters as we migrate to Redux completely eventually
  // #region Start of getters
  public getExpirationMode() {
    return this.get('expirationMode');
  }

  public getExpireTimer() {
    return this.get('expireTimer');
  }

  public getHasOutdatedClient() {
    return this.get('hasOutdatedClient');
  }

  // #endregion
}

export async function commitConversationAndRefreshWrapper(id: string) {
  const convo = getConversationController().get(id);
  if (!convo) {
    return;
  }

  // TODOLATER remove duplicates between db and wrapper (and move search by name or nickname to wrapper)
  // TODOLATER insertConvoFromDBIntoWrapperAndRefresh and insertContactFromDBIntoWrapperAndRefresh both fetches the same data from the DB. Might be worth fetching it and providing it to both?

  // write to db
  const savedDetails = await Data.saveConversation(convo.attributes);
  await convo.refreshInMemoryDetails(savedDetails);

  // Performance impact on this is probably to be pretty bad. We might want to push for that DB refactor to be done sooner so we do not need to fetch info from the DB anymore
  for (let index = 0; index < LibSessionUtil.requiredUserVariants.length; index++) {
    const variant = LibSessionUtil.requiredUserVariants[index];

    switch (variant) {
      case 'UserConfig':
        if (SessionUtilUserProfile.isUserProfileToStoreInWrapper(convo.id)) {
          // eslint-disable-next-line no-await-in-loop
          await SessionUtilUserProfile.insertUserProfileIntoWrapper(convo.id);
        }
        break;
      case 'ContactsConfig':
        if (SessionUtilContact.isContactToStoreInWrapper(convo)) {
          // eslint-disable-next-line no-await-in-loop
          await SessionUtilContact.insertContactFromDBIntoWrapperAndRefresh(convo.id);
        }
        break;
      case 'UserGroupsConfig':
        if (SessionUtilUserGroups.isUserGroupToStoreInWrapper(convo)) {
          // eslint-disable-next-line no-await-in-loop
          await SessionUtilUserGroups.insertGroupsFromDBIntoWrapperAndRefresh(convo.id);
        }
        break;
      case 'ConvoInfoVolatileConfig':
        if (SessionUtilConvoInfoVolatile.isConvoToStoreInWrapper(convo)) {
          // eslint-disable-next-line no-await-in-loop
          await SessionUtilConvoInfoVolatile.insertConvoFromDBIntoWrapperAndRefresh(convo.id);
        }
        break;
      default:
        assertUnreachable(
          variant,
          `commitConversationAndRefreshWrapper unhandled case "${variant}"`
        );
    }
  }

  if (Registration.isDone()) {
    // save the new dump if needed to the DB asap
    // this call throttled so we do not run this too often (and not for every .commit())
    await ConfigurationSync.queueNewJobIfNeeded();
  }
  convo.triggerUIRefresh();
}

const throttledAllConversationsDispatch = debounce(
  () => {
    if (updatesToDispatch.size === 0) {
      return;
    }
    window.inboxStore?.dispatch(conversationsChanged([...updatesToDispatch.values()]));

    updatesToDispatch.clear();
  },
  500,
  { trailing: true, leading: true, maxWait: 1000 }
);

const updatesToDispatch: Map<string, ReduxConversationType> = new Map();

export class ConversationCollection extends Backbone.Collection<ConversationModel> {
  constructor(models?: Array<ConversationModel>) {
    super(models);
    this.comparator = (m: ConversationModel) => {
      return -(m.get('active_at') || 0);
    };
  }
}
ConversationCollection.prototype.model = ConversationModel;

export function hasValidOutgoingRequestValues({
  isMe,
  didApproveMe,
  isApproved,
  isBlocked,
  isPrivate,
  activeAt,
}: {
  isMe: boolean;
  isApproved: boolean;
  didApproveMe: boolean;
  isBlocked: boolean;
  isPrivate: boolean;
  activeAt: number;
}): boolean {
  const isActive = activeAt && isFinite(activeAt) && activeAt > 0;

  return Boolean(!isMe && isApproved && isPrivate && !isBlocked && !didApproveMe && isActive);
}

/**
 * Method to evaluate if a convo contains the right values
 * @param values Required properties to evaluate if this is a message request
 */
export function hasValidIncomingRequestValues({
  isMe,
  isApproved,
  isBlocked,
  isPrivate,
  activeAt,
  didApproveMe,
}: {
  isMe: boolean;
  isApproved: boolean;
  isBlocked: boolean;
  isPrivate: boolean;
  didApproveMe: boolean;
  activeAt: number;
}): boolean {
  // if a convo is not active, it means we didn't get any messages nor sent any.
  const isActive = activeAt && isFinite(activeAt) && activeAt > 0;
  return Boolean(isPrivate && !isMe && !isApproved && !isBlocked && isActive && didApproveMe);
}

async function cleanUpExpireHistoryFromConvo(conversationId: string, isPrivate: boolean) {
  const updateIdsRemoved = await Data.cleanUpExpirationTimerUpdateHistory(
    conversationId,
    isPrivate
  );
  window.inboxStore.dispatch(
    messagesDeleted(updateIdsRemoved.map(m => ({ conversationKey: conversationId, messageId: m })))
  );
}

export const Conversation = { cleanUpExpireHistoryFromConvo };<|MERGE_RESOLUTION|>--- conflicted
+++ resolved
@@ -804,17 +804,15 @@
       active_at: networkTimestamp,
     });
 
-<<<<<<< HEAD
-=======
-    if (messageModel.get('interactionNotification')) {
+    const interactionNotification = messageModel.getInteractionNotification();
+
+    if (interactionNotification) {
       this.set({
-        lastMessageInteractionType: messageModel.get('interactionNotification')?.interactionType,
-        lastMessageInteractionStatus: messageModel.get('interactionNotification')
-          ?.interactionStatus,
+        lastMessageInteractionType: interactionNotification?.interactionType,
+        lastMessageInteractionStatus: interactionNotification?.interactionStatus,
       });
     }
 
->>>>>>> ed2a372c
     await this.commit();
 
     void this.queueJob(async () => {
@@ -2089,21 +2087,14 @@
       return;
     }
     const lastMessageModel = messages.at(0);
-    const lastMessageInteractionType = lastMessageModel.get('interactionNotification')
-      ?.interactionType;
-    const lastMessageInteractionStatus = lastMessageModel.get('interactionNotification')
+    const interactionNotification = lastMessageModel.getInteractionNotification();
+
+    const lastMessageInteractionType = interactionNotification?.interactionType;
+    const lastMessageInteractionStatus = lastMessageModel.getInteractionNotification()
       ?.interactionStatus;
     const lastMessageStatus = lastMessageModel.getMessagePropStatus() || undefined;
     const lastMessageNotificationText = lastMessageModel.getNotificationText() || undefined;
     // we just want to set the `status` to `undefined` if there are no `lastMessageNotificationText`
-<<<<<<< HEAD
-    const lastMessageUpdate = !isEmpty(lastMessageNotificationText)
-      ? {
-          lastMessage: lastMessageNotificationText || '',
-          lastMessageStatus,
-        }
-      : { lastMessage: '', lastMessageStatus: undefined };
-=======
     const lastMessageUpdate =
       !!lastMessageNotificationText && !isEmpty(lastMessageNotificationText)
         ? {
@@ -2118,11 +2109,8 @@
             lastMessageInteractionType: undefined,
             lastMessageInteractionStatus: undefined,
           };
-    const existingLastMessageAttribute = this.get('lastMessage');
-    const existingLastMessageStatus = this.get('lastMessageStatus');
     const existingLastMessageInteractionType = this.get('lastMessageInteractionType');
     const existingLastMessageInteractionStatus = this.get('lastMessageInteractionStatus');
->>>>>>> ed2a372c
 
     if (
       lastMessageUpdate.lastMessage !== existingLastMessageAttribute ||
