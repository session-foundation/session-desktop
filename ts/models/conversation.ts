import autoBind from 'auto-bind';
import Backbone from 'backbone';
import {
  debounce,
  includes,
  isArray,
  isEmpty,
  isEqual,
  isFinite,
  isNumber,
  isString,
  sortBy,
  throttle,
  uniq,
  xor,
} from 'lodash';
import { from_hex } from 'libsodium-wrappers-sumo';

import { SignalService } from '../protobuf';
import { getMessageQueue } from '../session';
import { getConversationController } from '../session/conversations';
import { ClosedGroupVisibleMessage } from '../session/messages/outgoing/visibleMessage/ClosedGroupVisibleMessage';
import { PubKey } from '../session/types';
import { ToastUtils, UserUtils } from '../session/utils';
import { BlockedNumberController } from '../util';
import { MessageModel } from './message';
import { MessageAttributesOptionals, MessageDirection } from './messageType';

import { Data } from '../data/data';
import { OpenGroupRequestCommonType } from '../session/apis/open_group_api/opengroupV2/ApiUtil';
import { OpenGroupUtils } from '../session/apis/open_group_api/utils';
import { getOpenGroupV2FromConversationId } from '../session/apis/open_group_api/utils/OpenGroupUtils';
import { ExpirationTimerUpdateMessage } from '../session/messages/outgoing/controlMessage/ExpirationTimerUpdateMessage';
import { ReadReceiptMessage } from '../session/messages/outgoing/controlMessage/receipt/ReadReceiptMessage';
import { TypingMessage } from '../session/messages/outgoing/controlMessage/TypingMessage';
import { GroupInvitationMessage } from '../session/messages/outgoing/visibleMessage/GroupInvitationMessage';
import { OpenGroupVisibleMessage } from '../session/messages/outgoing/visibleMessage/OpenGroupVisibleMessage';
import {
  VisibleMessage,
  VisibleMessageParams,
} from '../session/messages/outgoing/visibleMessage/VisibleMessage';
import { perfEnd, perfStart } from '../session/utils/Performance';
import { toHex } from '../session/utils/String';
import { createTaskWithTimeout } from '../session/utils/TaskWithTimeout';
import {
  actions as conversationActions,
  conversationsChanged,
  markConversationFullyRead,
  MessageModelPropsWithoutConvoProps,
  ReduxConversationType,
} from '../state/ducks/conversations';

import {
  ReplyingToMessageProps,
  SendMessageType,
} from '../components/conversation/composition/CompositionBox';
import { OpenGroupData } from '../data/opengroups';
import { SettingsKey } from '../data/settings-key';
import {
  findCachedOurBlindedPubkeyOrLookItUp,
  getUsBlindedInThatServer,
  isUsAnySogsFromCache,
} from '../session/apis/open_group_api/sogsv3/knownBlindedkeys';
import { SogsBlinding } from '../session/apis/open_group_api/sogsv3/sogsBlinding';
import { sogsV3FetchPreviewAndSaveIt } from '../session/apis/open_group_api/sogsv3/sogsV3FetchFile';
import { GetNetworkTime } from '../session/apis/snode_api/getNetworkTime';
import { SnodeNamespaces } from '../session/apis/snode_api/namespaces';
import { getSodiumRenderer } from '../session/crypto';
import { addMessagePadding } from '../session/crypto/BufferPadding';
import { getDecryptedMediaUrl } from '../session/crypto/DecryptedAttachmentsManager';
import {
  MessageRequestResponse,
  MessageRequestResponseParams,
} from '../session/messages/outgoing/controlMessage/MessageRequestResponse';
import { ed25519Str } from '../session/onions/onionPath';
import { ConfigurationSync } from '../session/utils/job_runners/jobs/ConfigurationSyncJob';
import { SessionUtilContact } from '../session/utils/libsession/libsession_utils_contacts';
import { SessionUtilConvoInfoVolatile } from '../session/utils/libsession/libsession_utils_convo_info_volatile';
import { SessionUtilUserGroups } from '../session/utils/libsession/libsession_utils_user_groups';
import { forceSyncConfigurationNowIfNeeded } from '../session/utils/sync/syncUtils';
import { getOurProfile } from '../session/utils/User';
import {
  deleteExternalFilesOfConversation,
  getAbsoluteAttachmentPath,
  loadAttachmentData,
} from '../types/MessageAttachment';
import { IMAGE_JPEG } from '../types/MIME';
import { Reaction } from '../types/Reaction';
import {
  assertUnreachable,
  roomHasBlindEnabled,
  roomHasReactionsEnabled,
  SaveConversationReturn,
} from '../types/sqlSharedTypes';
import { Notifications } from '../util/notifications';
import { Reactions } from '../util/reactions';
import { Registration } from '../util/registration';
import { Storage } from '../util/storage';
import {
  CONVERSATION_PRIORITIES,
  ConversationAttributes,
  ConversationNotificationSetting,
  ConversationTypeEnum,
  fillConvoAttributesWithDefaults,
  isDirectConversation,
  isOpenOrClosedGroup,
  READ_MESSAGE_STATE,
} from './conversationAttributes';

import { LibSessionUtil } from '../session/utils/libsession/libsession_utils';
import { SessionUtilUserProfile } from '../session/utils/libsession/libsession_utils_user_profile';
import { ReduxSogsRoomInfos } from '../state/ducks/sogsRoomInfo';
import {
  getCanWriteOutsideRedux,
  getModeratorsOutsideRedux,
  getSubscriberCountOutsideRedux,
} from '../state/selectors/sogsRoomInfo';

type InMemoryConvoInfos = {
  mentionedUs: boolean;
  unreadCount: number;
};

/**
 * Some fields are not stored in the database, but are kept in memory.
 * We use this map to keep track of them. The key is the conversation id.
 */
const inMemoryConvoInfos: Map<string, InMemoryConvoInfos> = new Map(); // decide it it makes sense to move this to a redux slice?

import { DisappearingMessageConversationType } from '../util/expiringMessages';
import { ReleasedFeatures } from '../util/releaseFeature';
import { markAttributesAsReadIfNeeded } from './messageFactory';

export class ConversationModel extends Backbone.Model<ConversationAttributes> {
  public updateLastMessage: () => any;
  public throttledBumpTyping: () => void;
  public throttledNotify: (message: MessageModel) => void;
  public markConversationRead: (newestUnreadDate: number, readAt?: number) => void;
  public initialPromise: any;

  private typingRefreshTimer?: NodeJS.Timeout | null;
  private typingPauseTimer?: NodeJS.Timeout | null;
  private typingTimer?: NodeJS.Timeout | null;

  private pending?: Promise<any>;

  constructor(attributes: ConversationAttributes) {
    super(fillConvoAttributesWithDefaults(attributes));

    // This may be overridden by getConversationController().getOrCreate, and signify
    //   our first save to the database. Or first fetch from the database.
    this.initialPromise = Promise.resolve();
    autoBind(this);

    // eslint-disable-next-line @typescript-eslint/no-misused-promises
    this.throttledBumpTyping = throttle(this.bumpTyping, 300);
    this.updateLastMessage = throttle(this.bouncyUpdateLastMessage.bind(this), 1000, {
      trailing: true,
      leading: true,
    });

    // eslint-disable-next-line @typescript-eslint/no-misused-promises
    this.throttledNotify = debounce(this.notify, 2000, { maxWait: 2000, trailing: true });
    // start right away the function is called, and wait 1sec before calling it again
    // eslint-disable-next-line @typescript-eslint/no-misused-promises
    this.markConversationRead = debounce(this.markConversationReadBouncy, 1000, {
      leading: true,
      trailing: true,
    });

    this.typingRefreshTimer = null;
    this.typingPauseTimer = null;
    window.inboxStore?.dispatch(conversationsChanged([this.getConversationModelProps()]));
  }

  public idForLogging() {
    if (this.isPrivate()) {
      return this.id;
    }

    if (this.isPublic()) {
      return this.id;
    }

    return `group(${ed25519Str(this.id)})`;
  }

  public isMe() {
    return UserUtils.isUsFromCache(this.id);
  }

  /**
   * Same as this.isOpenGroupV2().
   *
   * // TODOLATER merge them together
   */
  public isPublic(): boolean {
    return this.isOpenGroupV2();
  }

  /**
   * Same as this.isPublic().
   *
   * // TODOLATER merge them together
   */
  public isOpenGroupV2(): boolean {
    return OpenGroupUtils.isOpenGroupV2(this.id);
  }
  public isClosedGroup(): boolean {
    return Boolean(
      (this.get('type') === ConversationTypeEnum.GROUP && this.id.startsWith('05')) ||
        (this.get('type') === ConversationTypeEnum.GROUPV3 && this.id.startsWith('03'))
    );
  }

  public isPrivate() {
    return isDirectConversation(this.get('type'));
  }

  // returns true if this is a closed/medium or open group
  public isGroup() {
    return isOpenOrClosedGroup(this.get('type'));
  }

  public isBlocked() {
    if (!this.id || this.isMe()) {
      return false;
    }

    if (this.isPrivate() || this.isClosedGroup()) {
      return BlockedNumberController.isBlocked(this.id);
    }

    return false;
  }

  /**
   * Returns true if this conversation is active.
   * i.e. the conversation is visible on the left pane. (Either we or another user created this convo).
   * An active conversation is a user/group we interacted with directly, or they did, at some point.
   * For instance, all of the conversations created when receiving a community are not active, until we start directly talking with them (or they do).
   */
  public isActive() {
    return Boolean(this.get('active_at'));
  }

  /**
   *
   * @returns true if this conversation is private and hidden.
   * A non-private conversation cannot be hidden currently.
   *  - a community is removed straight away when we leave it and not marked hidden
   *  - a legacy group is kept visible if we leave it, until we explicitely delete it. At that time, it is removed completely and not marked hidden
   */
  public isHidden() {
    const priority = this.get('priority') || CONVERSATION_PRIORITIES.default;
    return this.isPrivate() && priority === CONVERSATION_PRIORITIES.hidden;
  }

  public async cleanup() {
    await deleteExternalFilesOfConversation(this.attributes);
  }

  public getGroupAdmins(): Array<string> {
    const groupAdmins = this.get('groupAdmins');

    return groupAdmins && groupAdmins.length > 0 ? groupAdmins : [];
  }

  public getConversationModelProps(): ReduxConversationType {
    const ourNumber = UserUtils.getOurPubKeyStrFromCache();
    const avatarPath = this.getAvatarPath();
    const isPrivate = this.isPrivate();
    // TODO we should maybe make this weAreAdmin not props in redux but computed selectors
    const weAreAdmin = this.isAdmin(ourNumber);
    const currentNotificationSetting = this.get('triggerNotificationsFor');
    const priorityFromDb = this.get('priority');

    // To reduce the redux store size, only set fields which cannot be undefined.
    // For instance, a boolean can usually be not set if false, etc
    const toRet: ReduxConversationType = {
      id: this.id as string,
      activeAt: this.get('active_at'),
      type: this.get('type'),
    };

    if (isFinite(priorityFromDb) && priorityFromDb !== CONVERSATION_PRIORITIES.default) {
      toRet.priority = priorityFromDb;
    }

    if (this.get('markedAsUnread')) {
      toRet.isMarkedUnread = !!this.get('markedAsUnread');
    }

    if (isPrivate) {
      toRet.isPrivate = true;
      if (this.typingTimer) {
        toRet.isTyping = true;
      }
      if (this.isMe()) {
        toRet.isMe = true;
      }

      const foundContact = SessionUtilContact.getContactCached(this.id);

      if (!toRet.activeAt && foundContact && isFinite(foundContact.createdAtSeconds)) {
        toRet.activeAt = foundContact.createdAtSeconds * 1000; // active at is in ms
      }
    }

    if (weAreAdmin) {
      toRet.weAreAdmin = true;
    }

    if (this.isPublic()) {
      toRet.isPublic = true;
    }

    if (avatarPath) {
      toRet.avatarPath = avatarPath;
    }

    if (this.get('expirationType')) {
      toRet.expirationType = this.get('expirationType');
    }

    if (this.get('lastDisappearingMessageChangeTimestamp')) {
      toRet.lastDisappearingMessageChangeTimestamp = this.get(
        'lastDisappearingMessageChangeTimestamp'
      );
    }

    if (this.get('hasOutdatedClient')) {
      toRet.hasOutdatedClient = this.get('hasOutdatedClient');
    }

    if (
      currentNotificationSetting &&
      currentNotificationSetting !== ConversationNotificationSetting[0]
    ) {
      toRet.currentNotificationSetting = currentNotificationSetting;
    }

    if (this.get('displayNameInProfile')) {
      toRet.displayNameInProfile = this.get('displayNameInProfile');
    }
    if (this.get('nickname')) {
      toRet.nickname = this.get('nickname');
    }
    if (BlockedNumberController.isBlocked(this.id)) {
      toRet.isBlocked = true;
    }
    if (this.get('didApproveMe')) {
      toRet.didApproveMe = this.get('didApproveMe');
    }
    if (this.get('isApproved')) {
      toRet.isApproved = this.get('isApproved');
    }
    if (this.get('expireTimer')) {
      toRet.expireTimer = this.get('expireTimer');
    }
    // those are values coming only from both the DB or the wrapper. Currently we display the data from the DB
    if (this.isClosedGroup()) {
      toRet.members = uniq(this.get('members') || []);
    }

    // those are values coming only from both the DB or the wrapper. Currently we display the data from the DB
    if (this.isClosedGroup() || this.isPublic()) {
      // for public, this value always comes from the DB
      toRet.groupAdmins = this.getGroupAdmins();
    }

    // those are values coming only from the DB when this is a closed group
    if (this.isClosedGroup()) {
      if (this.get('isKickedFromGroup')) {
        toRet.isKickedFromGroup = this.get('isKickedFromGroup');
      }
      if (this.get('left')) {
        toRet.left = this.get('left');
      }
      // to be dropped once we get rid of the legacy closed groups
      const zombies = this.get('zombies') || [];
      if (zombies?.length) {
        toRet.zombies = uniq(zombies);
      }
    }

    // -- Handle the field stored only in memory for all types of conversation--
    const inMemoryConvoInfo = inMemoryConvoInfos.get(this.id);
    if (inMemoryConvoInfo) {
      if (inMemoryConvoInfo.unreadCount) {
        toRet.unreadCount = inMemoryConvoInfo.unreadCount;
      }
      if (inMemoryConvoInfo.mentionedUs) {
        toRet.mentionedUs = inMemoryConvoInfo.mentionedUs;
      }
    }

    // -- Handle the last message status, if present --
    const lastMessageText = this.get('lastMessage');
    if (lastMessageText && lastMessageText.length) {
      const lastMessageStatus = this.get('lastMessageStatus');

      toRet.lastMessage = {
        status: lastMessageStatus,
        text: lastMessageText,
      };
    }
    return toRet;
  }

  /**
   *
   * @param groupAdmins the Array of group admins, where, if we are a group admin, we are present unblinded.
   * @param shouldCommit set this to true to auto commit changes
   * @returns true if the groupAdmins where not the same (and thus updated)
   */
  public async updateGroupAdmins(groupAdmins: Array<string>, shouldCommit: boolean) {
    const sortedNewAdmins = uniq(sortBy(groupAdmins));

    // check if there is any difference betwewen the two, if yes, override it with what we got.
    if (!xor(this.getGroupAdmins(), groupAdmins).length) {
      return false;
    }
    this.set({ groupAdmins: sortedNewAdmins });
    if (shouldCommit) {
      await this.commit();
    }
    return true;
  }

  /**
   * Fetches from the Database an update of what are the memory only informations like mentionedUs and the unreadCount, etc
   */
  public async refreshInMemoryDetails(providedMemoryDetails?: SaveConversationReturn) {
    if (!SessionUtilConvoInfoVolatile.isConvoToStoreInWrapper(this)) {
      return;
    }
    const memoryDetails = providedMemoryDetails || (await Data.fetchConvoMemoryDetails(this.id));

    if (!memoryDetails) {
      inMemoryConvoInfos.delete(this.id);
      return;
    }
    if (!inMemoryConvoInfos.get(this.id)) {
      inMemoryConvoInfos.set(this.id, {
        mentionedUs: false,
        unreadCount: 0,
      });
    }

    const existing = inMemoryConvoInfos.get(this.id);
    if (!existing) {
      return;
    }
    let changes = false;
    if (existing.unreadCount !== memoryDetails.unreadCount) {
      existing.unreadCount = memoryDetails.unreadCount;
      changes = true;
    }

    if (existing.mentionedUs !== memoryDetails.mentionedUs) {
      existing.mentionedUs = memoryDetails.mentionedUs;
      changes = true;
    }

    if (changes) {
      this.triggerUIRefresh();
    }
  }

  public async queueJob(callback: () => Promise<void>) {
    const previous = this.pending || Promise.resolve();

    const taskWithTimeout = createTaskWithTimeout(callback, `conversation ${this.idForLogging()}`);

    // eslint-disable-next-line more/no-then
    this.pending = previous.then(taskWithTimeout, taskWithTimeout);
    const current = this.pending;
    // eslint-disable-next-line more/no-then
    void current.then(() => {
      if (this.pending === current) {
        delete this.pending;
      }
    });

    return current;
  }

  public async makeQuote(quotedMessage: MessageModel): Promise<ReplyingToMessageProps | null> {
    const attachments = quotedMessage.get('attachments');
    const preview = quotedMessage.get('preview');

    const body = quotedMessage.get('body');
    const quotedAttachments = await this.getQuoteAttachment(attachments, preview);

    if (!quotedMessage.get('sent_at')) {
      window.log.warn('tried to make a quote without a sent_at timestamp');
      return null;
    }
    let msgSource = quotedMessage.getSource();
    if (this.isPublic()) {
      const room = OpenGroupData.getV2OpenGroupRoom(this.id);
      if (room && roomHasBlindEnabled(room) && msgSource === UserUtils.getOurPubKeyStrFromCache()) {
        // this room should send message with blinded pubkey, so we need to make the quote with them too.
        // when we make a quote to ourself on a blind sogs, that message has a sender being our naked pubkey
        const sodium = await getSodiumRenderer();
        msgSource = await findCachedOurBlindedPubkeyOrLookItUp(room.serverPublicKey, sodium);
      }
    }

    return {
      author: msgSource,
      id: `${quotedMessage.get('sent_at')}` || '',
      // NOTE we send the entire body to be consistent with the other platforms
      text: body,
      attachments: quotedAttachments,
      timestamp: quotedMessage.get('sent_at') || 0,
      convoId: this.id,
    };
  }

  public toOpenGroupV2(): OpenGroupRequestCommonType {
    if (!this.isOpenGroupV2()) {
      throw new Error('tried to run toOpenGroup for not public group v2');
    }
    return getOpenGroupV2FromConversationId(this.id);
  }

  public async sendReactionJob(sourceMessage: MessageModel, reaction: Reaction) {
    try {
      const destination = this.id;

      const sentAt = sourceMessage.get('sent_at');
      if (!sentAt) {
        throw new Error('sendReactMessageJob() sent_at must be set.');
      }

      // an OpenGroupV2 message is just a visible message
      const chatMessageParams: VisibleMessageParams = {
        body: '',
        timestamp: sentAt,
        reaction,
        lokiProfile: UserUtils.getOurProfile(),
      };

      const shouldApprove = !this.isApproved() && this.isPrivate();
      const incomingMessageCount = await Data.getMessageCountByType(
        this.id,
        MessageDirection.incoming
      );
      const hasIncomingMessages = incomingMessageCount > 0;

      if (PubKey.isBlinded(this.id)) {
        window.log.info('Sending a blinded message react to this user: ', this.id);
        await this.sendBlindedMessageRequest(chatMessageParams);
        return;
      }

      if (shouldApprove) {
        await this.setIsApproved(true);
        if (hasIncomingMessages) {
          // have to manually add approval for local client here as DB conditional approval check in config msg handling will prevent this from running
          await this.addOutgoingApprovalMessage(Date.now());
          if (!this.didApproveMe()) {
            await this.setDidApproveMe(true);
          }
          // should only send once
          await this.sendMessageRequestResponse();
          void forceSyncConfigurationNowIfNeeded();
        }
      }

      if (this.isOpenGroupV2()) {
        const chatMessageOpenGroupV2 = new OpenGroupVisibleMessage(chatMessageParams);
        const roomInfos = this.toOpenGroupV2();
        if (!roomInfos) {
          throw new Error('Could not find this room in db');
        }
        const openGroup = OpenGroupData.getV2OpenGroupRoom(this.id);
        const blinded = Boolean(roomHasBlindEnabled(openGroup));

        // send with blinding if we need to
        await getMessageQueue().sendToOpenGroupV2({
          message: chatMessageOpenGroupV2,
          roomInfos,
          blinded,
          filesToLink: [],
        });
        return;
      }

      const destinationPubkey = new PubKey(destination);

      if (this.isPrivate()) {
        const chatMessageMe = new VisibleMessage({
          ...chatMessageParams,
          syncTarget: this.id,
        });
        await getMessageQueue().sendSyncMessage({
          namespace: SnodeNamespaces.UserMessages,
          message: chatMessageMe,
        });

        const chatMessagePrivate = new VisibleMessage(chatMessageParams);

        await getMessageQueue().sendToPubKey(
          destinationPubkey,
          chatMessagePrivate,
          SnodeNamespaces.UserMessages
        );
        await Reactions.handleMessageReaction({
          reaction,
          sender: UserUtils.getOurPubKeyStrFromCache(),
          you: true,
        });
        return;
      }
      if (this.isClosedGroup()) {
        const chatMessageMediumGroup = new VisibleMessage(chatMessageParams);
        const closedGroupVisibleMessage = new ClosedGroupVisibleMessage({
          chatMessage: chatMessageMediumGroup,
          groupId: destination,
          timestamp: sentAt,
        });
        // we need the return await so that errors are caught in the catch {}
        await getMessageQueue().sendToGroup({
          message: closedGroupVisibleMessage,
          namespace: SnodeNamespaces.ClosedGroupMessage,
        });

        await Reactions.handleMessageReaction({
          reaction,
          sender: UserUtils.getOurPubKeyStrFromCache(),
          you: true,
        });
        return;
      }

      throw new TypeError(`Invalid conversation type: '${this.get('type')}'`);
    } catch (e) {
      window.log.error(`Reaction job failed id:${reaction.id} error:`, e);
    }
  }

  /**
   * Does this conversation contain the properties to be considered a message request
   */
  public isIncomingRequest(): boolean {
    return hasValidIncomingRequestValues({
      isMe: this.isMe(),
      isApproved: this.isApproved(),
      isBlocked: this.isBlocked(),
      isPrivate: this.isPrivate(),
      activeAt: this.get('active_at'),
      didApproveMe: this.didApproveMe(),
    });
  }

  /**
   * Is this conversation an outgoing message request
   */
  public isOutgoingRequest(): boolean {
    return hasValidOutgoingRequestValues({
      isMe: this.isMe() || false,
      isApproved: this.isApproved() || false,
      didApproveMe: this.didApproveMe() || false,
      isBlocked: this.isBlocked() || false,
      isPrivate: this.isPrivate() || false,
      activeAt: this.get('active_at') || 0,
    });
  }

  /**
   * When you have accepted another users message request
   * @param timestamp for determining the order for this message to appear like a regular message
   */
  public async addOutgoingApprovalMessage(timestamp: number) {
    await this.addSingleOutgoingMessage({
      sent_at: timestamp,
      messageRequestResponse: {
        isApproved: 1,
      },
      expireTimer: 0,
    });

    this.updateLastMessage();
  }

  /**
   * When the other user has accepted your message request
   * @param timestamp For determining message order in conversation
   * @param source For determining the conversation name used in the message.
   */
  public async addIncomingApprovalMessage(timestamp: number, source: string) {
    await this.addSingleIncomingMessage({
      sent_at: timestamp,
      source,
      messageRequestResponse: {
        isApproved: 1,
      },
      unread: READ_MESSAGE_STATE.unread, // 1 means unread
      expireTimer: 0,
    });
    this.updateLastMessage();
  }

  /**
   * Sends an accepted message request response.
   * Currently, we never send anything for denied message requests.
   */
  public async sendMessageRequestResponse() {
    if (!this.isPrivate()) {
      return;
    }

    const timestamp = Date.now();

    const messageRequestResponseParams: MessageRequestResponseParams = {
      timestamp,
      lokiProfile: UserUtils.getOurProfile(),
    };

    const messageRequestResponse = new MessageRequestResponse(messageRequestResponseParams);
    const pubkeyForSending = new PubKey(this.id);
    await getMessageQueue()
      .sendToPubKey(pubkeyForSending, messageRequestResponse, SnodeNamespaces.UserMessages)
      .catch(window?.log?.error);
  }

  public async sendMessage(msg: SendMessageType) {
    const { attachments, body, groupInvitation, preview, quote } = msg;
    this.clearTypingTimers();
    const expirationType = this.get('expirationType');
    const expireTimer = this.get('expireTimer');
    const networkTimestamp = GetNetworkTime.getNowWithNetworkOffset();

    window?.log?.info(
      'Sending message to conversation',
      this.idForLogging(),
      'with networkTimestamp: ',
      networkTimestamp
    );

    const messageModel = await this.addSingleOutgoingMessage({
      body,
      quote: isEmpty(quote) ? undefined : quote,
      preview,
      attachments,
      sent_at: networkTimestamp,
      expirationType,
      expireTimer,
      serverTimestamp: this.isPublic() ? networkTimestamp : undefined,
      groupInvitation,
    });

    // We're offline!
    if (!window.isOnline) {
      const error = new Error('Network is not available');
      error.name = 'SendMessageNetworkError';
      (error as any).number = this.id;
      await messageModel.saveErrors([error]);
      await this.commit();

      return;
    }

    this.set({
      lastMessage: messageModel.getNotificationText(),
      lastMessageStatus: 'sending',
      active_at: networkTimestamp,
    });
    await this.commit();

    void this.queueJob(async () => {
      await this.sendMessageJob(messageModel);
    });
  }

  public async sendReaction(sourceId: string, reaction: Reaction) {
    const sourceMessage = await Data.getMessageById(sourceId);

    if (!sourceMessage) {
      return;
    }

    void this.queueJob(async () => {
      await this.sendReactionJob(sourceMessage, reaction);
    });
  }

  // tslint:disable: cyclomatic-complexity
  public async updateExpireTimer({
    providedExpirationType,
    providedExpireTimer,
    providedChangeTimestamp,
    providedSource,
    receivedAt, // is set if it comes from outside
    fromConfigMessage,
    fromSync = false,
    shouldCommit = true,
    existingMessage,
  }: {
    providedExpirationType: DisappearingMessageConversationType;
    providedExpireTimer?: number;
    providedChangeTimestamp: number;
    providedSource?: string;
    receivedAt?: number; // is set if it comes from outside
    fromSync?: boolean;
    fromConfigMessage: boolean;
    shouldCommit?: boolean;
    existingMessage?: MessageModel;
  }): Promise<void> {
    if (this.isPublic()) {
      window.log.warn("updateExpireTimer() Disappearing messages aren't supported in communities");
      return;
    }

    let expirationType = providedExpirationType;
    let expireTimer = providedExpireTimer;
    const lastDisappearingMessageChangeTimestamp = providedChangeTimestamp;
    let source = providedSource;

    if (expirationType === undefined || expireTimer === undefined) {
      expirationType = 'off';
      expireTimer = 0;
    }

    if (
      this.get('lastDisappearingMessageChangeTimestamp') > lastDisappearingMessageChangeTimestamp
    ) {
      window.log.info('updateExpireTimer() This is an outdated disappearing message setting');
      return;
    }

    if (
      isEqual(expirationType, this.get('expirationType')) &&
      isEqual(expireTimer, this.get('expireTimer'))
    ) {
      window.log.info(
        'updateExpireTimer()  Dropping ExpireTimerUpdate message as we already have the same one set.'
      );
      return;
    }

    // We will only support legacy disappearing messages for a short period before disappearing messages v2 is unlocked
    const isDisappearingMessagesV2Released = await ReleasedFeatures.checkIsDisappearMessageV2FeatureReleased();

    const isOutgoing = Boolean(!receivedAt);
    source = source || UserUtils.getOurPubKeyStrFromCache();

    // When we add a disappearing messages notification to the conversation, we want it
    // to be above the message that initiated that change, hence the subtraction.
    const timestamp = (receivedAt || Date.now()) - 1;

    this.set({
      expirationType,
      expireTimer,
      lastDisappearingMessageChangeTimestamp,
    });

    window?.log?.debug('Updating conversation disappearing messages setting', {
      id: this.idForLogging(),
      expirationType,
      expireTimer,
      lastDisappearingMessageChangeTimestamp,
      source,
    });
    let message: MessageModel | undefined = existingMessage || undefined;

    // we don't have info about who made the change and when, when we get a change from a config message, so do not add a control message
    if (!fromConfigMessage) {
      const commonAttributes = {
        flags: SignalService.DataMessage.Flags.EXPIRATION_TIMER_UPDATE,
        expirationTimerUpdate: {
          expirationType,
          expireTimer,
          lastDisappearingMessageChangeTimestamp,
          source,
          fromSync,
        },
        // TODO legacy messages support will be removed in a future release
        expirationType:
          expirationType !== 'off' || isDisappearingMessagesV2Released ? expirationType : undefined,
        expireTimer:
          expirationType !== 'off' || isDisappearingMessagesV2Released ? expireTimer : undefined,
      };

      if (!message) {
        if (isOutgoing) {
          message = await this.addSingleOutgoingMessage({
            ...commonAttributes,
            sent_at: timestamp,
          });
        } else {
          message = await this.addSingleIncomingMessage({
            ...commonAttributes,
            // Even though this isn't reflected to the user, we want to place the last seen
            //   indicator above it. We set it to 'unread' to trigger that placement.
            unread: READ_MESSAGE_STATE.unread,
            source,
            sent_at: timestamp,
            received_at: timestamp,
          });
        }
      }
    }

    if (this.isActive()) {
      this.set('active_at', timestamp);
    }

    if (shouldCommit) {
      // tell the UI this conversation was updated
      await this.commit();
    }

    // if change was made remotely, don't send it to the contact/group
    if (receivedAt || fromSync || fromConfigMessage) {
      return;
    }

    const expireUpdate = {
      identifier: message?.id,
      timestamp,
<<<<<<< HEAD
      expirationType,
      expireTimer,
      lastDisappearingMessageChangeTimestamp,
=======
      expireTimer: expireTimer || (null as number | null),
>>>>>>> 953897cc
    };

    if (this.isMe()) {
      // TODO Check that the args are correct
      // This might be happening too late in the message pipeline. Maybe should be moved to handleExpirationTimerUpdateNoCommit()
      if (expireUpdate.expirationType === 'deleteAfterRead') {
        window.log.info('Note to Self messages cannot be delete after read!');
        return;
      }

      const expirationTimerMessage = new ExpirationTimerUpdateMessage(expireUpdate);
<<<<<<< HEAD
      return message?.sendSyncMessageOnly(expirationTimerMessage);
=======
      await message.sendSyncMessageOnly(expirationTimerMessage);
      return;
>>>>>>> 953897cc
    }

    if (this.isPrivate()) {
      const expirationTimerMessage = new ExpirationTimerUpdateMessage(expireUpdate);
      const pubkey = new PubKey(this.get('id'));
      await getMessageQueue().sendToPubKey(
        pubkey,
        expirationTimerMessage,
        SnodeNamespaces.UserMessages
      );
      return;
    }
    if (this.isClosedGroup()) {
      const expireUpdateForGroup = {
        ...expireUpdate,
        groupId: this.get('id'),
      };

      const expirationTimerMessage = new ExpirationTimerUpdateMessage(expireUpdateForGroup);

      await getMessageQueue().sendToGroup({
        message: expirationTimerMessage,
        namespace: SnodeNamespaces.ClosedGroupMessage,
      });
      return;
    }
<<<<<<< HEAD
    throw new Error('Communities should not use disappearing messages');
=======
>>>>>>> 953897cc
  }

  public triggerUIRefresh() {
    updatesToDispatch.set(this.id, this.getConversationModelProps());
    throttledAllConversationsDispatch();
  }

  public async commit() {
    perfStart(`conversationCommit-${this.id}`);
    await commitConversationAndRefreshWrapper(this.id);
    perfEnd(`conversationCommit-${this.id}`, 'conversationCommit');
  }

  public async addSingleOutgoingMessage(
    messageAttributes: Omit<
      MessageAttributesOptionals,
      'conversationId' | 'source' | 'type' | 'direction' | 'received_at' | 'unread'
    >
  ) {
    let sender = UserUtils.getOurPubKeyStrFromCache();
    if (this.isPublic()) {
      const openGroup = OpenGroupData.getV2OpenGroupRoom(this.id);
      if (openGroup && openGroup.serverPublicKey && roomHasBlindEnabled(openGroup)) {
        const signingKeys = await UserUtils.getUserED25519KeyPairBytes();

        if (!signingKeys) {
          throw new Error('addSingleOutgoingMessage: getUserED25519KeyPairBytes returned nothing');
        }

        const sodium = await getSodiumRenderer();

        const ourBlindedPubkeyForCurrentSogs = await findCachedOurBlindedPubkeyOrLookItUp(
          openGroup.serverPublicKey,
          sodium
        );

        if (ourBlindedPubkeyForCurrentSogs) {
          sender = ourBlindedPubkeyForCurrentSogs;
        }
      }
    }

    return this.addSingleMessage({
      ...messageAttributes,
      conversationId: this.id,
      source: sender,
      type: 'outgoing',
      direction: 'outgoing',
      unread: READ_MESSAGE_STATE.read, // an outgoing message must be already read
      received_at: messageAttributes.sent_at, // make sure to set a received_at timestamp for an outgoing message, so the order are right.
    });
  }

  public async addSingleIncomingMessage(
    messageAttributes: Omit<MessageAttributesOptionals, 'conversationId' | 'type' | 'direction'>
  ) {
    // if there's a message by the other user, they've replied to us which we consider an accepted convo
    if (this.isPrivate()) {
      await this.setDidApproveMe(true);
    }

    const toBeAddedAttributes: MessageAttributesOptionals = {
      ...messageAttributes,
      conversationId: this.id,
      type: 'incoming',
      direction: 'incoming',
    };

    // if the message is trying to be added unread, make sure that it shouldn't be already read from our other devices

    markAttributesAsReadIfNeeded(toBeAddedAttributes);

    return this.addSingleMessage(toBeAddedAttributes);
  }

  /**
   * Mark everything as read efficiently if possible.
   *
   * For convos with a expiration timer enable, start the timer as of now.
   * Send read receipt if needed.
   */
  public async markAllAsRead() {
    /**
     *  when marking all as read, there is a bunch of things we need to do.
     *   - we need to update all the messages in the DB not read yet for that conversation
     *   - we need to send the read receipts if there is one needed for those messages
     *   - we need to trigger a change on the redux store, so those messages are read AND mark the whole convo as read.
     *   - we need to remove any notifications related to this conversation ID.
     *
     *
     * (if there is an expireTimer, we do it the slow way, handling each message separately)
     */
    const expireTimerSet = !!this.get('expireTimer');
    const isOpenGroup = this.isOpenGroupV2();

    if (isOpenGroup || !expireTimerSet) {
      // for opengroups, we batch everything as there is no expiration timer to take care of (and potentially a lot of messages)

      // if this is an opengroup there is no need to send read receipt, and so no need to fetch messages updated.
      const allReadMessagesIds = await Data.markAllAsReadByConversationNoExpiration(
        this.id,
        !isOpenGroup
      );

      await this.markAsUnread(false, false);
      await this.commit();
      if (allReadMessagesIds.length) {
        await this.sendReadReceiptsIfNeeded(uniq(allReadMessagesIds));
      }
      Notifications.clearByConversationID(this.id);
      window.inboxStore?.dispatch(markConversationFullyRead(this.id));

      return;
    }

    // otherwise, do it the slow and expensive way
    await this.markConversationReadBouncy(Date.now());
  }

  public getUsInThatConversation() {
    const usInThatConversation =
      getUsBlindedInThatServer(this) || UserUtils.getOurPubKeyStrFromCache();
    return usInThatConversation;
  }

  public async sendReadReceiptsIfNeeded(timestamps: Array<number>) {
    if (!this.isPrivate() || !timestamps.length) {
      return;
    }
    const settingsReadReceiptEnabled = Storage.get(SettingsKey.settingsReadReceipt) || false;
    const sendReceipt =
      settingsReadReceiptEnabled && !this.isBlocked() && !this.isIncomingRequest();

    if (sendReceipt) {
      window?.log?.info(`Sending ${timestamps.length} read receipts.`);
      // we should probably stack read receipts and send them every 5 seconds for instance per conversation

      const receiptMessage = new ReadReceiptMessage({
        timestamp: Date.now(),
        timestamps,
      });

      const device = new PubKey(this.id);
      await getMessageQueue().sendToPubKey(device, receiptMessage, SnodeNamespaces.UserMessages);
    }
  }

  public async setNickname(nickname: string | null, shouldCommit = false) {
    if (!this.isPrivate()) {
      window.log.info('cannot setNickname to a non private conversation.');
      return;
    }
    const trimmed = nickname && nickname.trim();
    if (this.get('nickname') === trimmed) {
      return;
    }
    // make sure to save the lokiDisplayName as name in the db. so a search of conversation returns it.
    // (we look for matches in name too)
    const realUserName = this.getRealSessionUsername();

    if (!trimmed || !trimmed.length) {
      this.set({ nickname: undefined, displayNameInProfile: realUserName });
    } else {
      this.set({ nickname: trimmed, displayNameInProfile: realUserName });
    }

    if (shouldCommit) {
      await this.commit();
    }
  }

  public async setSessionProfile(newProfile: {
    displayName?: string | null;
    avatarPath?: string | null;
    avatarImageId?: number;
  }) {
    let changes = false;

    const existingSessionName = this.getRealSessionUsername();
    if (newProfile.displayName !== existingSessionName && newProfile.displayName) {
      this.set({
        displayNameInProfile: newProfile.displayName,
      });
      changes = true;
    }

    // a user cannot remove an avatar. Only change it
    // if you change this behavior, double check all setSessionProfile calls (especially the one in EditProfileDialog)
    if (newProfile.avatarPath) {
      const originalAvatar = this.get('avatarInProfile');
      if (!isEqual(originalAvatar, newProfile.avatarPath)) {
        this.set({ avatarInProfile: newProfile.avatarPath });
        changes = true;
      }
      const existingImageId = this.get('avatarImageId');

      if (existingImageId !== newProfile.avatarImageId) {
        this.set({ avatarImageId: newProfile.avatarImageId });
        changes = true;
      }
    }

    if (changes) {
      await this.commit();
    }
  }

  public setSessionDisplayNameNoCommit(newDisplayName?: string | null) {
    const existingSessionName = this.getRealSessionUsername();
    if (newDisplayName !== existingSessionName && newDisplayName) {
      this.set({ displayNameInProfile: newDisplayName });
    }
  }

  /**
   * @returns `displayNameInProfile` so the real username as defined by that user/group
   */
  public getRealSessionUsername(): string | undefined {
    return this.get('displayNameInProfile');
  }

  /**
   * @returns `nickname` so the nickname we forced for that user. For a group, this returns `undefined`
   */
  public getNickname(): string | undefined {
    return this.isPrivate() ? this.get('nickname') || undefined : undefined;
  }

  /**
   * @returns `getNickname` if a private convo and a nickname is set, or `getRealSessionUsername`
   */
  public getNicknameOrRealUsername(): string | undefined {
    return this.getNickname() || this.getRealSessionUsername();
  }

  /**
   * @returns `getNickname` if a private convo and a nickname is set, or `getRealSessionUsername`
   *
   * Can also a localized 'Anonymous' for an unknown private chat and localized 'Unknown' for an unknown group (open/closed)
   */
  public getNicknameOrRealUsernameOrPlaceholder(): string {
    const nickOrReal = this.getNickname() || this.getRealSessionUsername();

    if (nickOrReal) {
      return nickOrReal;
    }
    if (this.isPrivate()) {
      return window.i18n('anonymous');
    }
    return window.i18n('unknown');
  }

  public isAdmin(pubKey?: string) {
    if (!this.isPublic() && !this.isGroup()) {
      return false;
    }
    if (!pubKey) {
      throw new Error('isAdmin() pubKey is falsy');
    }
    const groupAdmins = this.getGroupAdmins();
    return Array.isArray(groupAdmins) && groupAdmins.includes(pubKey);
  }

  /**
   * Check if the provided pubkey is a moderator.
   * Being a moderator only makes sense for a sogs as closed groups have their admin under the groupAdmins property
   */
  public isModerator(pubKey?: string) {
    if (!pubKey) {
      throw new Error('isModerator() pubKey is falsy');
    }
    if (!this.isPublic()) {
      return false;
    }

    const groupModerators = getModeratorsOutsideRedux(this.id as string);
    return Array.isArray(groupModerators) && groupModerators.includes(pubKey);
  }

  /**
   * When receiving a shared config message, we need to apply the change after the merge happened to our database.
   * This is done with this function.
   * There are other actions to change the priority from the UI (or from )
   */
  public async setPriorityFromWrapper(
    priority: number,
    shouldCommit: boolean = true
  ): Promise<boolean> {
    if (priority !== this.get('priority')) {
      this.set({
        priority,
      });

      if (shouldCommit) {
        await this.commit();
      }
      return true;
    }
    return false;
  }

  /**
   * Toggle the pinned state of a conversation.
   * Any conversation can be pinned and the higher the priority, the higher it will be in the list.
   * Note: Currently, we do not have an order in the list of pinned conversation, but the libsession util wrapper can handle the order.
   */
  public async togglePinned(shouldCommit: boolean = true) {
    this.set({ priority: this.isPinned() ? 0 : 1 });
    if (shouldCommit) {
      await this.commit();
    }
    return true;
  }

  /**
   * Force the priority to be -1 (PRIORITY_DEFAULT_HIDDEN) so this conversation is hidden in the list. Currently only works for private chats.
   */
  public async setHidden(shouldCommit: boolean = true) {
    if (!this.isPrivate()) {
      return;
    }
    const priority = this.get('priority');
    if (priority >= CONVERSATION_PRIORITIES.default) {
      this.set({ priority: CONVERSATION_PRIORITIES.hidden });
      if (shouldCommit) {
        await this.commit();
      }
    }
  }

  /**
   * Reset the priority of this conversation to 0 if it was < 0, but keep anything > 0 as is.
   * So if the conversation was pinned, we keep it pinned with its current priority.
   * A pinned cannot be hidden, as the it is all based on the same priority values.
   */
  public async unhideIfNeeded(shouldCommit: boolean = true) {
    const priority = this.get('priority');
    if (isFinite(priority) && priority < CONVERSATION_PRIORITIES.default) {
      this.set({ priority: CONVERSATION_PRIORITIES.default });
      if (shouldCommit) {
        await this.commit();
      }
    }
  }

  public async markAsUnread(forcedValue: boolean, shouldCommit: boolean = true) {
    if (!!forcedValue !== this.isMarkedUnread()) {
      this.set({
        markedAsUnread: !!forcedValue,
      });
      if (shouldCommit) {
        await this.commit();
      }
    }
  }

  public isMarkedUnread(): boolean {
    return !!this.get('markedAsUnread');
  }

  /**
   * Mark a private conversation as approved to the specified value.
   * Does not do anything on non private chats.
   */
  public async setIsApproved(value: boolean, shouldCommit: boolean = true) {
    const valueForced = Boolean(value);

    if (!this.isPrivate()) {
      return;
    }

    if (valueForced !== Boolean(this.isApproved())) {
      window?.log?.info(`Setting ${ed25519Str(this.id)} isApproved to: ${value}`);
      this.set({
        isApproved: valueForced,
      });

      if (shouldCommit) {
        await this.commit();
      }
    }
  }

  /**
   * Mark a private conversation as approved_me to the specified value
   * Does not do anything on non private chats.
   */
  public async setDidApproveMe(value: boolean, shouldCommit: boolean = true) {
    if (!this.isPrivate()) {
      return;
    }
    const valueForced = Boolean(value);
    if (valueForced !== Boolean(this.didApproveMe())) {
      window?.log?.info(`Setting ${ed25519Str(this.id)} didApproveMe to: ${value}`);
      this.set({
        didApproveMe: valueForced,
      });

      if (shouldCommit) {
        await this.commit();
      }
    }
  }

  public async setOriginConversationID(conversationIdOrigin: string) {
    if (conversationIdOrigin === this.get('conversationIdOrigin')) {
      return;
    }
    this.set({
      conversationIdOrigin,
    });
    await this.commit();
  }

  /**
   * Save the pollInfo to the Database or to the in memory redux slice depending on the data.
   * things stored to the redux slice of the sogs (ReduxSogsRoomInfos)  are:
   * - subscriberCount
   * - canWrite
   * - moderators
   *
   * things stored in the database are
   * - admins (as they are also stored for groups we just reuse the same field, saved in the DB for now)
   * - display name of that room
   *
   * This function also triggers the download of the new avatar if needed.
   *
   * Does not do anything for non public chats.
   */

  public async setPollInfo(infos?: {
    active_users: number;
    read: boolean;
    write: boolean;
    upload: boolean;
    details: {
      admins?: Array<string>;
      image_id?: number;
      name?: string;
      moderators?: Array<string>;
      hidden_admins?: Array<string>;
      hidden_moderators?: Array<string>;
    };
  }) {
    if (!this.isPublic()) {
      return;
    }
    if (!infos || isEmpty(infos)) {
      return;
    }
    const { write, active_users, details } = infos;

    if (
      isFinite(infos.active_users) &&
      infos.active_users !== 0 &&
      getSubscriberCountOutsideRedux(this.id) !== active_users
    ) {
      ReduxSogsRoomInfos.setSubscriberCountOutsideRedux(this.id, active_users);
    }

    if (getCanWriteOutsideRedux(this.id) !== !!write) {
      ReduxSogsRoomInfos.setCanWriteOutsideRedux(this.id, !!write);
    }

    let hasChange = await this.handleSogsModsOrAdminsChanges({
      modsOrAdmins: details.admins,
      hiddenModsOrAdmins: details.hidden_admins,
      type: 'admins',
    });

    const modsChanged = await this.handleSogsModsOrAdminsChanges({
      modsOrAdmins: details.moderators,
      hiddenModsOrAdmins: details.hidden_moderators,
      type: 'mods',
    });

    if (details.name && details.name !== this.getRealSessionUsername()) {
      hasChange = hasChange || true;
      this.setSessionDisplayNameNoCommit(details.name);
    }

    hasChange = hasChange || modsChanged;

    if (this.isPublic() && details.image_id && isNumber(details.image_id)) {
      const roomInfos = OpenGroupData.getV2OpenGroupRoom(this.id);
      if (roomInfos) {
        void sogsV3FetchPreviewAndSaveIt({ ...roomInfos, imageID: `${details.image_id}` });
      }
    }

    // only trigger a write to the db if a change is detected
    if (hasChange) {
      await this.commit();
    }
  }

  /**
   * profileKey MUST be a hex string
   * @param profileKey MUST be a hex string
   */
  public async setProfileKey(profileKey?: Uint8Array, shouldCommit = true) {
    if (!profileKey) {
      return;
    }

    const profileKeyHex = toHex(profileKey);

    // profileKey is a string so we can compare it directly
    if (this.get('profileKey') !== profileKeyHex) {
      this.set({
        profileKey: profileKeyHex,
      });

      if (shouldCommit) {
        await this.commit();
      }
    }
  }

  public hasMember(pubkey: string) {
    return includes(this.get('members'), pubkey);
  }

  public hasReactions() {
    // message requests should not have reactions
    if (this.isPrivate() && !this.isApproved()) {
      return false;
    }
    // older open group conversations won't have reaction support
    if (this.isOpenGroupV2()) {
      const openGroup = OpenGroupData.getV2OpenGroupRoom(this.id);
      return roomHasReactionsEnabled(openGroup);
    }
    return true;
  }

  public async removeMessage(messageId: string) {
    await Data.removeMessage(messageId);
    this.updateLastMessage();

    window.inboxStore?.dispatch(
      conversationActions.messagesDeleted([
        {
          conversationKey: this.id,
          messageId,
        },
      ])
    );
  }

  public isPinned() {
    const priority = this.get('priority');

    return isFinite(priority) && priority > CONVERSATION_PRIORITIES.default;
  }

  public didApproveMe() {
    return Boolean(this.get('didApproveMe'));
  }

  public isApproved() {
    return Boolean(this.get('isApproved'));
  }

  /**
   * For a private convo, returns the loki profilename if set, or a shortened
   * version of the contact pubkey.
   * Throws an error if called on a group convo.
   *
   */
  public getContactProfileNameOrShortenedPubKey() {
    if (!this.isPrivate()) {
      throw new Error(
        'getContactProfileNameOrShortenedPubKey() cannot be called with a non private convo.'
      );
    }

    const pubkey = this.id;
    if (UserUtils.isUsFromCache(pubkey)) {
      return window.i18n('you');
    }

    const profileName = this.get('displayNameInProfile');

    return profileName || PubKey.shorten(pubkey);
  }

  public getAvatarPath(): string | null {
    const avatar = this.get('avatarInProfile');
    if (isString(avatar)) {
      return avatar;
    }

    if (avatar) {
      throw new Error('avatarInProfile must be a string as we do not allow the {path: xxx} syntax');
    }

    return null;
  }

  public async getNotificationIcon() {
    const avatarUrl = this.getAvatarPath();
    const noIconUrl = 'images/session/session_icon_32.png';

    if (!avatarUrl) {
      return noIconUrl;
    }
    const decryptedAvatarUrl = await getDecryptedMediaUrl(avatarUrl, IMAGE_JPEG, true);

    if (!decryptedAvatarUrl) {
      window.log.warn('Could not decrypt avatar stored locally for getNotificationIcon..');
      return noIconUrl;
    }
    return decryptedAvatarUrl;
  }

  public async notify(message: MessageModel) {
    if (!message.isIncoming()) {
      return;
    }
    const conversationId = this.id;

    let friendRequestText;
    if (!this.isApproved()) {
      window?.log?.info('notification cancelled for unapproved convo', this.idForLogging());
      const hadNoRequestsPrior =
        getConversationController()
          .getConversations()
          .filter(conversation => {
            return (
              !conversation.isApproved() &&
              !conversation.isBlocked() &&
              conversation.isPrivate() &&
              !conversation.isMe()
            );
          }).length === 1;
      const isFirstMessageOfConvo =
        (await Data.getMessagesByConversation(this.id, { messageId: null })).messages.length === 1;
      if (hadNoRequestsPrior && isFirstMessageOfConvo) {
        friendRequestText = window.i18n('youHaveANewFriendRequest');
      } else {
        window?.log?.info(
          'notification cancelled for as pending requests already exist',
          this.idForLogging()
        );
        return;
      }
    }

    // make sure the notifications are not muted for this convo (and not the source convo)
    const convNotif = this.get('triggerNotificationsFor');
    if (convNotif === 'disabled') {
      window?.log?.info('notifications disabled for convo', this.idForLogging());
      return;
    }
    if (convNotif === 'mentions_only') {
      // check if the message has ourselves as mentions
      const regex = new RegExp(`@${PubKey.regexForPubkeys}`, 'g');
      const text = message.get('body');
      const mentions = text?.match(regex) || ([] as Array<string>);
      const mentionMe = mentions && mentions.some(m => isUsAnySogsFromCache(m.slice(1)));

      const quotedMessageAuthor = message.get('quote')?.author;

      const isReplyToOurMessage =
        quotedMessageAuthor && UserUtils.isUsFromCache(quotedMessageAuthor);
      if (!mentionMe && !isReplyToOurMessage) {
        window?.log?.info(
          'notifications disabled for non mentions or reply for convo',
          conversationId
        );

        return;
      }
    }

    const convo = await getConversationController().getOrCreateAndWait(
      message.get('source'),
      ConversationTypeEnum.PRIVATE
    );

    const iconUrl = await this.getNotificationIcon();

    const messageJSON = message.toJSON();
    const messageSentAt = messageJSON.sent_at;
    const messageId = message.id;
    const isExpiringMessage = this.isExpiringMessage(messageJSON);

    Notifications.addNotification({
      conversationId,
      iconUrl,
      isExpiringMessage,
      message: friendRequestText || message.getNotificationText(),
      messageId,
      messageSentAt,
      title: friendRequestText ? '' : convo.getNicknameOrRealUsernameOrPlaceholder(),
    });
  }

  public async notifyIncomingCall() {
    if (!this.isPrivate()) {
      window?.log?.info('notifyIncomingCall: not a private convo', this.idForLogging());
      return;
    }
    const conversationId = this.id;

    // make sure the notifications are not muted for this convo (and not the source convo)
    const convNotif = this.get('triggerNotificationsFor');
    if (convNotif === 'disabled') {
      window?.log?.info(
        'notifyIncomingCall: notifications disabled for convo',
        this.idForLogging()
      );
      return;
    }

    const now = Date.now();
    const iconUrl = await this.getNotificationIcon();

    Notifications.addNotification({
      conversationId,
      iconUrl,
      isExpiringMessage: false,
      message: window.i18n('incomingCallFrom', [
        this.getNicknameOrRealUsername() || window.i18n('anonymous'),
      ]),
      messageSentAt: now,
      title: this.getNicknameOrRealUsernameOrPlaceholder(),
    });
  }

  public async notifyTypingNoCommit({ isTyping, sender }: { isTyping: boolean; sender: string }) {
    // We don't do anything with typing messages from our other devices
    if (UserUtils.isUsFromCache(sender)) {
      return;
    }

    // typing only works for private chats for now
    if (!this.isPrivate()) {
      return;
    }

    if (this.typingTimer) {
      global.clearTimeout(this.typingTimer);
      this.typingTimer = null;
    }

    // we do not trigger a state change here, instead we rely on the caller to do the commit once it is done with the queue of messages
    this.typingTimer = isTyping
      ? // eslint-disable-next-line @typescript-eslint/no-misused-promises
        global.setTimeout(this.clearContactTypingTimer.bind(this, sender), 15 * 1000)
      : null;
  }

  /**
   * This call is not debounced and can be quite heavy, so only call it when handling config messages updates
   */
  public async markReadFromConfigMessage(newestUnreadDate: number) {
    return this.markConversationReadBouncy(newestUnreadDate);
  }

  private async sendMessageJob(message: MessageModel) {
    try {
      const { body, attachments, preview, quote, fileIdsToLink } = await message.uploadData();
      const { id } = message;
      const destination = this.id;

      const sentAt = message.get('sent_at');
      if (!sentAt) {
        throw new Error('sendMessageJob() sent_at must be set.');
      }

      // we are trying to send a message to someone. Make sure this convo is not hidden
      await this.unhideIfNeeded(true);
      const expirationType = message.get('expirationType');
      const expireTimer = message.get('expireTimer');

      // an OpenGroupV2 message is just a visible message
      const chatMessageParams: VisibleMessageParams = {
        body,
        identifier: id,
        timestamp: sentAt,
        attachments,
        // TODO not supported in open groups
        expirationType,
        expireTimer,
        preview: preview ? [preview] : [],
        quote,
        lokiProfile: UserUtils.getOurProfile(),
      };

      const shouldApprove = !this.isApproved() && this.isPrivate();
      const incomingMessageCount = await Data.getMessageCountByType(
        this.id,
        MessageDirection.incoming
      );
      const hasIncomingMessages = incomingMessageCount > 0;

      if (PubKey.isBlinded(this.id)) {
        window.log.info('Sending a blinded message to this user: ', this.id);
        await this.sendBlindedMessageRequest(chatMessageParams);
        return;
      }

      if (shouldApprove) {
        await this.setIsApproved(true);
        if (hasIncomingMessages) {
          // have to manually add approval for local client here as DB conditional approval check in config msg handling will prevent this from running
          await this.addOutgoingApprovalMessage(Date.now());
          if (!this.didApproveMe()) {
            await this.setDidApproveMe(true);
          }
          // should only send once
          await this.sendMessageRequestResponse();
          void forceSyncConfigurationNowIfNeeded();
        }
      }

      if (this.isOpenGroupV2()) {
        const chatMessageOpenGroupV2 = new OpenGroupVisibleMessage(chatMessageParams);
        const roomInfos = this.toOpenGroupV2();
        if (!roomInfos) {
          throw new Error('Could not find this room in db');
        }
        const openGroup = OpenGroupData.getV2OpenGroupRoom(this.id);
        // send with blinding if we need to
        await getMessageQueue().sendToOpenGroupV2({
          message: chatMessageOpenGroupV2,
          roomInfos,
          blinded: Boolean(roomHasBlindEnabled(openGroup)),
          filesToLink: fileIdsToLink,
        });
        return;
      }

      const destinationPubkey = new PubKey(destination);

      if (this.isPrivate()) {
        if (this.isMe()) {
          if (this.isDisappearingMode('deleteAfterRead')) {
            return;
          }
          chatMessageParams.syncTarget = this.id;
          const chatMessageMe = new VisibleMessage(chatMessageParams);

          await getMessageQueue().sendSyncMessage({
            namespace: SnodeNamespaces.UserMessages,
            message: chatMessageMe,
          });
          return;
        }

        if (message.get('groupInvitation')) {
          const groupInvitation = message.get('groupInvitation');
          const groupInviteMessage = new GroupInvitationMessage({
            identifier: id,
            timestamp: sentAt,
            name: groupInvitation.name,
            url: groupInvitation.url,
            expirationType,
            expireTimer,
          });
          // we need the return await so that errors are caught in the catch {}
          await getMessageQueue().sendToPubKey(
            destinationPubkey,
            groupInviteMessage,
            SnodeNamespaces.UserMessages
          );
          return;
        }
        const chatMessagePrivate = new VisibleMessage(chatMessageParams);
        await getMessageQueue().sendToPubKey(
          destinationPubkey,
          chatMessagePrivate,
          SnodeNamespaces.UserMessages
        );
        return;
      }

      if (this.isClosedGroup()) {
        if (this.isDisappearingMode('deleteAfterRead')) {
          return;
        }
        const chatMessageMediumGroup = new VisibleMessage(chatMessageParams);
        const closedGroupVisibleMessage = new ClosedGroupVisibleMessage({
          chatMessage: chatMessageMediumGroup,
          groupId: destination,
          timestamp: sentAt,
          expirationType: chatMessageParams.expirationType,
          expireTimer: chatMessageParams.expireTimer,
        });

        // we need the return await so that errors are caught in the catch {}
        await getMessageQueue().sendToGroup({
          message: closedGroupVisibleMessage,
          namespace: SnodeNamespaces.ClosedGroupMessage,
        });
        return;
      }

      throw new TypeError(`Invalid conversation type: '${this.get('type')}'`);
    } catch (e) {
      await message.saveErrors(e);
    }
  }

  private async sendBlindedMessageRequest(messageParams: VisibleMessageParams) {
    const ourSignKeyBytes = await UserUtils.getUserED25519KeyPairBytes();
    const groupUrl = this.getSogsOriginMessage();

    if (!PubKey.isBlinded(this.id)) {
      window?.log?.warn('sendBlindedMessageRequest - convo is not a blinded one');
      return;
    }

    if (!messageParams.body) {
      window?.log?.warn('sendBlindedMessageRequest - needs a body');
      return;
    }

    // include our profile (displayName + avatar url + key for the recipient)
    // eslint-disable-next-line no-param-reassign
    messageParams.lokiProfile = getOurProfile();

    if (!ourSignKeyBytes || !groupUrl) {
      window?.log?.error(
        'sendBlindedMessageRequest - Cannot get required information for encrypting blinded message.'
      );
      return;
    }

    const roomInfo = OpenGroupData.getV2OpenGroupRoom(groupUrl);

    if (!roomInfo || !roomInfo.serverPublicKey) {
      ToastUtils.pushToastError('no-sogs-matching', window.i18n('couldntFindServerMatching'));
      window?.log?.error('Could not find room with matching server url', groupUrl);
      throw new Error(`Could not find room with matching server url: ${groupUrl}`);
    }

    const sogsVisibleMessage = new OpenGroupVisibleMessage(messageParams);
    const paddedBody = addMessagePadding(sogsVisibleMessage.plainTextBuffer());

    const serverPubKey = roomInfo.serverPublicKey;

    const encryptedMsg = await SogsBlinding.encryptBlindedMessage({
      rawData: paddedBody,
      senderSigningKey: ourSignKeyBytes,
      serverPubKey: from_hex(serverPubKey),
      recipientBlindedPublicKey: from_hex(this.id.slice(2)),
    });

    if (!encryptedMsg) {
      throw new Error('encryptBlindedMessage failed');
    }
    if (!messageParams.identifier) {
      throw new Error('encryptBlindedMessage messageParams needs an identifier');
    }

    this.set({ active_at: Date.now(), isApproved: true });
    // TODO we need to add support for sending blinded25 message request in addition to the legacy blinded15
    await getMessageQueue().sendToOpenGroupV2BlindedRequest({
      encryptedContent: encryptedMsg,
      roomInfos: roomInfo,
      message: sogsVisibleMessage,
      recipientBlindedId: this.id,
    });
  }

  private async bouncyUpdateLastMessage() {
    if (!this.id || !this.get('active_at') || this.isHidden()) {
      return;
    }
    const messages = await Data.getLastMessagesByConversation(this.id, 1, true);

    if (!messages || !messages.length) {
      return;
    }
    const lastMessageModel = messages.at(0);
    const lastMessageStatus = lastMessageModel.getMessagePropStatus() || undefined;
    const lastMessageNotificationText = lastMessageModel.getNotificationText() || undefined;
    // we just want to set the `status` to `undefined` if there are no `lastMessageNotificationText`
    const lastMessageUpdate =
      !!lastMessageNotificationText && !isEmpty(lastMessageNotificationText)
        ? {
            lastMessage: lastMessageNotificationText || '',
            lastMessageStatus,
          }
        : { lastMessage: '', lastMessageStatus: undefined };
    const existingLastMessageAttribute = this.get('lastMessage');
    const existingLastMessageStatus = this.get('lastMessageStatus');

    if (
      lastMessageUpdate.lastMessage !== existingLastMessageAttribute ||
      lastMessageUpdate.lastMessageStatus !== existingLastMessageStatus
    ) {
      if (
        lastMessageUpdate.lastMessageStatus === existingLastMessageStatus &&
        lastMessageUpdate.lastMessage &&
        lastMessageUpdate.lastMessage.length > 40 &&
        existingLastMessageAttribute &&
        existingLastMessageAttribute.length > 40 &&
        lastMessageUpdate.lastMessage.startsWith(existingLastMessageAttribute)
      ) {
        // if status is the same, and text has a long length which starts with the db status, do not trigger an update.
        // we only store the first 60 chars in the db for the lastMessage attributes (see sql.ts)
        return;
      }
      this.set({
        ...lastMessageUpdate,
      });
      await this.commit();
    }
  }

  private async markConversationReadBouncy(newestUnreadDate: number, readAt: number = Date.now()) {
    const conversationId = this.id;
    Notifications.clearByConversationID(conversationId);

    const oldUnreadNowRead = (await this.getUnreadByConversation(newestUnreadDate)).models;

    if (!oldUnreadNowRead.length) {
      // no new messages where read, no need to do anything
      return;
    }

    // Build the list of updated message models so we can mark them all as read on a single sqlite call
    const readDetails = [];
    // eslint-disable-next-line no-restricted-syntax
    for (const nowRead of oldUnreadNowRead) {
      nowRead.markMessageReadNoCommit(readAt);

      const validTimestamp = nowRead.get('sent_at') || nowRead.get('serverTimestamp');
      if (nowRead.get('source') && validTimestamp && isFinite(validTimestamp)) {
        readDetails.push({
          sender: nowRead.get('source'),
          timestamp: validTimestamp,
        });
      }
    }
    const oldUnreadNowReadAttrs = oldUnreadNowRead.map(m => m.attributes);
    if (oldUnreadNowReadAttrs?.length) {
      await Data.saveMessages(oldUnreadNowReadAttrs);
    }
    const allProps: Array<MessageModelPropsWithoutConvoProps> = [];

    // eslint-disable-next-line no-restricted-syntax
    for (const nowRead of oldUnreadNowRead) {
      allProps.push(nowRead.getMessageModelProps());
    }

    if (allProps.length) {
      window.inboxStore?.dispatch(conversationActions.messagesChanged(allProps));
    }

    await this.commit();

    if (readDetails.length) {
      const us = UserUtils.getOurPubKeyStrFromCache();
      const timestamps = readDetails.filter(m => m.sender !== us).map(m => m.timestamp);
      await this.sendReadReceiptsIfNeeded(timestamps);
    }
  }

  private async getUnreadByConversation(sentBeforeTs: number) {
    return Data.getUnreadByConversation(this.id, sentBeforeTs);
  }

  /**
   *
   * @returns The open group conversationId this conversation originated from
   */
  private getSogsOriginMessage() {
    return this.get('conversationIdOrigin');
  }

  private async addSingleMessage(messageAttributes: MessageAttributesOptionals) {
    const voiceMessageFlags = messageAttributes.attachments?.[0]?.isVoiceMessage
      ? SignalService.AttachmentPointer.Flags.VOICE_MESSAGE
      : undefined;
    const model = new MessageModel({ ...messageAttributes, flags: voiceMessageFlags });

    // no need to trigger a UI update now, we trigger a messagesAdded just below
    const messageId = await model.commit(false);
    model.set({ id: messageId });

    await model.setToExpire();

    const messageModelProps = model.getMessageModelProps();
    window.inboxStore?.dispatch(conversationActions.messagesChanged([messageModelProps]));
    this.updateLastMessage();

    await this.commit();
    return model;
  }

  private async clearContactTypingTimer(_sender: string) {
    if (this.typingTimer) {
      global.clearTimeout(this.typingTimer);
      this.typingTimer = null;

      // User was previously typing, but timed out or we received message. State change!
      await this.commit();
    }
  }

  private isExpiringMessage(json: any) {
    if (json.type === 'incoming') {
      return false;
    }

    const { expireTimer } = json;

    return isFinite(expireTimer) && expireTimer > 0;
  }

  private shouldDoTyping() {
    // for typing to happen, this must be a private unblocked active convo, and the settings to be on
    if (
      !this.isActive() ||
      !Storage.get(SettingsKey.settingsTypingIndicator) ||
      this.isBlocked() ||
      !this.isPrivate()
    ) {
      return false;
    }
    return Boolean(this.get('isApproved'));
  }

  private async bumpTyping() {
    if (!this.shouldDoTyping()) {
      return;
    }

    if (!this.typingRefreshTimer) {
      const isTyping = true;
      this.setTypingRefreshTimer();
      this.sendTypingMessage(isTyping);
    }

    this.setTypingPauseTimer();
  }

  private setTypingRefreshTimer() {
    if (this.typingRefreshTimer) {
      global.clearTimeout(this.typingRefreshTimer);
    }
    this.typingRefreshTimer = global.setTimeout(this.onTypingRefreshTimeout.bind(this), 10 * 1000);
  }

  private onTypingRefreshTimeout() {
    const isTyping = true;
    this.sendTypingMessage(isTyping);

    // This timer will continue to reset itself until the pause timer stops it
    this.setTypingRefreshTimer();
  }

  private setTypingPauseTimer() {
    if (this.typingPauseTimer) {
      global.clearTimeout(this.typingPauseTimer);
    }
    this.typingPauseTimer = global.setTimeout(this.onTypingPauseTimeout.bind(this), 10 * 1000);
  }

  private onTypingPauseTimeout() {
    const isTyping = false;
    this.sendTypingMessage(isTyping);

    this.clearTypingTimers();
  }

  private clearTypingTimers() {
    if (this.typingPauseTimer) {
      global.clearTimeout(this.typingPauseTimer);
      this.typingPauseTimer = null;
    }
    if (this.typingRefreshTimer) {
      global.clearTimeout(this.typingRefreshTimer);
      this.typingRefreshTimer = null;
    }
  }

  private sendTypingMessage(isTyping: boolean) {
    // we can only send typing messages to approved contacts
    if (!this.isPrivate() || this.isMe() || !this.isApproved()) {
      return;
    }

    const recipientId = this.id as string;

    if (isEmpty(recipientId)) {
      throw new Error('Need to provide either recipientId');
    }

    const typingParams = {
      timestamp: GetNetworkTime.getNowWithNetworkOffset(),
      isTyping,
      typingTimestamp: GetNetworkTime.getNowWithNetworkOffset(),
    };
    const typingMessage = new TypingMessage(typingParams);

    const device = new PubKey(recipientId);
    void getMessageQueue()
      .sendToPubKey(device, typingMessage, SnodeNamespaces.UserMessages)
      .catch(window?.log?.error);
  }

  private async replaceWithOurRealSessionId(toReplace: Array<string>) {
    const roomInfos = OpenGroupData.getV2OpenGroupRoom(this.id);
    const sodium = await getSodiumRenderer();
    const ourBlindedPubkeyForThisSogs =
      roomInfos && roomHasBlindEnabled(roomInfos)
        ? await findCachedOurBlindedPubkeyOrLookItUp(roomInfos?.serverPublicKey, sodium)
        : UserUtils.getOurPubKeyStrFromCache();
    const replacedWithOurRealSessionId = toReplace.map(m =>
      m === ourBlindedPubkeyForThisSogs ? UserUtils.getOurPubKeyStrFromCache() : m
    );
    return replacedWithOurRealSessionId;
  }

  private async handleSogsModsOrAdminsChanges({
    modsOrAdmins,
    hiddenModsOrAdmins,
    type,
  }: {
    modsOrAdmins?: Array<string>;
    hiddenModsOrAdmins?: Array<string>;
    type: 'mods' | 'admins';
  }) {
    if (modsOrAdmins && isArray(modsOrAdmins)) {
      const localModsOrAdmins = [...modsOrAdmins];
      if (hiddenModsOrAdmins && isArray(hiddenModsOrAdmins)) {
        localModsOrAdmins.push(...hiddenModsOrAdmins);
      }

      const replacedWithOurRealSessionId = await this.replaceWithOurRealSessionId(
        uniq(localModsOrAdmins)
      );

      switch (type) {
        case 'admins':
          return this.updateGroupAdmins(replacedWithOurRealSessionId, false);
        case 'mods':
          ReduxSogsRoomInfos.setModeratorsOutsideRedux(this.id, replacedWithOurRealSessionId);
          return false;
        default:
          assertUnreachable(type, `handleSogsModsOrAdminsChanges: unhandled switch case: ${type}`);
      }
    }
    return false;
  }

  private async getQuoteAttachment(attachments: any, preview: any) {
    if (attachments?.length) {
      return Promise.all(
        attachments
          .filter(
            (attachment: any) =>
              attachment && attachment.contentType && !attachment.pending && !attachment.error
          )
          .slice(0, 1)
          .map(async (attachment: any) => {
            const { fileName, thumbnail, contentType } = attachment;

            return {
              contentType,
              // Our protos library complains about this field being undefined, so we
              //   force it to null
              fileName: fileName || null,
              thumbnail: attachment?.thumbnail?.path // loadAttachmentData throws if the thumbnail.path is not set
                ? {
                    ...(await loadAttachmentData(thumbnail)),
                    objectUrl: getAbsoluteAttachmentPath(thumbnail.path),
                  }
                : null,
            };
          })
      );
    }

    if (preview?.length) {
      return Promise.all(
        preview
          .filter((attachment: any) => attachment?.image?.path) // loadAttachmentData throws if the image.path is not set
          .slice(0, 1)
          .map(async (attachment: any) => {
            const { image } = attachment;
            const { contentType } = image;

            return {
              contentType,
              // Our protos library complains about this field being undefined, so we
              //   force it to null
              fileName: null,
              thumbnail: image
                ? {
                    ...(await loadAttachmentData(image)),
                    objectUrl: getAbsoluteAttachmentPath(image.path),
                  }
                : null,
            };
          })
      );
    }

    return [];
  }

  private isDisappearingMode(mode: DisappearingMessageConversationType) {
    // TODO legacy messages support will be removed in a future release
    const success =
      mode === 'deleteAfterRead'
        ? this.get('expirationType') === 'deleteAfterRead'
        : mode === 'deleteAfterSend'
        ? this.get('expirationType') === 'deleteAfterSend'
        : mode === 'legacy'
        ? this.get('expirationType') === 'legacy'
        : mode === 'off'
        ? this.get('expirationType') === 'off'
        : false;

    return success;
  }
}

export async function commitConversationAndRefreshWrapper(id: string) {
  const convo = getConversationController().get(id);
  if (!convo) {
    return;
  }

  // TODOLATER remove duplicates between db and wrapper (and move search by name or nickname to wrapper)
  // TODOLATER insertConvoFromDBIntoWrapperAndRefresh and insertContactFromDBIntoWrapperAndRefresh both fetches the same data from the DB. Might be worth fetching it and providing it to both?

  // write to db
  const savedDetails = await Data.saveConversation(convo.attributes);
  await convo.refreshInMemoryDetails(savedDetails);

  // Performance impact on this is probably to be pretty bad. We might want to push for that DB refactor to be done sooner so we do not need to fetch info from the DB anymore
  for (let index = 0; index < LibSessionUtil.requiredUserVariants.length; index++) {
    const variant = LibSessionUtil.requiredUserVariants[index];

    switch (variant) {
      case 'UserConfig':
        if (SessionUtilUserProfile.isUserProfileToStoreInWrapper(convo.id)) {
          // eslint-disable-next-line no-await-in-loop
          await SessionUtilUserProfile.insertUserProfileIntoWrapper(convo.id);
        }
        break;
      case 'ContactsConfig':
        if (SessionUtilContact.isContactToStoreInWrapper(convo)) {
          // eslint-disable-next-line no-await-in-loop
          await SessionUtilContact.insertContactFromDBIntoWrapperAndRefresh(convo.id);
        }
        break;
      case 'UserGroupsConfig':
        if (SessionUtilUserGroups.isUserGroupToStoreInWrapper(convo)) {
          // eslint-disable-next-line no-await-in-loop
          await SessionUtilUserGroups.insertGroupsFromDBIntoWrapperAndRefresh(convo.id);
        }
        break;
      case 'ConvoInfoVolatileConfig':
        if (SessionUtilConvoInfoVolatile.isConvoToStoreInWrapper(convo)) {
          // eslint-disable-next-line no-await-in-loop
          await SessionUtilConvoInfoVolatile.insertConvoFromDBIntoWrapperAndRefresh(convo.id);
        }
        break;
      default:
        assertUnreachable(
          variant,
          `commitConversationAndRefreshWrapper unhandled case "${variant}"`
        );
    }
  }

  if (Registration.isDone()) {
    // save the new dump if needed to the DB asap
    // this call throttled so we do not run this too often (and not for every .commit())
    await ConfigurationSync.queueNewJobIfNeeded();
  }
  convo.triggerUIRefresh();
}

const throttledAllConversationsDispatch = debounce(
  () => {
    if (updatesToDispatch.size === 0) {
      return;
    }
    window.inboxStore?.dispatch(conversationsChanged([...updatesToDispatch.values()]));

    updatesToDispatch.clear();
  },
  500,
  { trailing: true, leading: true, maxWait: 1000 }
);

const updatesToDispatch: Map<string, ReduxConversationType> = new Map();

export class ConversationCollection extends Backbone.Collection<ConversationModel> {
  constructor(models?: Array<ConversationModel>) {
    super(models);
    this.comparator = (m: ConversationModel) => {
      return -(m.get('active_at') || 0);
    };
  }
}
ConversationCollection.prototype.model = ConversationModel;

export function hasValidOutgoingRequestValues({
  isMe,
  didApproveMe,
  isApproved,
  isBlocked,
  isPrivate,
  activeAt,
}: {
  isMe: boolean;
  isApproved: boolean;
  didApproveMe: boolean;
  isBlocked: boolean;
  isPrivate: boolean;
  activeAt: number;
}): boolean {
  const isActive = activeAt && isFinite(activeAt) && activeAt > 0;

  return Boolean(!isMe && isApproved && isPrivate && !isBlocked && !didApproveMe && isActive);
}

/**
 * Method to evaluate if a convo contains the right values
 * @param values Required properties to evaluate if this is a message request
 */
export function hasValidIncomingRequestValues({
  isMe,
  isApproved,
  isBlocked,
  isPrivate,
  activeAt,
  didApproveMe,
}: {
  isMe: boolean;
  isApproved: boolean;
  isBlocked: boolean;
  isPrivate: boolean;
  didApproveMe: boolean;
  activeAt: number;
}): boolean {
  // if a convo is not active, it means we didn't get any messages nor sent any.
  const isActive = activeAt && isFinite(activeAt) && activeAt > 0;
  return Boolean(isPrivate && !isMe && !isApproved && !isBlocked && isActive && didApproveMe);
}<|MERGE_RESOLUTION|>--- conflicted
+++ resolved
@@ -114,7 +114,11 @@
   getCanWriteOutsideRedux,
   getModeratorsOutsideRedux,
   getSubscriberCountOutsideRedux,
-} from '../state/selectors/sogsRoomInfo';
+} from '../state/selectors/sogsRoomInfo'; // decide it it makes sense to move this to a redux slice?
+
+import { DisappearingMessageConversationType } from '../util/expiringMessages';
+import { ReleasedFeatures } from '../util/releaseFeature';
+import { markAttributesAsReadIfNeeded } from './messageFactory';
 
 type InMemoryConvoInfos = {
   mentionedUs: boolean;
@@ -125,11 +129,7 @@
  * Some fields are not stored in the database, but are kept in memory.
  * We use this map to keep track of them. The key is the conversation id.
  */
-const inMemoryConvoInfos: Map<string, InMemoryConvoInfos> = new Map(); // decide it it makes sense to move this to a redux slice?
-
-import { DisappearingMessageConversationType } from '../util/expiringMessages';
-import { ReleasedFeatures } from '../util/releaseFeature';
-import { markAttributesAsReadIfNeeded } from './messageFactory';
+const inMemoryConvoInfos: Map<string, InMemoryConvoInfos> = new Map();
 
 export class ConversationModel extends Backbone.Model<ConversationAttributes> {
   public updateLastMessage: () => any;
@@ -922,13 +922,9 @@
     const expireUpdate = {
       identifier: message?.id,
       timestamp,
-<<<<<<< HEAD
       expirationType,
       expireTimer,
       lastDisappearingMessageChangeTimestamp,
-=======
-      expireTimer: expireTimer || (null as number | null),
->>>>>>> 953897cc
     };
 
     if (this.isMe()) {
@@ -940,12 +936,8 @@
       }
 
       const expirationTimerMessage = new ExpirationTimerUpdateMessage(expireUpdate);
-<<<<<<< HEAD
-      return message?.sendSyncMessageOnly(expirationTimerMessage);
-=======
-      await message.sendSyncMessageOnly(expirationTimerMessage);
-      return;
->>>>>>> 953897cc
+      await message?.sendSyncMessageOnly(expirationTimerMessage);
+      return;
     }
 
     if (this.isPrivate()) {
@@ -972,10 +964,7 @@
       });
       return;
     }
-<<<<<<< HEAD
     throw new Error('Communities should not use disappearing messages');
-=======
->>>>>>> 953897cc
   }
 
   public triggerUIRefresh() {
