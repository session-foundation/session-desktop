--- conflicted
+++ resolved
@@ -56,21 +56,6 @@
   // 0 means inactive (undefined and null too but we try to get rid of them and only have 0 = inactive)
   active_at: number; // this field is the one used to sort conversations in the left pane from most recent
 
-<<<<<<< HEAD
-=======
-  members: Array<string>; // members are all members for this group. zombies excluded
-  zombies: Array<string>; // only used for closed groups. Zombies are users which left but not yet removed by the admin
-  left: boolean;
-
-  expirationType: DisappearingMessageConversationType;
-  expireTimer: number;
-  lastDisappearingMessageChangeTimestamp: number;
-
-  hasOutdatedClient?: string;
-
-  mentionedUs: boolean;
-  unreadCount: number;
->>>>>>> 992d3d34
   lastMessageStatus: LastMessageStatusType;
   /**
    * lastMessage is actually just a preview of the last message text, shortened to 60 chars.
@@ -117,6 +102,10 @@
   didApproveMe: boolean; // if our message request was approved already (or they've sent us a message request/message themselves). If isApproved & didApproveMe, a message request becomes a contact
 
   markedAsUnread: boolean; // Force the conversation as unread even if all the messages are read. Used to highlight a conversation the user wants to check again later, synced.
+
+  expirationType: DisappearingMessageConversationType; // the type of expiring messages for this conversation
+  lastDisappearingMessageChangeTimestamp: number; // to avoid applying a change of disappear change when our current one was applied more recently
+  hasOutdatedClient?: string; // to warn the user that the person he is talking to is using an old client which might cause issues
 }
 
 /**
@@ -134,12 +123,7 @@
     groupAdmins: [],
 
     lastJoinedTimestamp: 0,
-<<<<<<< HEAD
-=======
-    subscriberCount: 0,
-
     expirationType: 'off',
->>>>>>> 992d3d34
     expireTimer: 0,
     lastDisappearingMessageChangeTimestamp: 0,
 
