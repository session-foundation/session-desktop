--- conflicted
+++ resolved
@@ -1,32 +1,9 @@
 import { defaults } from 'lodash';
 import { DisappearingMessageConversationModeType } from '../session/disappearing_messages/types';
-<<<<<<< HEAD
-import { LastMessageStatusType } from '../state/ducks/conversations';
-import {
-  ConversationInteractionStatus,
-  ConversationInteractionType,
-} from '../interactions/conversationInteractions';
 
-/**
- * Private chats have always the type `Private`
- * Open groups have always the type `Group`
- * Closed group have the type `Group` when they are not v3 and the type `CLOSED_GROUP` when they v3.
- * To identity between an open or closed group before v3, we need to rely on the prefix (05 is closed groups, 'http%' is opengroup)
- *
- *
- * We will need to support existing closed groups foir now, but we will be able to get rid of existing closed groups at some point.
- * When we do get rid of them, we will be able to remove any GROUP conversation with prefix 05 (as they are old closed groups) and update the remaining GROUP to be opengroups instead
- */
-export enum ConversationTypeEnum {
-  GROUP = 'group',
-  GROUPV2 = 'groupv2',
-  PRIVATE = 'private',
-}
-=======
 import { ConversationTypeEnum, CONVERSATION_PRIORITIES } from './types';
 import { ConversationInteractionType, ConversationInteractionStatus } from '../interactions/types';
 import { LastMessageStatusType } from '../state/ducks/types';
->>>>>>> a92dbfe5
 
 export function isOpenOrClosedGroup(conversationType: ConversationTypeEnum) {
   return (
@@ -69,7 +46,7 @@
   /**
    * lastMessage is actually just a preview of the last message text, shortened to 60 chars.
    * This is to avoid filling the redux store with a huge last message when it's only used in the
-   * preview of a conversation (leftpane).
+   * preview of a conversation (left pane).
    * The shortening is made in sql.ts directly.
    */
   lastMessage: string | null;
@@ -84,7 +61,7 @@
 
   avatarInProfile?: string; // this is the avatar path locally once downloaded and stored in the application attachments folder
 
-  isTrustedForAttachmentDownload: boolean; // not synced accross devices, this field is used if we should auto download attachments from this conversation or not
+  isTrustedForAttachmentDownload: boolean; // not synced across devices, this field is used if we should auto download attachments from this conversation or not
 
   conversationIdOrigin?: string; // The conversation from which this conversation originated from: blinded message request or 03-group admin who invited us
 
@@ -102,7 +79,7 @@
   nickname?: string; // this is the name WE gave to that user (only applicable to private chats, not closed group neither opengroups)
   profileKey?: string; // Consider this being a hex string if it is set
   triggerNotificationsFor: ConversationNotificationSettingType;
-  avatarPointer?: string; // this is the url of the avatar on the file server v2. we use this to detect if we need to redownload the avatar from someone (not used for opengroups)
+  avatarPointer?: string; // this is the url of the avatar on the file server v2. we use this to detect if we need to re-download the avatar from someone (not used for opengroups)
   /** in seconds, 0 means no expiration */
   expireTimer: number;
 
