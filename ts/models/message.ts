--- conflicted
+++ resolved
@@ -2,10 +2,7 @@
 
 import autoBind from 'auto-bind';
 import filesize from 'filesize';
-<<<<<<< HEAD
 import { PubkeyType } from 'libsession_util_nodejs';
-=======
->>>>>>> 5f53a44f
 import {
   cloneDeep,
   debounce,
@@ -21,13 +18,8 @@
 } from 'lodash';
 import { SignalService } from '../protobuf';
 import { getMessageQueue } from '../session';
-<<<<<<< HEAD
 import { ConvoHub } from '../session/conversations';
-import { DataMessage } from '../session/messages/outgoing';
-=======
-import { getConversationController } from '../session/conversations';
 import { ContentMessage } from '../session/messages/outgoing';
->>>>>>> 5f53a44f
 import { ClosedGroupVisibleMessage } from '../session/messages/outgoing/visibleMessage/ClosedGroupVisibleMessage';
 import { PubKey } from '../session/types';
 import {
@@ -69,7 +61,6 @@
   uploadLinkPreviewsV3,
   uploadQuoteThumbnailsV3,
 } from '../session/utils/AttachmentsV2';
-import { perfEnd, perfStart } from '../session/utils/Performance';
 import { isUsFromCache } from '../session/utils/User';
 import { buildSyncMessage } from '../session/utils/sync/syncUtils';
 import {
@@ -909,17 +900,13 @@
         });
       }
 
-      const timestamp = Date.now(); // force a new timestamp to handle user fixed his clock;
+      const createAtNetworkTimestamp = GetNetworkTime.now();
 
       const chatParams: VisibleMessageParams = {
         identifier: this.id,
         body,
-<<<<<<< HEAD
-        createAtNetworkTimestamp: GetNetworkTime.now(),
+        createAtNetworkTimestamp,
         expireTimer: this.get('expireTimer'),
-=======
-        timestamp,
->>>>>>> 5f53a44f
         attachments,
         preview: preview ? [preview] : [],
         quote,
@@ -958,9 +945,7 @@
       }
 
       const closedGroupVisibleMessage = new ClosedGroupVisibleMessage({
-        identifier: this.id,
-        groupId: PubKey.cast(this.get('conversationId')),
-        timestamp,
+        groupId: PubKey.cast(this.get('conversationId')).key,
         chatMessage,
       });
 
@@ -1034,7 +1019,7 @@
   }
 
   public async sendSyncMessageOnly(contentMessage: ContentMessage) {
-    const now = GetNetworkTime.getNowWithNetworkOffset();
+    const now = GetNetworkTime.now();
 
     this.set({
       sent_to: [UserUtils.getOurPubKeyStrFromCache()],
@@ -1064,13 +1049,6 @@
       if (!conversation) {
         throw new Error('Cannot trigger syncMessage with unknown convo.');
       }
-<<<<<<< HEAD
-      const syncMessage = buildSyncMessage(this.id, dataMessage, conversation.id, sentTimestamp);
-      await getMessageQueue().sendSyncMessage({
-        namespace: SnodeNamespaces.Default,
-        message: syncMessage,
-      });
-=======
 
       const expireUpdate = await DisappearingMessages.checkForExpireUpdateInContentMessage(
         content,
@@ -1088,11 +1066,10 @@
 
       if (syncMessage) {
         await getMessageQueue().sendSyncMessage({
-          namespace: SnodeNamespaces.UserMessages,
+          namespace: SnodeNamespaces.Default,
           message: syncMessage,
         });
       }
->>>>>>> 5f53a44f
     }
 
     this.set({ sentSync: true });
@@ -1374,13 +1351,8 @@
         ConvoHub.use().getContactProfileNameOrShortenedPubKey(dataExtraction.source),
       ]);
     }
-<<<<<<< HEAD
-    if (this.get('callNotificationType')) {
+    if (this.isCallNotification()) {
       const displayName = ConvoHub.use().getContactProfileNameOrShortenedPubKey(
-=======
-    if (this.isCallNotification()) {
-      const displayName = getConversationController().getContactProfileNameOrShortenedPubKey(
->>>>>>> 5f53a44f
         this.get('conversationId')
       );
       const callNotificationType = this.get('callNotificationType');
