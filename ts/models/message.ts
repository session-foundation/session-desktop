--- conflicted
+++ resolved
@@ -85,16 +85,12 @@
   loadQuoteData,
 } from '../types/MessageAttachment';
 import { ReactionList } from '../types/Reaction';
-import { roomHasBlindEnabled } from '../types/sqlSharedTypes';
+import { assertUnreachable, roomHasBlindEnabled } from '../types/sqlSharedTypes';
 import { ExpirationTimerOptions } from '../util/expiringMessages';
 import { LinkPreviews } from '../util/linkPreviews';
 import { Notifications } from '../util/notifications';
 import { Storage } from '../util/storage';
 import { ConversationModel } from './conversation';
-<<<<<<< HEAD
-import { assertUnreachable, roomHasBlindEnabled } from '../types/sqlSharedTypes';
-=======
->>>>>>> 448c9dc1
 import { READ_MESSAGE_STATE } from './conversationAttributes';
 import {
   ConversationInteractionStatus,
