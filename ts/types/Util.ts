--- conflicted
+++ resolved
@@ -4,10 +4,4 @@
   isGroup: boolean;
 }) => JSX.Element;
 
-<<<<<<< HEAD
-export type LocalizerType = typeof window.i18n;
-
-export type Noop = () => void;
-=======
-export type LocalizerType = (key: LocalizerKeys, values?: Array<string>) => string;
->>>>>>> 8b5978e3
+export type LocalizerType = typeof window.i18n;