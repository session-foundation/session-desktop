--- conflicted
+++ resolved
@@ -12,11 +12,8 @@
 import { GoogleChrome } from '../../util';
 import { autoScaleForAvatar, autoScaleForThumbnail } from '../../util/attachmentsUtil';
 import { isAudio } from '../MIME';
-<<<<<<< HEAD
 import { formatTimeDuration } from '../../util/i18n/formater/generics';
-=======
 import { isTestIntegration } from '../../shared/env_vars';
->>>>>>> 1306300e
 
 export const THUMBNAIL_SIDE = 200;
 export const THUMBNAIL_CONTENT_TYPE = 'image/png';
