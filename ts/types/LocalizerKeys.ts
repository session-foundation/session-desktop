export type LocalizerKeys =
  | 'ByUsingThisService...'
  | 'about'
  | 'accept'
  | 'activeMembers'
  | 'add'
  | 'addACaption'
  | 'addAsModerator'
  | 'addModerators'
  | 'addingContacts'
  | 'allUsersAreRandomly...'
  | 'anonymous'
  | 'answeredACall'
  | 'appMenuHide'
  | 'appMenuHideOthers'
  | 'appMenuQuit'
  | 'appMenuUnhide'
  | 'appearanceSettingsTitle'
  | 'areYouSureClearDevice'
  | 'areYouSureDeleteDeviceOnly'
  | 'areYouSureDeleteEntireAccount'
  | 'audio'
  | 'audioMessageAutoplayDescription'
  | 'audioMessageAutoplayTitle'
  | 'audioNotificationsSettingsTitle'
  | 'audioPermissionNeeded'
  | 'autoUpdateDownloadButtonLabel'
  | 'autoUpdateDownloadInstructions'
  | 'autoUpdateDownloadedMessage'
  | 'autoUpdateLaterButtonLabel'
  | 'autoUpdateNewVersionInstructions'
  | 'autoUpdateNewVersionMessage'
  | 'autoUpdateNewVersionTitle'
  | 'autoUpdateRestartButtonLabel'
  | 'autoUpdateSettingDescription'
  | 'autoUpdateSettingTitle'
  | 'banUser'
  | 'banUserAndDeleteAll'
  | 'beginYourSession'
  | 'blindedMsgReqsSettingDesc'
  | 'blindedMsgReqsSettingTitle'
  | 'block'
  | 'blocked'
  | 'blockedSettingsTitle'
  | 'callMediaPermissionsDescription'
  | 'callMediaPermissionsDialogContent'
  | 'callMediaPermissionsDialogTitle'
  | 'callMediaPermissionsTitle'
  | 'callMissed'
  | 'callMissedCausePermission'
  | 'callMissedNotApproved'
  | 'cameraPermissionNeeded'
  | 'cancel'
  | 'cannotMixImageAndNonImageAttachments'
  | 'cannotRemoveCreatorFromGroup'
  | 'cannotRemoveCreatorFromGroupDesc'
  | 'cannotUpdate'
  | 'cannotUpdateDetail'
  | 'changeAccountPasswordDescription'
  | 'changeAccountPasswordTitle'
  | 'changeNickname'
  | 'changeNicknameMessage'
  | 'changePassword'
  | 'changePasswordInvalid'
  | 'changePasswordToastDescription'
  | 'chooseAnAction'
  | 'classicDarkThemeTitle'
  | 'classicLightThemeTitle'
  | 'clear'
  | 'clearAll'
  | 'clearAllConfirmationBody'
  | 'clearAllConfirmationTitle'
  | 'clearAllData'
  | 'clearAllReactions'
  | 'clearDataSettingsTitle'
  | 'clearDevice'
  | 'clearNickname'
  | 'clickToTrustContact'
  | 'close'
  | 'closedGroupInviteFailMessage'
  | 'closedGroupInviteFailMessagePlural'
  | 'closedGroupInviteFailTitle'
  | 'closedGroupInviteFailTitlePlural'
  | 'closedGroupInviteOkText'
  | 'closedGroupInviteSuccessMessage'
  | 'closedGroupInviteSuccessTitle'
  | 'closedGroupInviteSuccessTitlePlural'
  | 'closedGroupMaxSize'
  | 'confirm'
  | 'confirmNewPassword'
  | 'confirmPassword'
  | 'connectToServerFail'
  | 'connectToServerSuccess'
  | 'connectingToServer'
  | 'contactAvatarAlt'
  | 'contactsHeader'
  | 'contextMenuNoSuggestions'
  | 'continue'
  | 'continueYourSession'
  | 'conversationsHeader'
  | 'conversationsSettingsTitle'
  | 'copiedToClipboard'
  | 'copyErrorAndQuit'
  | 'copyMessage'
  | 'copyOpenGroupURL'
  | 'copySessionID'
  | 'couldntFindServerMatching'
  | 'create'
  | 'createAccount'
  | 'createClosedGroupNamePrompt'
  | 'createClosedGroupPlaceholder'
  | 'createConversationNewContact'
  | 'createConversationNewGroup'
  | 'createGroup'
  | 'createPassword'
  | 'createSessionID'
  | 'databaseError'
  | 'debugLog'
  | 'debugLogExplanation'
  | 'decline'
  | 'declineRequestMessage'
  | 'delete'
  | 'deleteAccountFromLogin'
  | 'deleteAccountWarning'
  | 'deleteContactConfirmation'
  | 'deleteConversation'
  | 'deleteConversationConfirmation'
  | 'deleteForEveryone'
  | 'deleteFromAllMyDevices'
  | 'deleteGroupRequest'
  | 'deleteGroupRequestAndBlock'
  | 'deleteJustForMe'
  | 'deleteMessageQuestion'
  | 'deleteMessages'
  | 'deleteMessagesQuestion'
  | 'deleted'
  | 'destination'
  | 'device'
  | 'deviceOnly'
  | 'dialogClearAllDataDeletionFailedDesc'
  | 'dialogClearAllDataDeletionFailedMultiple'
  | 'dialogClearAllDataDeletionFailedTitle'
  | 'dialogClearAllDataDeletionFailedTitleQuestion'
  | 'dialogClearAllDataDeletionQuestion'
  | 'disabledDisappearingMessages'
  | 'disappearingMessages'
  | 'disappearingMessagesDisabled'
  | 'disappearingMessagesModeAfterRead'
  | 'disappearingMessagesModeAfterReadSubtitle'
  | 'disappearingMessagesModeAfterSend'
  | 'disappearingMessagesModeAfterSendSubtitle'
  | 'disappearingMessagesModeLabel'
  | 'disappearingMessagesModeLegacy'
  | 'disappearingMessagesModeLegacySubtitle'
  | 'disappearingMessagesModeOff'
  | 'disappearingMessagesModeOutdated'
  | 'displayName'
  | 'displayNameEmpty'
  | 'displayNameTooLong'
  | 'document'
  | 'documents'
  | 'documentsEmptyState'
  | 'done'
  | 'downloadAttachment'
  | 'editGroup'
  | 'editGroupName'
  | 'editMenuCopy'
  | 'editMenuCut'
  | 'editMenuDeleteContact'
  | 'editMenuDeleteGroup'
  | 'editMenuPaste'
  | 'editMenuRedo'
  | 'editMenuSelectAll'
  | 'editMenuUndo'
  | 'editProfileModalTitle'
  | 'emptyGroupNameError'
  | 'enable'
  | 'endCall'
  | 'enterAnOpenGroupURL'
  | 'enterDisplayName'
  | 'enterNewPassword'
  | 'enterPassword'
  | 'enterRecoveryPhrase'
  | 'enterSessionID'
  | 'enterSessionIDOfRecipient'
  | 'enterSessionIDOrONSName'
  | 'entireAccount'
  | 'error'
  | 'establishingConnection'
  | 'expandedReactionsText'
  | 'failed'
  | 'failedResolveOns'
  | 'failedToAddAsModerator'
  | 'failedToRemoveFromModerator'
  | 'faq'
  | 'fileSizeWarning'
  | 'followSetting'
  | 'followSettingDisabled'
  | 'followSettingTimeAndType'
  | 'from'
  | 'getStarted'
  | 'goToReleaseNotes'
  | 'goToSupportPage'
  | 'groupAvatarChange'
  | 'groupInviteFailedOne'
  | 'groupInviteFailedOthers'
  | 'groupInviteFailedTwo'
  | 'groupMembers'
  | 'groupNameChange'
  | 'groupNameChangeFallback'
  | 'groupNamePlaceholder'
  | 'groupOneJoined'
  | 'groupOneLeft'
  | 'groupOnePromoted'
  | 'groupOneRemoved'
  | 'groupOthersJoined'
  | 'groupOthersPromoted'
  | 'groupOthersRemoved'
  | 'groupTwoJoined'
  | 'groupTwoPromoted'
  | 'groupTwoRemoved'
  | 'groupYouJoined'
  | 'groupYouLeft'
  | 'groupYouPromoted'
  | 'groupYouRemoved'
  | 'helpSettingsTitle'
  | 'helpUsTranslateSession'
  | 'hideBanner'
  | 'hideMenuBarDescription'
  | 'hideMenuBarTitle'
  | 'hideRequestBanner'
  | 'hideRequestBannerDescription'
  | 'iAmSure'
  | 'image'
  | 'imageAttachmentAlt'
  | 'imageCaptionIconAlt'
  | 'incomingCallFrom'
  | 'incomingError'
  | 'invalidGroupNameTooLong'
  | 'invalidGroupNameTooShort'
  | 'invalidNumberError'
  | 'invalidOldPassword'
  | 'invalidOpenGroupUrl'
  | 'invalidPassword'
  | 'invalidPubkeyFormat'
  | 'invalidSessionId'
  | 'inviteContacts'
  | 'inviteFailed'
  | 'invitePending'
  | 'join'
  | 'joinACommunity'
  | 'joinOpenGroup'
  | 'joinOpenGroupAfterInvitationConfirmationDesc'
  | 'joinOpenGroupAfterInvitationConfirmationTitle'
  | 'joinedTheGroup'
  | 'keepDisabled'
  | 'kickedFromTheGroup'
  | 'learnMore'
  | 'leaveAndRemoveForEveryone'
  | 'leaveGroup'
  | 'leaveGroupConfirmation'
  | 'leaveGroupConfirmationAdmin'
  | 'leftTheGroup'
  | 'lightboxImageAlt'
  | 'linkDevice'
  | 'linkPreviewDescription'
  | 'linkPreviewsConfirmMessage'
  | 'linkPreviewsTitle'
  | 'linkVisitWarningMessage'
  | 'linkVisitWarningTitle'
  | 'loading'
  | 'mainMenuEdit'
  | 'mainMenuFile'
  | 'mainMenuHelp'
  | 'mainMenuView'
  | 'mainMenuWindow'
  | 'markAllAsRead'
  | 'markUnread'
  | 'maxPasswordAttempts'
  | 'maximumAttachments'
  | 'media'
  | 'mediaEmptyState'
  | 'mediaMessage'
  | 'mediaPermissionsDescription'
  | 'mediaPermissionsTitle'
  | 'members'
  | 'message'
  | 'messageBody'
  | 'messageBodyMissing'
  | 'messageDeletedPlaceholder'
  | 'messageDeletionForbidden'
  | 'messageRequestAccepted'
  | 'messageRequestAcceptedOurs'
  | 'messageRequestAcceptedOursNoName'
  | 'messageRequestPending'
  | 'messageRequests'
  | 'messagesHeader'
  | 'moreInformation'
  | 'multipleJoinedTheGroup'
  | 'multipleKickedFromTheGroup'
  | 'multipleLeftTheGroup'
  | 'mustBeApproved'
  | 'nameAndMessage'
  | 'nameOnly'
  | 'newMessage'
  | 'newMessages'
  | 'next'
  | 'nicknamePlaceholder'
  | 'noAudioInputFound'
  | 'noAudioOutputFound'
  | 'noBlockedContacts'
  | 'noCameraFound'
  | 'noContactsForGroup'
  | 'noContactsToAdd'
  | 'noGivenPassword'
  | 'noMediaUntilApproved'
  | 'noMembersInThisGroup'
  | 'noMessageRequestsPending'
  | 'noMessagesInBlindedDisabledMsgRequests'
  | 'noMessagesInEverythingElse'
  | 'noMessagesInNoteToSelf'
  | 'noModeratorsToRemove'
  | 'noNameOrMessage'
  | 'noSearchResults'
  | 'noteToSelf'
  | 'notificationForConvo'
  | 'notificationForConvo_all'
  | 'notificationForConvo_disabled'
  | 'notificationForConvo_mentions_only'
  | 'notificationFrom'
  | 'notificationMostRecent'
  | 'notificationMostRecentFrom'
  | 'notificationPreview'
  | 'notificationSettingsDialog'
  | 'notificationSubtitle'
  | 'notificationsSettingsContent'
  | 'notificationsSettingsTitle'
  | 'oceanDarkThemeTitle'
  | 'oceanLightThemeTitle'
  | 'offline'
  | 'ok'
  | 'oneNonImageAtATimeToast'
  | 'onionPathIndicatorDescription'
  | 'onionPathIndicatorTitle'
  | 'onlyAdminCanRemoveMembersDesc'
  | 'onlyGroupAdminsCanChange'
  | 'open'
  | 'openGroupInvitation'
  | 'openGroupURL'
  | 'openMessageRequestInbox'
  | 'openMessageRequestInboxDescription'
  | 'or'
  | 'orJoinOneOfThese'
  | 'originalMessageNotFound'
  | 'otherPlural'
  | 'otherSingular'
  | 'password'
  | 'passwordCharacterError'
  | 'passwordLengthError'
  | 'passwordTypeError'
  | 'passwordViewTitle'
  | 'passwordsDoNotMatch'
  | 'permissionsSettingsTitle'
  | 'photo'
  | 'pickClosedGroupMember'
  | 'pinConversation'
  | 'pleaseWaitOpenAndOptimizeDb'
  | 'previewThumbnail'
  | 'primaryColor'
  | 'primaryColorBlue'
  | 'primaryColorGreen'
  | 'primaryColorOrange'
  | 'primaryColorPink'
  | 'primaryColorPurple'
  | 'primaryColorRed'
  | 'primaryColorYellow'
  | 'privacySettingsTitle'
  | 'promotionFailed'
  | 'promotionPending'
  | 'pruneSettingDescription'
  | 'pruneSettingTitle'
  | 'publicChatExists'
  | 'quoteThumbnailAlt'
  | 'rateLimitReactMessage'
  | 'reactionListCountPlural'
  | 'reactionListCountSingular'
  | 'reactionNotification'
  | 'reactionPopup'
  | 'reactionPopupMany'
  | 'reactionPopupOne'
  | 'reactionPopupThree'
  | 'reactionPopupTwo'
  | 'read'
  | 'readReceiptSettingDescription'
  | 'readReceiptSettingTitle'
  | 'received'
  | 'recoveryPhrase'
  | 'recoveryPhraseEmpty'
  | 'recoveryPhraseRevealButtonText'
  | 'recoveryPhraseRevealMessage'
  | 'recoveryPhraseSavePromptMain'
  | 'recoveryPhraseSecureTitle'
  | 'remove'
  | 'removeAccountPasswordDescription'
  | 'removeAccountPasswordTitle'
  | 'removeFromModerators'
  | 'removeModerators'
  | 'removePassword'
  | 'removePasswordInvalid'
  | 'removePasswordToastDescription'
  | 'removeResidueMembers'
  | 'replyToMessage'
  | 'replyingToMessage'
  | 'reportIssue'
  | 'requestsPlaceholder'
  | 'requestsSubtitle'
  | 'resend'
  | 'respondingToGroupRequestWarning'
  | 'respondingToRequestWarning'
  | 'restoreUsingRecoveryPhrase'
  | 'ringing'
  | 'save'
  | 'saveLogToDesktop'
  | 'saved'
  | 'savedTheFile'
  | 'searchFor...'
  | 'searchForContactsOnly'
  | 'searchMessagesHeader'
  | 'selectMessage'
  | 'sendFailed'
  | 'sendMessage'
  | 'sendRecoveryPhraseMessage'
  | 'sendRecoveryPhraseTitle'
  | 'sending'
  | 'sent'
  | 'sessionMessenger'
  | 'set'
  | 'setAccountPasswordDescription'
  | 'setAccountPasswordTitle'
  | 'setDisplayPicture'
  | 'setPassword'
  | 'setPasswordFail'
  | 'setPasswordInvalid'
  | 'setPasswordToastDescription'
  | 'settingAppliesToEveryone'
  | 'settingAppliesToYourMessages'
  | 'settingsHeader'
  | 'shareBugDetails'
  | 'show'
  | 'showDebugLog'
  | 'showRecoveryPhrase'
  | 'showRecoveryPhrasePasswordRequest'
  | 'showUserDetails'
  | 'someOfYourDeviceUseOutdatedVersion'
  | 'spellCheckDescription'
  | 'spellCheckDirty'
  | 'spellCheckTitle'
  | 'stagedImageAttachment'
  | 'stagedPreviewThumbnail'
  | 'startConversation'
  | 'startInTrayDescription'
  | 'startInTrayTitle'
  | 'startNewConversationBy...'
  | 'startedACall'
  | 'support'
  | 'surveyTitle'
  | 'themesSettingTitle'
  | 'thereAreNoMessagesIn'
  | 'theyChangedTheTimer'
  | 'theyChangedTheTimerLegacy'
  | 'theyDisabledTheirDisappearingMessages'
  | 'theySetTheirDisappearingMessages'
  | 'thisMonth'
  | 'thisWeek'
  | 'timer'
  | 'timerModeRead'
  | 'timerModeSent'
  | 'timerOption_0_seconds'
  | 'timerOption_0_seconds_abbreviated'
  | 'timerOption_10_seconds'
  | 'timerOption_10_seconds_abbreviated'
  | 'timerOption_12_hours'
  | 'timerOption_12_hours_abbreviated'
  | 'timerOption_1_day'
  | 'timerOption_1_day_abbreviated'
  | 'timerOption_1_hour'
  | 'timerOption_1_hour_abbreviated'
  | 'timerOption_1_minute'
  | 'timerOption_1_minute_abbreviated'
  | 'timerOption_1_week'
  | 'timerOption_1_week_abbreviated'
  | 'timerOption_2_weeks'
  | 'timerOption_2_weeks_abbreviated'
  | 'timerOption_30_minutes'
  | 'timerOption_30_minutes_abbreviated'
  | 'timerOption_30_seconds'
  | 'timerOption_30_seconds_abbreviated'
  | 'timerOption_5_minutes'
  | 'timerOption_5_minutes_abbreviated'
  | 'timerOption_5_seconds'
  | 'timerOption_5_seconds_abbreviated'
  | 'timerOption_6_hours'
  | 'timerOption_6_hours_abbreviated'
  | 'timerSetTo'
  | 'titleIsNow'
  | 'to'
  | 'today'
  | 'tookAScreenshot'
  | 'trimDatabase'
  | 'trimDatabaseConfirmationBody'
  | 'trimDatabaseDescription'
  | 'trustThisContactDialogDescription'
  | 'trustThisContactDialogTitle'
  | 'tryAgain'
  | 'typeInOldPassword'
  | 'typingAlt'
  | 'typingIndicatorsSettingDescription'
  | 'typingIndicatorsSettingTitle'
  | 'unableToCall'
  | 'unableToLoadAttachment'
  | 'unbanUser'
  | 'unblock'
  | 'unblockGroupToSend'
  | 'unblockToSend'
  | 'unblocked'
  | 'unknown'
  | 'unknownCountry'
  | 'unpinConversation'
  | 'unreadMessages'
  | 'updateGroupDialogTitle'
  | 'userAddedToModerators'
  | 'userBanFailed'
  | 'userBanned'
  | 'userInvitedYouToGroup'
  | 'userRemovedFromModerators'
  | 'userUnbanFailed'
  | 'userUnbanned'
  | 'video'
  | 'videoAttachmentAlt'
  | 'viewMenuResetZoom'
  | 'viewMenuToggleDevTools'
  | 'viewMenuToggleFullScreen'
  | 'viewMenuZoomIn'
  | 'viewMenuZoomOut'
  | 'voiceMessage'
  | 'welcomeToYourSession'
  | 'windowMenuClose'
  | 'windowMenuMinimize'
  | 'windowMenuZoom'
  | 'yesterday'
  | 'you'
  | 'youChangedTheTimer'
  | 'youChangedTheTimerLegacy'
  | 'youDisabledDisappearingMessages'
  | 'youDisabledYourDisappearingMessages'
  | 'youGotKickedFromGroup'
  | 'youHaveANewFriendRequest'
  | 'youLeftTheGroup'
<<<<<<< HEAD
  | 'youWereInvitedToGroup'
=======
  | 'youSetYourDisappearingMessages'
>>>>>>> 5f53a44f
  | 'yourSessionID'
  | 'yourUniqueSessionID'
  | 'zoomFactorSettingTitle';<|MERGE_RESOLUTION|>--- conflicted
+++ resolved
@@ -556,11 +556,8 @@
   | 'youGotKickedFromGroup'
   | 'youHaveANewFriendRequest'
   | 'youLeftTheGroup'
-<<<<<<< HEAD
   | 'youWereInvitedToGroup'
-=======
   | 'youSetYourDisappearingMessages'
->>>>>>> 5f53a44f
   | 'yourSessionID'
   | 'yourUniqueSessionID'
   | 'zoomFactorSettingTitle';