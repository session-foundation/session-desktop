export type LocalizerKeys =
  | 'removePassword'
  | 'classicDarkThemeTitle'
  | 'userUnbanFailed'
  | 'changePassword'
  | 'saved'
  | 'startedACall'
  | 'mainMenuWindow'
  | 'unblocked'
  | 'keepDisabled'
  | 'userAddedToModerators'
  | 'otherSingular'
  | 'to'
  | 'sent'
  | 'requestsPlaceholder'
  | 'closedGroupInviteFailMessage'
  | 'noContactsForGroup'
  | 'faq'
  | 'linkVisitWarningMessage'
  | 'messageRequestAcceptedOurs'
  | 'anonymous'
  | 'permissionsSettingsTitle'
  | 'viewMenuZoomOut'
  | 'dialogClearAllDataDeletionFailedDesc'
  | 'timerOption_10_seconds_abbreviated'
  | 'enterDisplayName'
  | 'connectToServerFail'
  | 'moreInformation'
  | 'publicChatExists'
  | 'noMediaUntilApproved'
  | 'passwordViewTitle'
  | 'joinOpenGroupAfterInvitationConfirmationTitle'
  | 'notificationMostRecentFrom'
  | 'messageRequestAccepted'
  | 'timerOption_5_minutes'
  | 'linkPreviewsConfirmMessage'
  | 'notificationMostRecent'
  | 'video'
  | 'readReceiptSettingDescription'
  | 'userBanFailed'
  | 'autoUpdateLaterButtonLabel'
  | 'maximumAttachments'
  | 'deviceOnly'
  | 'reactionPopupTwo'
  | 'beginYourSession'
  | 'typingIndicatorsSettingDescription'
  | 'changePasswordToastDescription'
  | 'addingContacts'
  | 'passwordLengthError'
  | 'typingIndicatorsSettingTitle'
  | 'maxPasswordAttempts'
  | 'viewMenuToggleDevTools'
  | 'fileSizeWarning'
  | 'openGroupURL'
  | 'hideMenuBarDescription'
  | 'pickClosedGroupMember'
  | 'ByUsingThisService...'
  | 'startConversation'
  | 'unableToCallTitle'
  | 'yourUniqueSessionID'
  | 'typingAlt'
  | 'orJoinOneOfThese'
  | 'members'
  | 'noMessageRequestsPending'
  | 'sendRecoveryPhraseMessage'
  | 'shareBugDetails'
  | 'timerOption_1_hour'
  | 'youGotKickedFromGroup'
  | 'cannotRemoveCreatorFromGroupDesc'
  | 'incomingError'
  | 'notificationsSettingsTitle'
  | 'conversationsSettingsTitle'
  | 'tookAScreenshot'
  | 'reactionListCountPlural'
  | 'from'
  | 'requestsSubtitle'
  | 'thisMonth'
  | 'next'
  | 'addModerators'
  | 'sessionMessenger'
  | 'today'
  | 'mustBeApproved'
  | 'appMenuHideOthers'
  | 'sendFailed'
  | 'expandedReactionsText'
  | 'openMessageRequestInbox'
  | 'enterPassword'
  | 'enterSessionIDOfRecipient'
  | 'join'
  | 'dialogClearAllDataDeletionFailedMultiple'
  | 'clearAllReactions'
  | 'pinConversationLimitToastDescription'
  | 'appMenuQuit'
  | 'windowMenuZoom'
  | 'allUsersAreRandomly...'
  | 'cameraPermissionNeeded'
  | 'notificationsSettingsContent'
  | 'ringing'
  | 'closedGroupInviteSuccessTitle'
  | 'accept'
  | 'hideBanner'
  | 'setPasswordTitle'
  | 'editMenuUndo'
  | 'pinConversation'
  | 'lightboxImageAlt'
  | 'linkDevice'
  | 'callMissedNotApproved'
  | 'invalidPubkeyFormat'
  | 'primaryColorYellow'
  | 'disappearingMessagesDisabled'
  | 'spellCheckDescription'
  | 'clearDataSettingsTitle'
  | 'autoUpdateNewVersionInstructions'
  | 'appMenuUnhide'
  | 'timerOption_30_minutes_abbreviated'
  | 'pruneSettingDescription'
  | 'voiceMessage'
  | 'primaryColorPink'
  | 'changePasswordTitle'
  | 'copyMessage'
  | 'messageDeletionForbidden'
  | 'deleteJustForMe'
  | 'changeAccountPasswordTitle'
  | 'onionPathIndicatorDescription'
  | 'pruningOpengroupDialogSubMessage'
  | 'mediaPermissionsTitle'
  | 'replyingToMessage'
  | 'welcomeToYourSession'
  | 'editMenuCopy'
  | 'leftTheGroup'
  | 'timerOption_30_minutes'
  | 'nameOnly'
  | 'typeInOldPassword'
  | 'imageAttachmentAlt'
  | 'displayNameEmpty'
  | 'inviteContacts'
  | 'callMediaPermissionsTitle'
  | 'couldntFindServerMatching'
  | 'blocked'
  | 'hideRequestBannerDescription'
  | 'noBlockedContacts'
  | 'reactionNotification'
  | 'leaveGroupConfirmation'
  | 'banUserAndDeleteAll'
  | 'joinOpenGroupAfterInvitationConfirmationDesc'
  | 'invalidNumberError'
  | 'contextMenuNoSuggestions'
  | 'recoveryPhraseRevealButtonText'
  | 'banUser'
  | 'primaryColorBlue'
  | 'sendMessage'
  | 'recoveryPhraseRevealMessage'
  | 'showRecoveryPhrase'
  | 'autoUpdateSettingDescription'
  | 'unlock'
  | 'remove'
  | 'restoreUsingRecoveryPhrase'
  | 'cannotUpdateDetail'
  | 'showRecoveryPhrasePasswordRequest'
  | 'spellCheckDirty'
  | 'debugLogExplanation'
  | 'closedGroupInviteFailTitle'
  | 'setAccountPasswordDescription'
  | 'removeAccountPasswordDescription'
  | 'establishingConnection'
  | 'noModeratorsToRemove'
  | 'youHaveANewFriendRequest'
  | 'offline'
  | 'appearanceSettingsTitle'
  | 'mainMenuView'
  | 'mainMenuEdit'
  | 'notificationForConvo_disabled'
  | 'leaveGroupConfirmationAdmin'
  | 'notificationForConvo_all'
  | 'emptyGroupNameError'
  | 'copyOpenGroupURL'
  | 'setPasswordInvalid'
  | 'timerOption_30_seconds_abbreviated'
  | 'removeResidueMembers'
  | 'areYouSureDeleteEntireAccount'
  | 'noGivenPassword'
  | 'closedGroupInviteOkText'
  | 'readReceiptSettingTitle'
  | 'copySessionID'
  | 'timerOption_0_seconds'
  | 'zoomFactorSettingTitle'
  | 'unableToCall'
  | 'callMissedTitle'
  | 'done'
  | 'videoAttachmentAlt'
  | 'message'
  | 'mainMenuHelp'
  | 'open'
  | 'nameAndMessage'
  | 'autoUpdateDownloadedMessage'
  | 'onionPathIndicatorTitle'
  | 'unknown'
  | 'mediaMessage'
  | 'addAsModerator'
  | 'closedGroupInviteFailTitlePlural'
  | 'enterSessionID'
  | 'editGroup'
  | 'incomingCallFrom'
  | 'timerSetOnSync'
  | 'deleteMessages'
  | 'searchForContactsOnly'
  | 'spellCheckTitle'
  | 'editMenuSelectAll'
  | 'messageBodyMissing'
  | 'timerOption_12_hours_abbreviated'
  | 'onlyAdminCanRemoveMembersDesc'
  | 'kickedFromTheGroup'
  | 'windowMenuMinimize'
  | 'debugLog'
  | 'timerOption_0_seconds_abbreviated'
  | 'timerOption_5_minutes_abbreviated'
  | 'goToReleaseNotes'
  | 'unpinConversation'
  | 'viewMenuResetZoom'
  | 'startInTrayDescription'
  | 'groupNamePlaceholder'
  | 'messageRequestPending'
  | 'stagedPreviewThumbnail'
  | 'helpUsTranslateSession'
  | 'editMenuDeleteGroup'
  | 'unreadMessages'
  | 'documents'
  | 'audioPermissionNeededTitle'
  | 'deleteMessagesQuestion'
  | 'clickToTrustContact'
  | 'closedGroupInviteFailMessagePlural'
  | 'noAudioInputFound'
  | 'timerOption_10_seconds'
  | 'helpSettingsTitle'
  | 'openMessageRequestInboxDescription'
  | 'notificationPreview'
  | 'noteToSelf'
  | 'failedToAddAsModerator'
  | 'disabledDisappearingMessages'
  | 'cannotUpdate'
  | 'primaryColor'
  | 'device'
  | 'replyToMessage'
  | 'messageDeletedPlaceholder'
  | 'notificationFrom'
  | 'displayName'
  | 'clear'
  | 'invalidSessionId'
  | 'audioPermissionNeeded'
  | 'createGroup'
  | 'add'
  | 'messageRequests'
  | 'show'
  | 'cannotMixImageAndNonImageAttachments'
  | 'viewMenuToggleFullScreen'
  | 'goToSupportPage'
  | 'passwordsDoNotMatch'
  | 'createClosedGroupNamePrompt'
  | 'pruningOpengroupDialogMessage'
  | 'audioMessageAutoplayDescription'
  | 'leaveAndRemoveForEveryone'
  | 'previewThumbnail'
  | 'photo'
  | 'setPassword'
  | 'editMenuDeleteContact'
  | 'hideMenuBarTitle'
  | 'reactionPopupOne'
  | 'imageCaptionIconAlt'
  | 'sendRecoveryPhraseTitle'
  | 'multipleJoinedTheGroup'
  | 'messageRequestAcceptedOursNoName'
  | 'databaseError'
  | 'resend'
  | 'copiedToClipboard'
  | 'closedGroupInviteSuccessTitlePlural'
  | 'autoUpdateDownloadButtonLabel'
  | 'groupMembers'
  | 'primaryColorOrange'
  | 'dialogClearAllDataDeletionQuestion'
  | 'oceanDarkThemeTitle'
  | 'unableToLoadAttachment'
  | 'cameraPermissionNeededTitle'
  | 'editMenuRedo'
  | 'hideRequestBanner'
  | 'changeNicknameMessage'
  | 'reactionPopupThree'
  | 'close'
  | 'deleteMessageQuestion'
  | 'newMessage'
  | 'windowMenuClose'
  | 'mainMenuFile'
  | 'primaryColorPurple'
  | 'callMissed'
  | 'getStarted'
  | 'reactionListCountSingular'
  | 'unblockUser'
  | 'blockUser'
  | 'clearAllConfirmationTitle'
  | 'trustThisContactDialogTitle'
  | 'received'
  | 'trimDatabaseConfirmationBody'
  | 'setPasswordFail'
  | 'clearNickname'
  | 'connectToServerSuccess'
  | 'viewMenuZoomIn'
  | 'invalidOpenGroupUrl'
  | 'entireAccount'
  | 'noContactsToAdd'
  | 'cancel'
  | 'decline'
  | 'originalMessageNotFound'
  | 'create'
  | 'autoUpdateRestartButtonLabel'
  | 'deleteConversationConfirmation'
  | 'timerOption_6_hours_abbreviated'
  | 'timerOption_1_week_abbreviated'
<<<<<<< HEAD
  | 'removePasswordTitle'
  | 'unblockGroupToSend'
=======
  | 'timerSetTo'
  | 'otherPlural'
>>>>>>> 89dfe6e4
  | 'enable'
  | 'notificationSubtitle'
  | 'youChangedTheTimer'
  | 'updatedTheGroup'
  | 'leaveGroup'
  | 'continueYourSession'
  | 'invalidGroupNameTooShort'
  | 'notificationForConvo'
  | 'noNameOrMessage'
  | 'pinConversationLimitTitle'
  | 'classicLightThemeTitle'
  | 'noSearchResults'
  | 'reactionPopup'
  | 'changeNickname'
  | 'userUnbanned'
  | 'respondingToRequestWarning'
  | 'error'
  | 'clearAllData'
  | 'pruningOpengroupDialogTitle'
  | 'contactAvatarAlt'
  | 'disappearingMessages'
  | 'autoUpdateNewVersionTitle'
  | 'linkPreviewDescription'
  | 'timerOption_1_day'
  | 'contactsHeader'
  | 'openGroupInvitation'
  | 'callMissedCausePermission'
  | 'mediaPermissionsDescription'
  | 'media'
  | 'noMembersInThisGroup'
  | 'saveLogToDesktop'
  | 'copyErrorAndQuit'
  | 'onlyAdminCanRemoveMembers'
  | 'passwordTypeError'
  | 'createClosedGroupPlaceholder'
  | 'editProfileModalTitle'
  | 'noCameraFound'
  | 'setAccountPasswordTitle'
  | 'callMediaPermissionsDescription'
  | 'recoveryPhraseSecureTitle'
  | 'yesterday'
  | 'closedGroupInviteSuccessMessage'
  | 'youDisabledDisappearingMessages'
  | 'updateGroupDialogTitle'
  | 'surveyTitle'
  | 'userRemovedFromModerators'
  | 'timerOption_5_seconds'
  | 'failedToRemoveFromModerator'
  | 'conversationsHeader'
  | 'setPasswordToastDescription'
  | 'audio'
  | 'startInTrayTitle'
  | 'cannotRemoveCreatorFromGroup'
  | 'editMenuCut'
  | 'markAllAsRead'
  | 'failedResolveOns'
  | 'showDebugLog'
  | 'declineRequestMessage'
  | 'primaryColorGreen'
  | 'dialogClearAllDataDeletionFailedTitleQuestion'
  | 'autoUpdateDownloadInstructions'
  | 'dialogClearAllDataDeletionFailedTitle'
  | 'loading'
  | 'blockedSettingsTitle'
  | 'appMenuHide'
  | 'removeAccountPasswordTitle'
  | 'recoveryPhraseEmpty'
  | 'noAudioOutputFound'
  | 'save'
  | 'privacySettingsTitle'
  | 'changeAccountPasswordDescription'
  | 'notificationSettingsDialog'
  | 'invalidOldPassword'
  | 'audioMessageAutoplayTitle'
  | 'removePasswordInvalid'
  | 'password'
  | 'nicknamePlaceholder'
  | 'linkPreviewsTitle'
  | 'continue'
  | 'learnMore'
  | 'passwordCharacterError'
  | 'autoUpdateSettingTitle'
  | 'documentsEmptyState'
  | 'deleteForEveryone'
  | 'createSessionID'
  | 'multipleLeftTheGroup'
  | 'answeredACall'
  | 'oceanLightThemeTitle'
  | 'enterSessionIDOrONSName'
  | 'quoteThumbnailAlt'
  | 'timerOption_1_week'
  | 'deleteContactConfirmation'
  | 'timerOption_30_seconds'
  | 'createAccount'
  | 'timerOption_1_minute_abbreviated'
  | 'timerOption_1_hour_abbreviated'
  | 'timerOption_12_hours'
  | 'unblockToSend'
  | 'timerOption_1_minute'
  | 'yourSessionID'
  | 'deleteAccountWarning'
  | 'deleted'
  | 'closedGroupMaxSize'
  | 'messagesHeader'
  | 'joinOpenGroup'
  | 'callMediaPermissionsDialogContent'
  | 'timerOption_1_day_abbreviated'
  | 'about'
  | 'clearAllConfirmationBody'
  | 'ok'
  | 'multipleKickedFromTheGroup'
  | 'trimDatabase'
  | 'clearAll'
  | 'recoveryPhraseSavePromptMain'
  | 'editMenuPaste'
  | 'areYouSureDeleteDeviceOnly'
  | 'or'
  | 'removeModerators'
  | 'destination'
  | 'invalidGroupNameTooLong'
  | 'youLeftTheGroup'
  | 'theyChangedTheTimer'
  | 'userBanned'
  | 'addACaption'
  | 'timerOption_5_seconds_abbreviated'
  | 'removeFromModerators'
  | 'enterRecoveryPhrase'
  | 'support'
  | 'stagedImageAttachment'
  | 'thisWeek'
  | 'savedTheFile'
  | 'mediaEmptyState'
  | 'linkVisitWarningTitle'
  | 'invalidPassword'
  | 'endCall'
  | 'connectingToServer'
  | 'pleaseWaitOpenAndOptimizeDb'
  | 'settingsHeader'
  | 'autoUpdateNewVersionMessage'
  | 'oneNonImageAtATimeToast'
<<<<<<< HEAD
  | 'timerSetTo'
=======
  | 'reactionPopupMany'
  | 'removePasswordTitle'
>>>>>>> 89dfe6e4
  | 'iAmSure'
  | 'primaryColorRed'
  | 'selectMessage'
  | 'enterAnOpenGroupURL'
  | 'delete'
  | 'changePasswordInvalid'
  | 'themesSettingTitle'
  | 'timerOption_6_hours'
  | 'confirmPassword'
  | 'downloadAttachment'
  | 'trimDatabaseDescription'
  | 'showUserDetails'
  | 'titleIsNow'
  | 'removePasswordToastDescription'
  | 'recoveryPhrase'
  | 'newMessages'
  | 'you'
  | 'pruneSettingTitle'
  | 'unbanUser'
  | 'notificationForConvo_mentions_only'
  | 'trustThisContactDialogDescription'
  | 'unknownCountry'
  | 'searchFor...'
  | 'joinedTheGroup'
  | 'editGroupName'
  | 'reportIssue';<|MERGE_RESOLUTION|>--- conflicted
+++ resolved
@@ -314,13 +314,9 @@
   | 'deleteConversationConfirmation'
   | 'timerOption_6_hours_abbreviated'
   | 'timerOption_1_week_abbreviated'
-<<<<<<< HEAD
   | 'removePasswordTitle'
   | 'unblockGroupToSend'
-=======
-  | 'timerSetTo'
   | 'otherPlural'
->>>>>>> 89dfe6e4
   | 'enable'
   | 'notificationSubtitle'
   | 'youChangedTheTimer'
@@ -461,12 +457,8 @@
   | 'settingsHeader'
   | 'autoUpdateNewVersionMessage'
   | 'oneNonImageAtATimeToast'
-<<<<<<< HEAD
+  | 'reactionPopupMany'
   | 'timerSetTo'
-=======
-  | 'reactionPopupMany'
-  | 'removePasswordTitle'
->>>>>>> 89dfe6e4
   | 'iAmSure'
   | 'primaryColorRed'
   | 'selectMessage'
