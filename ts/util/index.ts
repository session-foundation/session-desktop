--- conflicted
+++ resolved
@@ -18,9 +18,6 @@
   migrateColor,
   missingCaseError,
   UserUtil,
-<<<<<<< HEAD
   PasswordUtil,
-=======
   FindMember,
->>>>>>> ba624d5d
 };