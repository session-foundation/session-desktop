<<<<<<< HEAD
import { ConvoHub } from '../session/conversations';
=======
import { isEmpty } from 'lodash';
import { getConversationController } from '../session/conversations';
>>>>>>> a92dbfe5
import { getSodiumRenderer } from '../session/crypto';
import { ed25519Str, fromArrayBufferToBase64, fromHex, toHex } from '../session/utils/String';
import { configurationMessageReceived, trigger } from '../shims/events';

import { SessionButtonColor } from '../components/basic/SessionButton';
import { Data } from '../data/data';
import { SettingsKey } from '../data/settings-key';
import { ConversationTypeEnum } from '../models/types';
import { deleteAllLogs } from '../node/logs';
import { SessionKeyPair } from '../receiver/keypairs';
import { clearInbox } from '../session/apis/open_group_api/sogsv3/sogsV3ClearInbox';
import { getAllValidOpenGroupV2ConversationRoomInfos } from '../session/apis/open_group_api/utils/OpenGroupUtils';
import { getSwarmPollingInstance } from '../session/apis/snode_api';
import { mnDecode, mnEncode } from '../session/crypto/mnemonic';
import { getOurPubKeyStrFromCache } from '../session/utils/User';
import { LibSessionUtil } from '../session/utils/libsession/libsession_utils';
import { forceSyncConfigurationNowIfNeeded } from '../session/utils/sync/syncUtils';
import { updateConfirmModal, updateDeleteAccountModal } from '../state/ducks/modalDialog';
import { actions as userActions } from '../state/ducks/user';
import { Registration } from './registration';
import { Storage, saveRecoveryPhrase, setLocalPubKey, setSignInByLinking } from './storage';
import { PromiseUtils } from '../session/utils';
import { SnodeAPI } from '../session/apis/snode_api/SNodeAPI';

/**
 * Might throw
 */
export async function sessionGenerateKeyPair(seed: ArrayBuffer): Promise<SessionKeyPair> {
  const sodium = await getSodiumRenderer();

  const ed25519KeyPair = sodium.crypto_sign_seed_keypair(new Uint8Array(seed));
  const x25519PublicKey = sodium.crypto_sign_ed25519_pk_to_curve25519(ed25519KeyPair.publicKey);
  // prepend version byte (coming from `processKeys(raw_keys)`)
  const origPub = new Uint8Array(x25519PublicKey);
  const prependedX25519PublicKey = new Uint8Array(33);
  prependedX25519PublicKey.set(origPub, 1);
  prependedX25519PublicKey[0] = 5;
  const x25519SecretKey = sodium.crypto_sign_ed25519_sk_to_curve25519(ed25519KeyPair.privateKey);

  // prepend with 05 the public key
  const x25519KeyPair = {
    pubKey: prependedX25519PublicKey.buffer,
    privKey: x25519SecretKey.buffer,
    ed25519KeyPair,
  };

  return x25519KeyPair;
}

const generateKeypair = async (
  mnemonic: string,
  mnemonicLanguage: string
): Promise<SessionKeyPair> => {
  let seedHex = mnDecode(mnemonic, mnemonicLanguage);
  // handle shorter than 32 bytes seeds
  const privKeyHexLength = 32 * 2;
  if (seedHex.length !== privKeyHexLength) {
    seedHex = seedHex.concat('0'.repeat(32));
    seedHex = seedHex.substring(0, privKeyHexLength);
  }
  const seed = fromHex(seedHex);
  return sessionGenerateKeyPair(seed);
};

/**
 * This registers a user account. It can also be used if an account restore fails and the user instead registers a new display name
 * @param mnemonic The mnemonic generated on first app loading and to use for this brand new user
 * @param mnemonicLanguage only 'english' is supported
 * @param displayName the display name to register
 * @param registerCallback when restoring an account, registration completion is handled elsewhere so we need to pass the pubkey back up to the caller
 */
export async function registerSingleDevice(
  generatedMnemonic: string,
  mnemonicLanguage: string,
  displayName: string,
  registerCallback?: (pubkey: string) => Promise<void>
) {
  if (isEmpty(generatedMnemonic)) {
    throw new Error('Session always needs a mnemonic. Either generated or given by the user');
  }
  if (isEmpty(mnemonicLanguage)) {
    throw new Error('We always need a mnemonicLanguage');
  }
  if (isEmpty(displayName)) {
    throw new Error('We always need a displayName');
  }

  const identityKeyPair = await generateKeypair(generatedMnemonic, mnemonicLanguage);

  await createAccount(identityKeyPair);
  await saveRecoveryPhrase(generatedMnemonic);

  const pubKeyString = toHex(identityKeyPair.pubKey);
  if (isEmpty(pubKeyString)) {
    throw new Error("We don't have a pubkey from the recovery password...");
  }

  if (registerCallback) {
    await registerCallback(pubKeyString);
  } else {
    await registrationDone(pubKeyString, displayName);
  }
}

/**
 * Restores a users account with their recovery password and try to recover display name and avatar from the first encountered configuration message.
 * @param mnemonic the mnemonic the user duly saved in a safe place. We will restore his sessionID based on this.
 * @param mnemonicLanguage 'english' only is supported
 * @param loadingAnimationCallback a callback to trigger a loading animation while fetching
 *
 * @returns the display name of the user if found on the network
 */
export async function signInByLinkingDevice(
  mnemonic: string,
  mnemonicLanguage: string,
  abortSignal?: AbortSignal
) {
  if (isEmpty(mnemonic)) {
    throw new Error('Session always needs a mnemonic. Either generated or given by the user');
  }
  if (isEmpty(mnemonicLanguage)) {
    throw new Error('We always need a mnemonicLanguage');
  }

  const identityKeyPair = await generateKeypair(mnemonic, mnemonicLanguage);

  await setSignInByLinking(true);
  await createAccount(identityKeyPair);
  await saveRecoveryPhrase(mnemonic);

  const pubKeyString = toHex(identityKeyPair.pubKey);

  if (isEmpty(pubKeyString)) {
    throw new Error("We don't have a pubkey from the recovery password...");
  }

  const displayName = await getSwarmPollingInstance().pollOnceForOurDisplayName(abortSignal);

  // NOTE the registration is not yet finished until the configurationMessageReceived event has been processed
  trigger(configurationMessageReceived, pubKeyString, displayName);
  // for testing purposes
  return { displayName, pubKeyString };
}

export async function generateMnemonic() {
  // Note: 4 bytes are converted into 3 seed words, so length 12 seed words
  // (13 - 1 checksum) are generated using 12 * 4 / 3 = 16 bytes.
  const seedSize = 16;
  const seed = (await getSodiumRenderer()).randombytes_buf(seedSize);
  const hex = toHex(seed);
  return mnEncode(hex);
}

async function createAccount(identityKeyPair: SessionKeyPair) {
  const sodium = await getSodiumRenderer();

  let password = fromArrayBufferToBase64(sodium.randombytes_buf(16));
  password = password.substring(0, password.length - 2);

  await Promise.all([
    Storage.remove('identityKey'),
    Storage.remove('signaling_key'),
    Storage.remove('password'),
    Storage.remove('registrationId'),
    Storage.remove('number_id'),
    Storage.remove('device_name'),
    Storage.remove('userAgent'),
    Storage.remove('regionCode'),
    Storage.remove('local_attachment_encrypted_key'),
    Storage.remove(SettingsKey.settingsReadReceipt),
    Storage.remove(SettingsKey.settingsTypingIndicator),
    Storage.remove(SettingsKey.hideRecoveryPassword),
  ]);

  // update our own identity key, which may have changed
  // if we're relinking after a reinstall on the master device
  const pubKeyString = toHex(identityKeyPair.pubKey);

  await Storage.put('identityKey', identityKeyPair);
  await Storage.put('password', password);

  // disable read-receipt by default
  await Storage.put(SettingsKey.settingsReadReceipt, false);

  // Enable typing indicators by default
  await Storage.put(SettingsKey.settingsTypingIndicator, false);

  // opengroups pruning in ON by default on new accounts, but you can change that from the settings
  await Storage.put(SettingsKey.settingsOpengroupPruning, true);
  await window.setOpengroupPruning(true);

  // turn off hide recovery password by default
  await Storage.put(SettingsKey.hideRecoveryPassword, false);

  await setLocalPubKey(pubKeyString);
}

/**
 * When a user sucessfully registers, we need to initialise the libession wrappers and create a conversation for the user
 * @param ourPubkey the pubkey recovered from the seed
 * @param displayName the display name entered by the user. Can be what is fetched from the last config message or what is entered manually by the user
 */
export async function registrationDone(ourPubkey: string, displayName: string) {
  window?.log?.info(
    `[onboarding] registration done with user provided displayName "${displayName}" and pubkey "${ourPubkey}"`
  );

  // initializeLibSessionUtilWrappers needs our publicKey to be set
  await Storage.put('primaryDevicePubKey', ourPubkey);
  await Registration.markDone();

  try {
    await LibSessionUtil.initializeLibSessionUtilWrappers();
  } catch (e) {
    window.log.warn(
      '[onboarding] registration done but LibSessionUtil.initializeLibSessionUtilWrappers failed with',
      e.message || e
    );
    throw e;
  }

  // Ensure that we always have a conversation for ourself
  const conversation = await ConvoHub.use().getOrCreateAndWait(
    ourPubkey,
    ConversationTypeEnum.PRIVATE
  );
  conversation.setSessionDisplayNameNoCommit(displayName);

  await conversation.setIsApproved(true, false);
  await conversation.setDidApproveMe(true, false);
  // when onboarding, hide the note to self by default.
  await conversation.setHidden(true);
  await conversation.commit();

  const user = {
    ourDisplayNameInProfile: displayName,
    ourNumber: getOurPubKeyStrFromCache(),
    ourPrimary: ourPubkey,
  };
  window.inboxStore?.dispatch(userActions.userChanged(user));

  window?.log?.info('[onboarding] dispatching registration event');
  // this will make the poller start fetching messages
  trigger('registration_done');
}

export const deleteDbLocally = async () => {
  window?.log?.info('last message sent successfully. Deleting everything');
  await window.persistStore?.purge();
  window?.log?.info('store purged');

  await deleteAllLogs();
  window?.log?.info('deleteAllLogs: done');

  await Data.removeAll();
  window?.log?.info('Data.removeAll: done');

  await Data.close();
  window?.log?.info('Data.close: done');
  await Data.removeDB();
  window?.log?.info('Data.removeDB: done');

  await Data.removeOtherData();
  window?.log?.info('Data.removeOtherData: done');

  window.localStorage.setItem('restart-reason', 'delete-account');
};

export async function sendConfigMessageAndDeleteEverything() {
  try {
    // DELETE LOCAL DATA ONLY, NOTHING ON NETWORK
    window?.log?.info('DeleteAccount => Sending a last SyncConfiguration');
    if (window.isOnline) {
      // be sure to wait for the message being effectively sent. Otherwise we won't be able to encrypt it for our devices !
      await forceSyncConfigurationNowIfNeeded(true);
      window?.log?.info('Last configuration message sent!');
    } else {
      window?.log?.warn('sendConfigMessageAndDeleteEverything: we are offline, just deleting');
    }

    await deleteDbLocally();
  } catch (error) {
    // if an error happened, it's not related to the delete everything on network logic as this is handled above.
    // this could be a last sync configuration message not being sent.
    // in all case, we delete everything, and restart
    window?.log?.error(
      'Something went wrong deleting all data:',
      error && error.stack ? error.stack : error
    );
    try {
      await deleteDbLocally();
    } catch (e) {
      window?.log?.error(e);
    }
  } finally {
    window.restart();
  }
}

async function deleteEverythingOnNetwork() {
  const allRoomInfos = await getAllValidOpenGroupV2ConversationRoomInfos();
  const allRoomInfosArray = Array.from(allRoomInfos?.values() || []);
  // clear all sogs inboxes (includes message requests)

  if (allRoomInfosArray.length) {
    // clear each inbox per sogs

    const clearInboxPromises = allRoomInfosArray.map(async roomInfo => {
      const success = await clearInbox(roomInfo);
      if (!success) {
        throw Error(`Failed to clear inbox for ${roomInfo.conversationId}`);
      }
      return true;
    });

    const results = await Promise.allSettled(clearInboxPromises);
    results.forEach((result, index) => {
      if (result.status === 'rejected') {
        window.log.error(result.reason);
      } else {
        window.log.info('Inbox cleared for room', allRoomInfosArray[index]);
      }
    });
  }

  return SnodeAPI.forceNetworkDeletion();
}

export async function deleteEverythingAndNetworkData() {
  try {
    // DELETE EVERYTHING ON NETWORK, AND THEN STUFF LOCALLY STORED
    // a bit of duplicate code below, but it's easier to follow every case like that (helped with returns)
    let potentiallyMaliciousSnodes: Array<string> | null = null;
    try {
      potentiallyMaliciousSnodes = await PromiseUtils.timeout(deleteEverythingOnNetwork(), 15000);
    } catch (e) {
      potentiallyMaliciousSnodes = null; // mark as generic fail
    }

    // send deletion message to the network
    if (potentiallyMaliciousSnodes === null || potentiallyMaliciousSnodes.length) {
      window?.log?.warn('DeleteAccount => forceNetworkDeletion failed');

      if (potentiallyMaliciousSnodes?.length) {
        const snodeStr = potentiallyMaliciousSnodes.map(ed25519Str);
        window?.log?.warn(
          'DeleteAccount => forceNetworkDeletion Got some potentially malicious snodes',
          snodeStr
        );
      }

      // close this dialog
      window?.inboxStore?.dispatch(updateDeleteAccountModal(null));
      // open a new confirm dialog to ask user what to do
      window?.inboxStore?.dispatch(
        updateConfirmModal({
          title: window.i18n('clearDataAll'),
          i18nMessage: { token: 'clearDataErrorDescriptionGeneric' },
          okTheme: SessionButtonColor.Danger,
          okText: window.i18n('clearDevice'),
          cancelText: window.i18n('cancel'),
          onClickOk: async () => {
            await deleteDbLocally();
            window.restart();
          },
          onClickClose: () => {
            window.inboxStore?.dispatch(updateConfirmModal(null));
          },
        })
      );
      return;
    }

    // We removed everything on the network successfully (no malicious node!). Now delete the stuff we got locally
    // without sending a last configuration message (otherwise this one will still be on the network)
    await deleteDbLocally();
    window.restart();
  } catch (error) {
    // if an error happened, it's not related to the delete everything on network logic as this is handled above.
    // this could be a last sync configuration message not being sent.
    // in all case, we delete everything, and restart
    window?.log?.error(
      'Something went wrong deleting all data:',
      error && error.stack ? error.stack : error
    );
    try {
      await deleteDbLocally();
    } catch (e) {
      window?.log?.error(e);
    }
    window.restart();
  }
}<|MERGE_RESOLUTION|>--- conflicted
+++ resolved
@@ -1,9 +1,5 @@
-<<<<<<< HEAD
+import { isEmpty } from 'lodash';
 import { ConvoHub } from '../session/conversations';
-=======
-import { isEmpty } from 'lodash';
-import { getConversationController } from '../session/conversations';
->>>>>>> a92dbfe5
 import { getSodiumRenderer } from '../session/crypto';
 import { ed25519Str, fromArrayBufferToBase64, fromHex, toHex } from '../session/utils/String';
 import { configurationMessageReceived, trigger } from '../shims/events';
