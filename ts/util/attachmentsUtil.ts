--- conflicted
+++ resolved
@@ -3,11 +3,8 @@
 
 import { arrayBufferToBlob } from 'blob-util';
 import loadImage from 'blueimp-load-image';
-<<<<<<< HEAD
 import { filesize } from 'filesize';
 import { isUndefined } from 'lodash';
-=======
->>>>>>> 164e786f
 import { StagedAttachmentType } from '../components/conversation/composition/CompositionBox';
 import { SignalService } from '../protobuf';
 import { DecryptedAttachmentsManager } from '../session/crypto/DecryptedAttachmentsManager';
@@ -19,24 +16,21 @@
   IMAGE_PNG,
   IMAGE_TIFF,
   IMAGE_UNKNOWN,
-  IMAGE_WEBP, type MIMEType,
+  IMAGE_WEBP,
+  type MIMEType,
 } from '../types/MIME';
 import { getAbsoluteAttachmentPath, processNewAttachment } from '../types/MessageAttachment';
 
 import { MAX_ATTACHMENT_FILESIZE_BYTES } from '../session/constants';
 import { perfEnd, perfStart } from '../session/utils/Performance';
-<<<<<<< HEAD
 import { getFeatureFlag } from '../state/ducks/types/releasedFeaturesReduxTypes';
 import { isImageAnimated } from '../types/attachments/animated';
 import { MIME } from '../types';
-=======
 import {
   ATTACHMENT_DEFAULT_MAX_SIDE,
   maxAvatarDetails,
   maxThumbnailDetails,
 } from './attachmentSizes';
-import { callImageProcessorWorker } from '../webworker/workers/browser/image_processor_interface';
->>>>>>> 164e786f
 
 /**
  * The logic for sending attachments is as follow:
@@ -57,13 +51,14 @@
  * 10. We use the grabbed data for upload of the attachments, get an url for each of them and send the url with the attachments details to the user/opengroup/closed group
  */
 const DEBUG_ATTACHMENTS_SCALE = true;
-type HandleContentTypeCallback = (contentType: MIMEType) => void
-
-export type BetterBlob = Blob & { __brand: 'BetterBlob',
+type HandleContentTypeCallback = (contentType: MIMEType) => void;
+
+export type BetterBlob = Blob & {
+  __brand: 'BetterBlob';
   /** @deprecated -- `type` should not be used, it can be tampered with, use @see {@link contentType} */
-  type: Blob['type'],
-  contentType: MIMEType,
-  animated: boolean
+  type: Blob['type'];
+  contentType: MIMEType;
+  animated: boolean;
   width?: number;
   height?: number;
 };
@@ -81,7 +76,7 @@
   const _blob = blob as unknown as BetterBlob;
 
   _blob.contentType = contentType ?? imageTypeFromArrayBuffer(arrayBuffer);
-  _blob.animated = isAnimated ?? await isImageAnimated(arrayBuffer, _blob.contentType);
+  _blob.animated = isAnimated ?? (await isImageAnimated(arrayBuffer, _blob.contentType));
 
   return _blob;
 }
@@ -95,7 +90,7 @@
   const blob = arrayBufferToBlob(arrayBuffer, type) satisfies Blob as unknown as BetterBlob;
 
   blob.contentType = type;
-  blob.animated = isAnimated ?? await isImageAnimated(arrayBuffer, blob.contentType);
+  blob.animated = isAnimated ?? (await isImageAnimated(arrayBuffer, blob.contentType));
 
   return blob;
 }
@@ -106,7 +101,7 @@
   quality: number,
   isAnimated?: boolean
 ): Promise<BetterBlob | null> {
-  const blob = await canvasToBlob(canvas, contentType, quality) as unknown as BetterBlob | null;
+  const blob = (await canvasToBlob(canvas, contentType, quality)) as unknown as BetterBlob | null;
 
   if (!blob) {
     return null;
@@ -114,7 +109,7 @@
 
   blob.contentType = contentType;
   if (isUndefined(isAnimated)) {
-    const arrayBuffer= await blob.arrayBuffer();
+    const arrayBuffer = await blob.arrayBuffer();
     blob.animated = await isImageAnimated(arrayBuffer, contentType);
   }
 
@@ -128,53 +123,28 @@
   maxSide?: number; // use this to make avatars cropped if too big and centered if too small.
 }
 
-<<<<<<< HEAD
 type Options = {
   handleContentTypeCallback?: HandleContentTypeCallback;
   maxScaleSize?: MaxScaleSize;
-}
-
-export const ATTACHMENT_DEFAULT_MAX_SIDE = 4096;
-
-export const AVATAR_MAX_SIDE = 640;
+};
 
 function isSupportedAvatarContentType(contentType: MIMEType) {
   // WEBP is only supported after the pro release
   const proAvailable = getFeatureFlag('proAvailable');
 
-  return (contentType === IMAGE_PNG ||
+  return (
+    contentType === IMAGE_PNG ||
     contentType === IMAGE_GIF ||
     contentType === IMAGE_JPEG ||
-    (proAvailable && contentType === IMAGE_WEBP))
-}
-=======
-/**
- * Resize a jpg/gif/png file to our definition on an avatar before upload
- */
-export async function autoScaleForAvatar<T extends { contentType: string; blob: Blob }>(
-  attachment: T
-) {
-  // we can only upload jpeg, gif, or png as avatar/opengroup
->>>>>>> 164e786f
-
-const optionsAvatar = {
-  maxSide: AVATAR_MAX_SIDE,
-  maxSize: 5 * FILESIZE.MB,
-};
-
-<<<<<<< HEAD
-const optionsThumbnail = {
-  maxSide: THUMBNAIL_SIDE,
-  maxSize: 200 * FILESIZE.KB,
-};
+    (proAvailable && contentType === IMAGE_WEBP)
+  );
+}
 
 const handleContentTypeCallbackAvatar = (contentType: MIMEType) => {
   if (!isSupportedAvatarContentType(contentType)) {
-    throw new Error(
-      `Cannot processImageAvatar ${contentType} file. Only PNG, GIF or JPEG.`
-    );
-  }
-}
+    throw new Error(`Cannot processImageAvatar ${contentType} file. Only PNG, GIF or JPEG.`);
+  }
+};
 
 async function processImage(arrayBuffer: ArrayBuffer, options: Options) {
   const blob = await createBetterBlobFromArrayBuffer(arrayBuffer);
@@ -191,107 +161,59 @@
 async function processImageBlob(blob: Blob, options: Options = {}) {
   const arrayBuffer = await blob.arrayBuffer();
   return processImage(arrayBuffer, options);
-=======
+}
+
+/**
+ * Resize a jpg/gif/png file to our definition on an avatar before upload
+ */
+export async function processAvatarImageBlob(blob: Blob) {
   if (DEBUG_ATTACHMENTS_SCALE) {
     window.log.debug('autoscale for avatar', maxAvatarDetails);
   }
-  return autoScale(attachment, { ...maxAvatarDetails });
->>>>>>> 164e786f
-}
-
-/**
- * Resize a jpg/gif/png file to our definition on an avatar before upload
- */
-<<<<<<< HEAD
-export async function processAvatarImageBlob(blob: Blob) {
-  if (DEBUG_ATTACHMENTS_SCALE) {
-    window.log.debug('autoscale for avatar', optionsAvatar);
-=======
-export async function autoScaleForIncomingAvatar(incomingAvatar: ArrayBuffer) {
-  // the avatar url send in a message does not contain anything related to the avatar MIME type, so
-  // we use imageType to find the MIMEtype from the buffer itself
-
-  const imageTypeParsed = imageType(new Uint8Array(incomingAvatar));
-  const contentType = imageTypeParsed?.mime || IMAGE_UNKNOWN;
-  const blob = arrayBufferToBlob(incomingAvatar, contentType);
-  // we do not know how to resize an incoming gif avatar, so just keep it full sized.
-  if (contentType === IMAGE_GIF) {
-    return {
-      contentType,
-      blob,
-    };
->>>>>>> 164e786f
-  }
 
   return processImageBlob(blob, {
     handleContentTypeCallback: handleContentTypeCallbackAvatar,
-    maxScaleSize: optionsAvatar,
+    maxScaleSize: maxAvatarDetails,
   });
 }
 
 export async function processAvatarImageArrayBuffer(arrayBuffer: ArrayBuffer) {
   if (DEBUG_ATTACHMENTS_SCALE) {
-<<<<<<< HEAD
-    window.log.debug('autoscale for avatar', optionsAvatar);
+    window.log.debug('autoscale for avatar', maxAvatarDetails);
   }
 
   return processImage(arrayBuffer, {
     handleContentTypeCallback: handleContentTypeCallbackAvatar,
-    maxScaleSize: optionsAvatar,
-  });
-=======
-    window.log.debug('autoscale for incoming avatar', maxAvatarDetails);
-  }
-
-  return autoScale(
-    {
-      blob,
-      contentType,
-    },
-    maxAvatarDetails
-  );
->>>>>>> 164e786f
+    maxScaleSize: maxAvatarDetails,
+  });
 }
 
 /**
  * Auto scale an attachment to get a thumbnail from it. We consider that a thumbnail is currently at most 200 ko, is a square and has a maxSize of THUMBNAIL_SIDE
  * @param attachment the attachment to auto scale
  */
-export async function autoScaleForThumbnailBlob(
-  blob: Blob
-) {
-<<<<<<< HEAD
+export async function autoScaleForThumbnailBlob(blob: Blob) {
   if (DEBUG_ATTACHMENTS_SCALE) {
-    window.log.debug('autoScaleForThumbnail', optionsThumbnail);
+    window.log.debug('autoScaleForThumbnail', maxThumbnailDetails);
   }
 
   return processImageBlob(blob, {
-    maxScaleSize: optionsThumbnail,
-  })
-}
-
+    maxScaleSize: maxThumbnailDetails,
+  });
+}
 
 /**
  * Auto scale an attachment to get a thumbnail from it. We consider that a thumbnail is currently at most 200 ko, is a square and has a maxSize of THUMBNAIL_SIDE
  * @param attachment the attachment to auto scale
  */
-export async function autoScaleForThumbnailArrayBuffer(
-  arrayBuffer: ArrayBuffer
-) {
-  if (DEBUG_ATTACHMENTS_SCALE) {
-    window.log.debug('autoScaleForThumbnail', optionsThumbnail);
-  }
-
-  return processImage(arrayBuffer, {
-    maxScaleSize: optionsThumbnail,
-  })
-=======
+export async function autoScaleForThumbnailArrayBuffer(arrayBuffer: ArrayBuffer) {
   if (DEBUG_ATTACHMENTS_SCALE) {
     window.log.debug('autoScaleForThumbnail', maxThumbnailDetails);
   }
 
-  return autoScale(attachment, maxThumbnailDetails);
->>>>>>> 164e786f
+  return processImage(arrayBuffer, {
+    maxScaleSize: maxThumbnailDetails,
+  });
 }
 
 async function canvasToBlob(
@@ -335,7 +257,7 @@
   removeAnimation?: boolean
 ): Promise<BetterBlob> {
   const start = Date.now();
-  const contentType = attachment.contentType
+  const contentType = attachment.contentType;
 
   if (DEBUG_ATTACHMENTS_SCALE) {
     window.log.debug('autoscale', attachment, maxMeasurements);
@@ -361,7 +283,6 @@
   const maxWidth =
     maxMeasurements?.maxWidth || maxMeasurements?.maxSide || ATTACHMENT_DEFAULT_MAX_SIDE;
 
-<<<<<<< HEAD
   if (attachment.animated && !removeAnimation) {
     if (attachment.size <= maxSize) {
       return attachment;
@@ -370,26 +291,6 @@
     throw new Error(
       `${imgType} is too large. Max size: ${filesize(maxSize, { base: 10, round: 0 })}`
     );
-=======
-  if (blob.type === IMAGE_GIF) {
-    const buffer = await blob.arrayBuffer();
-    const { resizedBuffer, height, width } = await callImageProcessorWorker(
-      'cropAnimatedAvatar',
-      buffer,
-      maxWidth
-    );
-
-    const resizedBlob = new Blob([new Uint8Array(resizedBuffer)], {
-      type: 'application/octet-stream',
-    });
-
-    return {
-      blob: resizedBlob,
-      contentType: attachment.contentType,
-      width,
-      height,
-    };
->>>>>>> 164e786f
   }
 
   perfStart(`loadimage-*${attachment.size}`);
@@ -412,15 +313,17 @@
     throw new Error('failed to scale image');
   }
 
-  const debugData = DEBUG_ATTACHMENTS_SCALE ? {
-      canvasOriginalWidth: canvasScaled.width,
-      canvasOriginalHeight: canvasScaled.height,
-      maxWidth,
-      maxHeight,
-      blobsize: attachment.size,
-      maxSize,
-      makeSquare,
-    } : null;
+  const debugData = DEBUG_ATTACHMENTS_SCALE
+    ? {
+        canvasOriginalWidth: canvasScaled.width,
+        canvasOriginalHeight: canvasScaled.height,
+        maxWidth,
+        maxHeight,
+        blobsize: attachment.size,
+        maxSize,
+        makeSquare,
+      }
+    : null;
 
   let readAndResizedBlob = attachment;
   if (
@@ -430,7 +333,10 @@
     !makeSquare
   ) {
     if (DEBUG_ATTACHMENTS_SCALE) {
-      window.log.debug('canvasScaled used right away as width, height and size are fine', debugData);
+      window.log.debug(
+        'canvasScaled used right away as width, height and size are fine',
+        debugData
+      );
     }
     // the canvas has a size of whatever was given by the caller of autoscale().
     // so we have to return those measures as the loaded file has now those measures.
@@ -515,7 +421,9 @@
     ? (SignalService.AttachmentPointer.Flags.VOICE_MESSAGE as number)
     : null;
 
-  const scaled = MIME.isImage(attachment.contentType) ?  await autoScaleBlob(attachment.file, maxMeasurements) : attachment.file;
+  const scaled = MIME.isImage(attachment.contentType)
+    ? await autoScaleBlob(attachment.file, maxMeasurements)
+    : attachment.file;
 
   // this operation might change the file size, so be sure to rely on it on return here.
   const attachmentSavedLocally = await processNewAttachment({
