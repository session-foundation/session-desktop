import { GroupPubkeyType, PubkeyType } from 'libsession_util_nodejs';
import { compact, isEmpty } from 'lodash';
import { SessionButtonColor } from '../../components/basic/SessionButton';
import { Data } from '../../data/data';
import { ConversationModel } from '../../models/conversation';
import { MessageModel } from '../../models/message';
import { getMessageQueue } from '../../session';
import { deleteSogsMessageByServerIds } from '../../session/apis/open_group_api/sogsv3/sogsV3DeleteMessages';
import { SnodeAPI } from '../../session/apis/snode_api/SNodeAPI';
import { GetNetworkTime } from '../../session/apis/snode_api/getNetworkTime';
import { SnodeNamespaces } from '../../session/apis/snode_api/namespaces';
import { ConvoHub } from '../../session/conversations';
import { getSodiumRenderer } from '../../session/crypto';
import { UnsendMessage } from '../../session/messages/outgoing/controlMessage/UnsendMessage';
import { GroupUpdateDeleteMemberContentMessage } from '../../session/messages/outgoing/controlMessage/group_v2/to_group/GroupUpdateDeleteMemberContentMessage';
import { PubKey } from '../../session/types';
import { ToastUtils, UserUtils } from '../../session/utils';
import { closeRightPanel, resetSelectedMessageIds } from '../../state/ducks/conversations';
import { updateConfirmModal } from '../../state/ducks/modalDialog';
import { resetRightOverlayMode } from '../../state/ducks/section';
import { ed25519Str } from '../../session/utils/String';

import { UserGroupsWrapperActions } from '../../webworker/workers/browser/libsession_worker_interface';

async function unsendMessagesForEveryone1o1AndLegacy(
  conversation: ConversationModel,
  destination: PubkeyType,
  msgsToDelete: Array<MessageModel>
) {
  const unsendMsgObjects = getUnsendMessagesObjects1o1OrLegacyGroups(msgsToDelete);

  if (conversation.isClosedGroupV2()) {
    throw new Error('unsendMessagesForEveryone1o1AndLegacy not compatible with group v2');
  }

  if (conversation.isPrivate()) {
    // sending to recipient all the messages separately for now
    await Promise.all(
      unsendMsgObjects.map(unsendObject =>
        getMessageQueue()
          .sendToPubKey(new PubKey(destination), unsendObject, SnodeNamespaces.Default)
          .catch(window?.log?.error)
      )
    );
    await Promise.all(
      unsendMsgObjects.map(unsendObject =>
        getMessageQueue()
          .sendSyncMessage({ namespace: SnodeNamespaces.Default, message: unsendObject })
          .catch(window?.log?.error)
      )
    );
    return;
  }
  if (conversation.isClosedGroup()) {
    // sending to recipient all the messages separately for now
    await Promise.all(
      unsendMsgObjects.map(unsendObject => {
        return getMessageQueue()
          .sendToGroup({
            message: unsendObject,
            namespace: SnodeNamespaces.LegacyClosedGroup,
            groupPubKey: new PubKey(destination),
          })
          .catch(window?.log?.error);
      })
    );
  }
}

export async function unsendMessagesForEveryoneGroupV2({
  allMessagesFrom,
  groupPk,
  msgsToDelete,
}: {
  groupPk: GroupPubkeyType;
  msgsToDelete: Array<MessageModel>;
  allMessagesFrom: Array<PubkeyType>;
}) {
  const messageHashesToUnsend = getMessageHashes(msgsToDelete);
  const group = await UserGroupsWrapperActions.getGroup(groupPk);

  if (!messageHashesToUnsend.length && !allMessagesFrom.length) {
    window.log.info('unsendMessagesForEveryoneGroupV2: no hashes nor author to remove');
    return;
  }

  await getMessageQueue().sendToGroupV2NonDurably({
    message: new GroupUpdateDeleteMemberContentMessage({
      createAtNetworkTimestamp: GetNetworkTime.now(),
      expirationType: 'unknown', // GroupUpdateDeleteMemberContentMessage is not displayed so not expiring.
      expireTimer: 0,
      groupPk,
      memberSessionIds: allMessagesFrom,
      messageHashes: messageHashesToUnsend,
      sodium: await getSodiumRenderer(),
      secretKey: group?.secretKey || undefined,
    }),
  });
}

/**
 * Deletes messages for everyone in a 1-1 or everyone in a closed group conversation.
 */
async function unsendMessagesForEveryone(
  conversation: ConversationModel,
  msgsToDelete: Array<MessageModel>
) {
  window?.log?.info('Deleting messages for all users in this conversation');
  const destinationId = conversation.id as string;
  if (!destinationId) {
    return;
  }
  if (conversation.isOpenGroupV2()) {
    throw new Error(
      'Cannot unsend a message for an opengroup v2. This has to be a deleteMessage api call'
    );
  }

  if (
    conversation.isPrivate() ||
    (conversation.isClosedGroup() && !conversation.isClosedGroupV2())
  ) {
    if (!PubKey.is05Pubkey(conversation.id)) {
      throw new Error('unsendMessagesForEveryone1o1AndLegacy requires a 05 key');
    }
    await unsendMessagesForEveryone1o1AndLegacy(conversation, conversation.id, msgsToDelete);
  } else if (conversation.isClosedGroupV2()) {
    if (!PubKey.is03Pubkey(destinationId)) {
      throw new Error('invalid conversation id (03) for unsendMessageForEveryone');
    }
    await unsendMessagesForEveryoneGroupV2({
      groupPk: destinationId,
      msgsToDelete,
      allMessagesFrom: [], // currently we cannot remove all the messages from a specific pubkey but we do already handle them on the receiving side
    });
  }
  await deleteMessagesFromSwarmAndCompletelyLocally(conversation, msgsToDelete);

  window.inboxStore?.dispatch(resetSelectedMessageIds());
  ToastUtils.pushDeleted(msgsToDelete.length);
}

function getUnsendMessagesObjects1o1OrLegacyGroups(messages: Array<MessageModel>) {
  // #region building request
  return compact(
    messages.map(message => {
      const author = message.get('source');

      // call getPropsForMessage here so we get the received_at or sent_at timestamp in timestamp
      const timestamp = message.getPropsForMessage().timestamp;
      if (!timestamp) {
        window?.log?.error('cannot find timestamp - aborting unsend request');
        return undefined;
      }

      const unsendParams = {
        createAtNetworkTimestamp: timestamp,
        author,
      };

      return new UnsendMessage(unsendParams);
    })
  );
  // #endregion
}

function getMessageHashes(messages: Array<MessageModel>) {
  return compact(
    messages.map(message => {
      return message.get('messageHash');
    })
  );
}

function isStringArray(value: unknown): value is Array<string> {
  return Array.isArray(value) && value.every(val => typeof val === 'string');
}

/**
 * Do a single request to the swarm with all the message hashes to delete from the swarm.
 *
 * It does not delete anything locally.
 *
 * Returns true if no errors happened, false in an error happened
 */
export async function deleteMessagesFromSwarmOnly(
  messages: Array<MessageModel> | Array<string>,
  pubkey: PubkeyType | GroupPubkeyType
) {
  const deletionMessageHashes = isStringArray(messages) ? messages : getMessageHashes(messages);

  try {
    if (isEmpty(messages)) {
      return false;
    }

    if (!deletionMessageHashes.length) {
      window.log?.warn(
        'deleteMessagesFromSwarmOnly: We do not have hashes for some of those messages'
      );
      return false;
    }
    const hashesAsSet = new Set(deletionMessageHashes);
    if (PubKey.is03Pubkey(pubkey)) {
      return await SnodeAPI.networkDeleteMessagesForGroup(hashesAsSet, pubkey);
    }
    return await SnodeAPI.networkDeleteMessageOurSwarm(hashesAsSet, pubkey);
  } catch (e) {
    window.log?.error(
      `deleteMessagesFromSwarmOnly: Error deleting message from swarm of ${ed25519Str(pubkey)}, hashes: ${deletionMessageHashes}`,
      e
    );
    return false;
  }
}

/**
 * Delete the messages from the swarm with an unsend request and if it worked, delete those messages locally.
 * If an error happened, we just return false, Toast an error, and do not remove the messages locally at all.
 */
export async function deleteMessagesFromSwarmAndCompletelyLocally(
  conversation: ConversationModel,
  messages: Array<MessageModel>
) {
  const pubkey = conversation.id;
  if (!PubKey.is03Pubkey(pubkey) && !PubKey.is05Pubkey(pubkey)) {
    throw new Error('deleteMessagesFromSwarmAndCompletelyLocally needs a 03 or 05 pk');
  }
  if (PubKey.is05Pubkey(pubkey) && pubkey !== UserUtils.getOurPubKeyStrFromCache()) {
    throw new Error(
      'deleteMessagesFromSwarmAndCompletelyLocally with 05 pk can only delete for ourself'
    );
  }
  // LEGACY GROUPS -- we cannot delete on the swarm (just unsend which is done separately)
  if (conversation.isClosedGroup() && PubKey.is05Pubkey(pubkey)) {
    window.log.info('Cannot delete message from a closed group swarm, so we just complete delete.');
    await Promise.all(
      messages.map(async message => {
        return deleteMessageLocallyOnly({ conversation, message, deletionType: 'complete' });
      })
    );
    return;
  }
  window.log.info(
    'Deleting from swarm of ',
    ed25519Str(pubkey),
    ' hashes: ',
    messages.map(m => m.get('messageHash'))
  );
  const deletedFromSwarm = await deleteMessagesFromSwarmOnly(messages, pubkey);
  if (!deletedFromSwarm) {
    window.log.warn(
      'deleteMessagesFromSwarmAndCompletelyLocally: some messages failed to be deleted. Maybe they were already deleted?'
    );
  }
  await Promise.all(
    messages.map(async message => {
      return deleteMessageLocallyOnly({ conversation, message, deletionType: 'complete' });
    })
  );
}

/**
 * Delete the messages from the swarm with an unsend request and if it worked, mark those messages locally as deleted but do not remove them.
 * If an error happened, we still mark the message locally as deleted.
 */
export async function deleteMessagesFromSwarmAndMarkAsDeletedLocally(
  conversation: ConversationModel,
  messages: Array<MessageModel>
) {
  // legacy groups cannot delete messages on the swarm (just "unsend")
  if (conversation.isClosedGroup() && PubKey.is05Pubkey(conversation.id)) {
    window.log.info(
      'Cannot delete messages from a legacy closed group swarm, so we just markDeleted.'
    );
    await Promise.all(
      messages.map(async message => {
        return deleteMessageLocallyOnly({ conversation, message, deletionType: 'markDeleted' });
      })
    );
    return;
  }
  if (conversation.isClosedGroupV2() && PubKey.is03Pubkey(conversation.id)) {
    window.log.info(
      'Cannot delete messages from a legacy closed group swarm, so we just markDeleted.'
    );
    await Promise.all(
      messages.map(async message => {
        return deleteMessageLocallyOnly({ conversation, message, deletionType: 'markDeleted' });
      })
    );
    return;
  }

  // we can only delete messages on the swarm when they are on our own swarm, or it is a groupv2 that we are the admin off
  const pubkeyToDeleteFrom = PubKey.is03Pubkey(conversation.id)
    ? conversation.id
    : UserUtils.getOurPubKeyStrFromCache();

  // if this is a groupv2 and we don't have the admin key, it will fail and return false.
  const deletedFromSwarm = await deleteMessagesFromSwarmOnly(messages, pubkeyToDeleteFrom);
  if (!deletedFromSwarm) {
    window.log.warn(
      'deleteMessagesFromSwarmAndMarkAsDeletedLocally: some messages failed to be deleted but still removing the messages content... '
    );
  }
  await Promise.all(
    messages.map(async message => {
      return deleteMessageLocallyOnly({ conversation, message, deletionType: 'markDeleted' });
    })
  );
}

/**
 * Deletes a message completely or mark it as deleted only. Does not interact with the swarm at all
 * @param message Message to delete
 * @param deletionType 'complete' means completely delete the item from the database, markDeleted means empty the message content but keep an entry
 */
export async function deleteMessageLocallyOnly({
  conversation,
  message,
  deletionType,
}: {
  conversation: ConversationModel;
  message: MessageModel;
  deletionType: 'complete' | 'markDeleted';
}) {
  if (deletionType === 'complete') {
    // remove the message from the database
    await conversation.removeMessage(message.get('id'));
  } else {
    // just mark the message as deleted but still show in conversation
    await message.markAsDeleted();
  }
  conversation.updateLastMessage();
}

/**
 * Send an UnsendMessage synced message so our devices removes those messages locally,
 * and send an unsend request on our swarm so this message is effectively removed.
 *
 * Show a toast on error/success and reset the selection
 */
async function unsendMessageJustForThisUser(
  conversation: ConversationModel,
  msgsToDelete: Array<MessageModel>
) {
  window?.log?.warn('Deleting messages just for this user');

  const unsendMsgObjects = getUnsendMessagesObjects1o1OrLegacyGroups(msgsToDelete);

  // sending to our other devices all the messages separately for now
  await Promise.all(
    unsendMsgObjects.map(unsendObject =>
      getMessageQueue()
        .sendSyncMessage({ namespace: SnodeNamespaces.Default, message: unsendObject })
        .catch(window?.log?.error)
    )
  );
  await deleteMessagesFromSwarmAndCompletelyLocally(conversation, msgsToDelete);

  // Update view and trigger update
  window.inboxStore?.dispatch(resetSelectedMessageIds());
  ToastUtils.pushDeleted(unsendMsgObjects.length);
}

const doDeleteSelectedMessagesInSOGS = async (
  selectedMessages: Array<MessageModel>,
  conversation: ConversationModel,
  isAllOurs: boolean
) => {
  const ourDevicePubkey = UserUtils.getOurPubKeyStrFromCache();
  if (!ourDevicePubkey) {
    return;
  }
  // #region open group v2 deletion
  // Get our Moderator status
  const isAdmin = conversation.weAreAdminUnblinded();
  const isModerator = conversation.isModerator(ourDevicePubkey);

  if (!isAllOurs && !(isAdmin || isModerator)) {
    ToastUtils.pushMessageDeleteForbidden();
    window.inboxStore?.dispatch(resetSelectedMessageIds());
    return;
  }

  const toDeleteLocallyIds = await deleteOpenGroupMessages(selectedMessages, conversation);
  if (toDeleteLocallyIds.length === 0) {
    // Message failed to delete from server, show error?
    return;
  }
  await Promise.all(
    toDeleteLocallyIds.map(async id => {
      const msgToDeleteLocally = await Data.getMessageById(id);
      if (msgToDeleteLocally) {
        return deleteMessageLocallyOnly({
          conversation,
          message: msgToDeleteLocally,
          deletionType: 'complete',
        });
      }
      return null;
    })
  );
  // successful deletion
  ToastUtils.pushDeleted(toDeleteLocallyIds.length);
  window.inboxStore?.dispatch(resetSelectedMessageIds());
  // #endregion
};

/**
 * Effectively delete the messages from a conversation.
 * This call is to be called by the user on a confirmation dialog for instance.
 *
 * It does what needs to be done on a user action to delete messages for each conversation type
 */
const doDeleteSelectedMessages = async ({
  conversation,
  selectedMessages,
  deleteForEveryone,
}: {
  selectedMessages: Array<MessageModel>;
  conversation: ConversationModel;
  deleteForEveryone: boolean;
}) => {
  const ourDevicePubkey = UserUtils.getOurPubKeyStrFromCache();
  if (!ourDevicePubkey) {
    return;
  }

  const areAllOurs = selectedMessages.every(message => message.getSource() === ourDevicePubkey);
  if (conversation.isPublic()) {
    await doDeleteSelectedMessagesInSOGS(selectedMessages, conversation, areAllOurs);
    return;
  }

<<<<<<< HEAD
  /**
   * Note: groupv2 support deleteForEveryone only.
   * For groupv2, a user can delete only his messages, but an admin can delete the messages of anyone.
   *  */
  if (deleteForEveryone || conversation.isClosedGroupV2()) {
    if (conversation.isClosedGroupV2()) {
      const convoId = conversation.id;
      if (!PubKey.is03Pubkey(convoId)) {
        throw new Error('unsend request for groupv2 but not a 03 key is impossible possible');
      }
      // only lookup adminKey if we need to
      if (!areAllOurs) {
        const group = await UserGroupsWrapperActions.getGroup(convoId);
        const weHaveAdminKey = !isEmpty(group?.secretKey);
        if (!weHaveAdminKey) {
          ToastUtils.pushMessageDeleteForbidden();
          window.inboxStore?.dispatch(resetSelectedMessageIds());
          return;
        }
      }
      // if they are all ours, of not but we are an admin, we can move forward
      await unsendMessagesForEveryone(conversation, selectedMessages);
      return;
    }

    if (!areAllOurs) {
=======
  // #region deletion for 1-1 and closed groups
  if (deleteForEveryone) {
    if (!isAllOurs) {
>>>>>>> a92dbfe5
      ToastUtils.pushMessageDeleteForbidden();
      window.inboxStore?.dispatch(resetSelectedMessageIds());
      return;
    }
    await unsendMessagesForEveryone(conversation, selectedMessages);
    return;
  }

  // delete just for me in a legacy closed group only means delete locally
  if (conversation.isClosedGroup()) {
    await deleteMessagesFromSwarmAndCompletelyLocally(conversation, selectedMessages);

    // Update view and trigger update
    window.inboxStore?.dispatch(resetSelectedMessageIds());
    ToastUtils.pushDeleted(selectedMessages.length);
    return;
  }
  // otherwise, delete that message locally, from our swarm and from our other devices
  await unsendMessageJustForThisUser(conversation, selectedMessages);
};

/**
 * Either delete for everyone or not, based on the props
 */
export async function deleteMessagesForX(
  messageIds: Array<string>,
  conversationId: string,
  /** should only be enforced for messages successfully sent on communities */
  enforceDeleteServerSide: boolean
) {
  if (conversationId) {
    if (enforceDeleteServerSide) {
      await deleteMessagesByIdForEveryone(messageIds, conversationId);
    } else {
      await deleteMessagesById(messageIds, conversationId);
    }
  }
}

export async function deleteMessagesByIdForEveryone(
  messageIds: Array<string>,
  conversationId: string
) {
  const conversation = ConvoHub.use().getOrThrow(conversationId);
  const isMe = conversation.isMe();
  const selectedMessages = compact(
    await Promise.all(messageIds.map(m => Data.getMessageById(m, false)))
  );

  const closeDialog = () => window.inboxStore?.dispatch(updateConfirmModal(null));

  window.inboxStore?.dispatch(
    updateConfirmModal({
<<<<<<< HEAD
      title: isMe ? window.i18n('deleteFromAllMyDevices') : window.i18n('deleteForEveryone'),
      message: moreThanOne
        ? window.i18n('deleteMessagesQuestion', [messageCount.toString()])
        : window.i18n('deleteMessageQuestion'),
      okText: isMe ? window.i18n('deleteFromAllMyDevices') : window.i18n('deleteForEveryone'),
=======
      title: window.i18n('clearMessagesForEveryone'),
      i18nMessage: { token: 'deleteMessage', args: { count: selectedMessages.length } },
      okText: window.i18n('clearMessagesForEveryone'),
>>>>>>> a92dbfe5
      okTheme: SessionButtonColor.Danger,
      onClickOk: async () => {
        await doDeleteSelectedMessages({ selectedMessages, conversation, deleteForEveryone: true });

        // explicitly close modal for this case.
        closeDialog();
      },
      onClickCancel: closeDialog,
      onClickClose: closeDialog,
      closeAfterInput: false,
    })
  );
}

export async function deleteMessagesById(messageIds: Array<string>, conversationId: string) {
  const conversation = ConvoHub.use().getOrThrow(conversationId);
  const selectedMessages = compact(
    await Promise.all(messageIds.map(m => Data.getMessageById(m, false)))
  );

  const isMe = conversation.isMe();

  const closeDialog = () => window.inboxStore?.dispatch(updateConfirmModal(null));
  const clearMessagesForEveryone = 'clearMessagesForEveryone';

  window.inboxStore?.dispatch(
    updateConfirmModal({
      title: window.i18n('clearMessagesForMe'),
      i18nMessage: { token: 'deleteMessage', args: { count: selectedMessages.length } },
      radioOptions: !isMe
        ? [
<<<<<<< HEAD
            {
              label: window.i18n('deleteJustForMe'),
              value: 'deleteJustForMe',
              inputDatatestId: 'input-deleteJustForMe',
              labelDatatestId: 'label-deleteJustForMe',
            },
            {
              label: window.i18n('deleteForEveryone'),
              value: 'deleteForEveryone',
              inputDatatestId: 'input-deleteForEveryone',
              labelDatatestId: 'label-deleteForEveryone',
=======
            { label: window.i18n('clearMessagesForMe'), value: 'clearMessagesForMe' as const },
            {
              label: window.i18n('clearMessagesForEveryone'),
              value: clearMessagesForEveryone,
>>>>>>> a92dbfe5
            },
          ]
        : undefined,
      okText: window.i18n('delete'),
      okTheme: SessionButtonColor.Danger,
      onClickOk: async args => {
        await doDeleteSelectedMessages({
          selectedMessages,
          conversation,
          deleteForEveryone: args === clearMessagesForEveryone,
        });
        window.inboxStore?.dispatch(updateConfirmModal(null));
        window.inboxStore?.dispatch(closeRightPanel());
        window.inboxStore?.dispatch(resetRightOverlayMode());
      },
      closeAfterInput: false,
      onClickClose: closeDialog,
    })
  );
}

/**
 *
 * @param messages the list of MessageModel to delete
 * @param convo the conversation to delete from (only v2 opengroups are supported)
 */
async function deleteOpenGroupMessages(
  messages: Array<MessageModel>,
  convo: ConversationModel
): Promise<Array<string>> {
  if (!convo.isPublic()) {
    throw new Error('cannot delete public message on a non public groups');
  }

  const roomInfos = convo.toOpenGroupV2();
  // on v2 servers we can only remove a single message per request..
  // so logic here is to delete each messages and get which one where not removed
  const validServerIdsToRemove = compact(
    messages.map(msg => {
      return msg.get('serverId');
    })
  );

  const validMessageModelsToRemove = compact(
    messages.map(msg => {
      const serverId = msg.get('serverId');
      if (serverId) {
        return msg;
      }
      return undefined;
    })
  );

  let allMessagesAreDeleted: boolean = false;
  if (validServerIdsToRemove.length) {
    allMessagesAreDeleted = await deleteSogsMessageByServerIds(validServerIdsToRemove, roomInfos);
  }
  // remove only the messages we managed to remove on the server
  if (allMessagesAreDeleted) {
    window?.log?.info('Removed all those serverIds messages successfully');
    return validMessageModelsToRemove.map(m => m.id as string);
  }
  window?.log?.info(
    'failed to remove all those serverIds message. not removing them locally neither'
  );
  return [];
}<|MERGE_RESOLUTION|>--- conflicted
+++ resolved
@@ -434,7 +434,6 @@
     return;
   }
 
-<<<<<<< HEAD
   /**
    * Note: groupv2 support deleteForEveryone only.
    * For groupv2, a user can delete only his messages, but an admin can delete the messages of anyone.
@@ -461,11 +460,6 @@
     }
 
     if (!areAllOurs) {
-=======
-  // #region deletion for 1-1 and closed groups
-  if (deleteForEveryone) {
-    if (!isAllOurs) {
->>>>>>> a92dbfe5
       ToastUtils.pushMessageDeleteForbidden();
       window.inboxStore?.dispatch(resetSelectedMessageIds());
       return;
@@ -519,17 +513,9 @@
 
   window.inboxStore?.dispatch(
     updateConfirmModal({
-<<<<<<< HEAD
-      title: isMe ? window.i18n('deleteFromAllMyDevices') : window.i18n('deleteForEveryone'),
-      message: moreThanOne
-        ? window.i18n('deleteMessagesQuestion', [messageCount.toString()])
-        : window.i18n('deleteMessageQuestion'),
-      okText: isMe ? window.i18n('deleteFromAllMyDevices') : window.i18n('deleteForEveryone'),
-=======
-      title: window.i18n('clearMessagesForEveryone'),
+      title: isMe ? window.i18n('deleteMessageDevicesAll') :  window.i18n('clearMessagesForEveryone'),
       i18nMessage: { token: 'deleteMessage', args: { count: selectedMessages.length } },
-      okText: window.i18n('clearMessagesForEveryone'),
->>>>>>> a92dbfe5
+      okText: isMe ? window.i18n('deleteMessageDevicesAll') :window.i18n('clearMessagesForEveryone'),
       okTheme: SessionButtonColor.Danger,
       onClickOk: async () => {
         await doDeleteSelectedMessages({ selectedMessages, conversation, deleteForEveryone: true });
@@ -561,24 +547,17 @@
       i18nMessage: { token: 'deleteMessage', args: { count: selectedMessages.length } },
       radioOptions: !isMe
         ? [
-<<<<<<< HEAD
             {
-              label: window.i18n('deleteJustForMe'),
-              value: 'deleteJustForMe',
-              inputDatatestId: 'input-deleteJustForMe',
-              labelDatatestId: 'label-deleteJustForMe',
+              label: window.i18n('clearMessagesForMe'),
+              value: 'clearMessagesForMe' as const,
+              inputDataTestId: 'input-deleteJustForMe' as const,
+              labelDataTestId: 'label-deleteJustForMe' as const,
             },
-            {
-              label: window.i18n('deleteForEveryone'),
-              value: 'deleteForEveryone',
-              inputDatatestId: 'input-deleteForEveryone',
-              labelDatatestId: 'label-deleteForEveryone',
-=======
-            { label: window.i18n('clearMessagesForMe'), value: 'clearMessagesForMe' as const },
             {
               label: window.i18n('clearMessagesForEveryone'),
               value: clearMessagesForEveryone,
->>>>>>> a92dbfe5
+              inputDataTestId: 'input-deleteForEveryone' as const,
+              labelDataTestId: 'label-deleteForEveryone' as const,
             },
           ]
         : undefined,
