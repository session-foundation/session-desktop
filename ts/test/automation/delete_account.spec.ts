import { test } from '@playwright/test';
<<<<<<< HEAD
import { sleepFor } from '../../session/utils/Promise';
import { beforeAllClean, forceCloseAllWindows } from './setup/beforeEach';
import { newUser } from './setup/new_user';
import { openApp } from './setup/open';
import { createContact } from './utilities/create_contact';
import { sendNewMessage } from './utilities/send_message';
import {
  clickOnElement, clickOnMatchingText, clickOnTestIdWithText, hasElementBeenDeleted, hasTextElementBeenDeleted, typeIntoInput, waitForElement,
  waitForLoadingAnimationToFinish
} from './utilities/utils';

// tslint:disable: no-console
=======
import { beforeAllClean, forceCloseAllWindows } from './setup/beforeEach';
import { newUser } from './setup/new_user';
import { sendNewMessage } from './utilities/send_message';
import { clickOnMatchingText, clickOnTestIdWithText, typeIntoInput } from './utilities/utils';
import { sleepFor } from '../../session/utils/Promise';
import { openApp } from './setup/open';
>>>>>>> c875bbe5

test.beforeEach(beforeAllClean);

test('Delete account from swarm', async () => {
<<<<<<< HEAD
  const [windowA, windowB] = await openApp(2);
=======
  const [windowA, windowB] = await openApp(2); // not using sessionTest here as we need to close and reopen one of the window
>>>>>>> c875bbe5
  const [userA, userB] = await Promise.all([newUser(windowA, 'Alice'), newUser(windowB, 'Bob')]);
  const testMessage = `${userA.userName} to ${userB.userName}`;
  const testReply = `${userB.userName} to ${userA.userName}`;
  // Create contact and send new message
  await Promise.all([
    sendNewMessage(windowA, userB.sessionid, testMessage),
    sendNewMessage(windowB, userA.sessionid, testReply),
  ]);
  // Delete all data from device
  // Click on settings tab
  await clickOnTestIdWithText(windowA, 'settings-section');
  // Click on clear all data
  await clickOnTestIdWithText(windowA, 'clear-data-settings-menu-item', 'Clear Data');
  // Select entire account
  await clickOnTestIdWithText(windowA, 'label-device_and_network', 'Clear Device and Network');
  // Confirm deletion by clicking Clear, twice
  await clickOnMatchingText(windowA, 'Clear');
  await clickOnMatchingText(windowA, 'Clear');
  await waitForLoadingAnimationToFinish(windowA, 'loading-spinner');
  // await windowA.waitForTimeout(7500);
  // Wait for window to close and reopen
  await sleepFor(10000, true);
  // await windowA.close();
<<<<<<< HEAD
  const restoringWindows = await openApp(1);
=======
  const restoringWindows = await openApp(1); // not using sessionTest here as we need to close and reopen one of the window
>>>>>>> c875bbe5
  const [restoringWindow] = restoringWindows;
  // Sign in with deleted account and check that nothing restores
  await clickOnTestIdWithText(restoringWindow, 'restore-using-recovery', 'Restore your account');
  // Fill in recovery phrase
  await typeIntoInput(restoringWindow, 'recovery-phrase-input', userA.recoveryPhrase);
  // Enter display name
  await typeIntoInput(restoringWindow, 'display-name-input', userA.userName);
  // Click continue
  await clickOnTestIdWithText(restoringWindow, 'continue-session-button');
  console.log('sleeping for 20000ms');
  await sleepFor(20000); // just to allow any messages from our swarm to show up

  // Need to verify that no conversation is found at all

  await hasElementBeenDeleted(restoringWindow, 'data-testid', 'conversation-list-item');

  await clickOnTestIdWithText(restoringWindow, 'new-conversation-button'); // Expect contacts list to be empty

  await hasTextElementBeenDeleted(restoringWindow, 'contact');
  await forceCloseAllWindows(restoringWindows);
});

test('Delete account from device', async () => {
  const [windowA, windowB] = await openApp(2);
  const [userA, userB] = await Promise.all([newUser(windowA, 'Alice'), newUser(windowB, 'Bob')]);
  // Create contact and send new message
  await createContact(windowA, windowB, userA, userB);
  // Delete all data from device
  // Click on settings tab
  await clickOnTestIdWithText(windowA, 'settings-section');
  // Click on clear all data
  await clickOnTestIdWithText(windowA, 'clear-data-settings-menu-item', 'Clear Data');
  // Keep 'Clear Device only' selection
  // Confirm deletion by clicking Clear, twice
  await clickOnMatchingText(windowA, 'Clear');
  await clickOnMatchingText(windowA, 'Clear');
  await waitForLoadingAnimationToFinish(windowA, 'loading-spinner');
  await windowA.waitForTimeout(7500);
  // Wait for window to close and reopen
  await sleepFor(10000, true);
  // await windowA.close();
  const restoringWindows = await openApp(1);
  const [restoringWindow] = restoringWindows;
  // Sign in with deleted account and check that nothing restores
  await clickOnTestIdWithText(restoringWindow, 'restore-using-recovery', 'Restore your account');
  // Fill in recovery phrase
  await typeIntoInput(restoringWindow, 'recovery-phrase-input', userA.recoveryPhrase);
  // Enter display name
  await typeIntoInput(restoringWindow, 'display-name-input', userA.userName);
  // Click continue
  await clickOnTestIdWithText(restoringWindow, 'continue-session-button');
  console.log('sleeping for 2000ms');
  await sleepFor(2000); // just to allow any messages from our swarm to show up
  // Check if message from user B is restored
  await waitForElement(
    restoringWindow,
    'data-testid',
    'module-conversation__user__profile-name',
    1000,
    userB.userName
  );
  // Check if contact is available in contacts section
  await clickOnElement(restoringWindow, 'data-testid', 'new-conversation-button');
  await waitForElement(
    restoringWindow,
    'data-testid',
    'module-conversation__user__profile-name',
    1000,
    userB.userName
  );

  await hasElementBeenDeleted(restoringWindow, "data-testid", "conversation-list-item")

  await clickOnTestIdWithText(restoringWindow, 'new-conversation-button'); // Expect contacts list to be empty

  await hasTextElementBeenDeleted(restoringWindow, "contact")
  await forceCloseAllWindows(restoringWindows);
});<|MERGE_RESOLUTION|>--- conflicted
+++ resolved
@@ -1,5 +1,4 @@
 import { test } from '@playwright/test';
-<<<<<<< HEAD
 import { sleepFor } from '../../session/utils/Promise';
 import { beforeAllClean, forceCloseAllWindows } from './setup/beforeEach';
 import { newUser } from './setup/new_user';
@@ -7,28 +6,20 @@
 import { createContact } from './utilities/create_contact';
 import { sendNewMessage } from './utilities/send_message';
 import {
-  clickOnElement, clickOnMatchingText, clickOnTestIdWithText, hasElementBeenDeleted, hasTextElementBeenDeleted, typeIntoInput, waitForElement,
-  waitForLoadingAnimationToFinish
+  clickOnElement,
+  clickOnMatchingText,
+  clickOnTestIdWithText,
+  hasElementBeenDeleted,
+  hasTextElementBeenDeleted,
+  typeIntoInput,
+  waitForElement,
+  waitForLoadingAnimationToFinish,
 } from './utilities/utils';
-
-// tslint:disable: no-console
-=======
-import { beforeAllClean, forceCloseAllWindows } from './setup/beforeEach';
-import { newUser } from './setup/new_user';
-import { sendNewMessage } from './utilities/send_message';
-import { clickOnMatchingText, clickOnTestIdWithText, typeIntoInput } from './utilities/utils';
-import { sleepFor } from '../../session/utils/Promise';
-import { openApp } from './setup/open';
->>>>>>> c875bbe5
 
 test.beforeEach(beforeAllClean);
 
 test('Delete account from swarm', async () => {
-<<<<<<< HEAD
-  const [windowA, windowB] = await openApp(2);
-=======
   const [windowA, windowB] = await openApp(2); // not using sessionTest here as we need to close and reopen one of the window
->>>>>>> c875bbe5
   const [userA, userB] = await Promise.all([newUser(windowA, 'Alice'), newUser(windowB, 'Bob')]);
   const testMessage = `${userA.userName} to ${userB.userName}`;
   const testReply = `${userB.userName} to ${userA.userName}`;
@@ -52,11 +43,7 @@
   // Wait for window to close and reopen
   await sleepFor(10000, true);
   // await windowA.close();
-<<<<<<< HEAD
-  const restoringWindows = await openApp(1);
-=======
   const restoringWindows = await openApp(1); // not using sessionTest here as we need to close and reopen one of the window
->>>>>>> c875bbe5
   const [restoringWindow] = restoringWindows;
   // Sign in with deleted account and check that nothing restores
   await clickOnTestIdWithText(restoringWindow, 'restore-using-recovery', 'Restore your account');
@@ -128,10 +115,10 @@
     userB.userName
   );
 
-  await hasElementBeenDeleted(restoringWindow, "data-testid", "conversation-list-item")
+  await hasElementBeenDeleted(restoringWindow, 'data-testid', 'conversation-list-item');
 
   await clickOnTestIdWithText(restoringWindow, 'new-conversation-button'); // Expect contacts list to be empty
 
-  await hasTextElementBeenDeleted(restoringWindow, "contact")
+  await hasTextElementBeenDeleted(restoringWindow, 'contact');
   await forceCloseAllWindows(restoringWindows);
 });