--- conflicted
+++ resolved
@@ -5,23 +5,6 @@
 export const NODE_ENV = 'production';
 export const MULTI_PREFIX = 'test-integration-testnet-';
 const multisAvailable = 'ABCDEFGHIJKLMNOPQRSTUVWXYZ';
-<<<<<<< HEAD
-// tslint:disable: no-console
-=======
-
-export async function openApp(windowsToCreate: number) {
-  if (windowsToCreate >= multisAvailable.length) {
-    throw new Error(`Do you really need ${multisAvailable.length} windows?!`);
-  }
-  // if windowToCreate = 3, this array will be ABC. If windowToCreate = 5, this array will be ABCDE
-  const multisToUse = multisAvailable.slice(0, windowsToCreate);
-  return Promise.all(
-    [...multisToUse].map(async m => {
-      return openAppAndWait(`${m}`);
-    })
-  );
-}
->>>>>>> c875bbe5
 
 export async function openApp(windowsToCreate: number) {
   if (windowsToCreate >= multisAvailable.length) {
