--- conflicted
+++ resolved
@@ -1,12 +1,12 @@
 import { Page } from '@playwright/test';
 import { User } from '../types/testing';
-<<<<<<< HEAD
-import { checkPathLight, clickOnMatchingText, typeIntoInput } from '../utilities/utils';
-// tslint:disable: no-console
-=======
-import { clickOnMatchingText, clickOnTestIdWithText, typeIntoInput } from '../utilities/utils';
+import {
+  checkPathLight,
+  clickOnMatchingText,
+  clickOnTestIdWithText,
+  typeIntoInput,
+} from '../utilities/utils';
 
->>>>>>> c875bbe5
 export const newUser = async (window: Page, userName: string): Promise<User> => {
   // Create User
   await clickOnMatchingText(window, 'Create Session ID');
@@ -17,15 +17,6 @@
   // save recovery phrase
   await clickOnMatchingText(window, 'Reveal Recovery Phrase');
   const recoveryPhrase = await window.innerText('[data-testid=recovery-phrase-seed-modal]');
-<<<<<<< HEAD
-
-  console.info(`${userName}: Session ID: ${sessionid} and Recovery phrase: ${recoveryPhrase}`);
-  await window.click('.session-icon-button.small');
-  await checkPathLight(window);
-  return { userName, sessionid, recoveryPhrase };
-};
-
-=======
   await window.click('.session-icon-button.small');
 
   await clickOnTestIdWithText(window, 'leftpane-primary-avatar');
@@ -36,6 +27,6 @@
 
   console.info(`${userName}: Session ID: ${sessionid} and Recovery phrase: ${recoveryPhrase}`);
   await window.click('.session-icon-button.small');
+  await checkPathLight(window);
   return { userName, sessionid, recoveryPhrase };
-};
->>>>>>> c875bbe5
+};