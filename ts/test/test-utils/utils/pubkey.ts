import * as crypto from 'crypto';
import { GroupPubkeyType, PubkeyType, UserGroupsWrapperNode } from 'libsession_util_nodejs';
import { KeyPair, to_hex } from 'libsodium-wrappers-sumo';
import _ from 'lodash';
<<<<<<< HEAD
import { Snode } from '../../../data/data';
import { getSodiumNode } from '../../../node/sodiumNode';
=======
import { Snode } from '../../../data/types';
>>>>>>> a92dbfe5
import { ECKeyPair } from '../../../receiver/keypairs';
import { SnodePool } from '../../../session/apis/snode_api/snodePool';
import { PubKey } from '../../../session/types';
import { ByteKeyPair } from '../../../session/utils/User';
import { stubData } from './stubbing';

export function generateFakePubKey(): PubKey {
  // Generates a mock pubkey for testing
  const numBytes = PubKey.PUBKEY_LEN / 2 - 1;
  const hexBuffer = crypto.randomBytes(numBytes).toString('hex');
  const pubkeyString = `05${hexBuffer}`;

  return new PubKey(pubkeyString);
}

export function generateFakePubKeyStr(): PubkeyType {
  // Generates a mock pubkey for testing
  const numBytes = PubKey.PUBKEY_LEN / 2 - 1;
  const hexBuffer = crypto.randomBytes(numBytes).toString('hex');
  const pubkeyString: PubkeyType = `05${hexBuffer}`;

  return pubkeyString;
}

export type TestUserKeyPairs = {
  x25519KeyPair: {
    pubkeyHex: PubkeyType;
    pubKey: Uint8Array;
    privKey: Uint8Array;
  };
  ed25519KeyPair: KeyPair & ByteKeyPair;
};

export async function generateUserKeyPairs(): Promise<TestUserKeyPairs> {
  const sodium = await getSodiumNode();
  const ed25519KeyPair = sodium.crypto_sign_seed_keypair(
    sodium.randombytes_buf(sodium.crypto_sign_SEEDBYTES)
  );
  const x25519PublicKey = sodium.crypto_sign_ed25519_pk_to_curve25519(ed25519KeyPair.publicKey);
  // prepend version byte (coming from `processKeys(raw_keys)`)
  const origPub = new Uint8Array(x25519PublicKey);
  const prependedX25519PublicKey = new Uint8Array(33);
  prependedX25519PublicKey.set(origPub, 1);
  prependedX25519PublicKey[0] = 5;
  const x25519SecretKey = sodium.crypto_sign_ed25519_sk_to_curve25519(ed25519KeyPair.privateKey);

  // prepend with 05 the public key
  const userKeys = {
    x25519KeyPair: {
      pubkeyHex: to_hex(prependedX25519PublicKey) as PubkeyType,
      pubKey: prependedX25519PublicKey,
      privKey: x25519SecretKey,
    },
    ed25519KeyPair: {
      ...ed25519KeyPair,
      pubKeyBytes: ed25519KeyPair.publicKey,
      privKeyBytes: ed25519KeyPair.privateKey,
    },
  };

  return userKeys;
}

export async function generateGroupV2(privateEd25519: Uint8Array) {
  const groupWrapper = new UserGroupsWrapperNode(privateEd25519, null);
  return groupWrapper.createGroup();
}

export function generateFakeClosedGroupV2PkStr(): GroupPubkeyType {
  // Generates a mock pubkey for testing
  const numBytes = PubKey.PUBKEY_LEN / 2 - 1;
  const hexBuffer = crypto.randomBytes(numBytes).toString('hex');
  const pubkeyString: GroupPubkeyType = `03${hexBuffer}`;

  return pubkeyString;
}

export function generateFakeECKeyPair(): ECKeyPair {
  const pubkey = generateFakePubKey().toArray();
  const privKey = new Uint8Array(crypto.randomBytes(64));
  return new ECKeyPair(pubkey, privKey);
}

export function generateFakePubKeys(amount: number): Array<PubKey> {
  const numPubKeys = amount > 0 ? Math.floor(amount) : 0;

  return new Array(numPubKeys).fill(0).map(() => generateFakePubKey());
}

export function generateFakeSwarmFor(): Array<string> {
  return generateFakePubKeys(6).map(m => m.key);
}

export function generateFakeSnode(): Snode {
  return {
<<<<<<< HEAD
    ip: `136.243.${Math.floor(Math.random() * 255)}.${Math.floor(Math.random() * 255)}`,
=======
    // NOTE: make sure this is random, but not a valid ip (otherwise we will try to hit that ip during testing!)
    ip: `${ipv4Section()}.${ipv4Section()}.${ipv4Section()}.${ipv4Section()}.${ipv4Section()}.${ipv4Section()}`,
>>>>>>> a92dbfe5
    port: 22116,
    pubkey_x25519: generateFakePubKeyStr(),
    pubkey_ed25519: generateFakePubKeyStr(),
    storage_server_version: [2, 8, 0],
  };
}

function ipv4Section() {
  return Math.floor(Math.random() * 255);
}

export function generateFakeSnodeWithEdKey(ed25519Pubkey: string): Snode {
  return {
    // NOTE: make sure this is random, but not a valid ip (otherwise we will try to hit that ip during testing!)
    ip: `${ipv4Section()}.${ipv4Section()}.${ipv4Section()}.${ipv4Section()}.${ipv4Section()}.${ipv4Section()}`,
    port: 22116,
    pubkey_x25519: generateFakePubKeyStr(),
    pubkey_ed25519: ed25519Pubkey,
    storage_server_version: [2, 8, 0],
  };
}

export function generateFakeSnodes(amount: number): Array<Snode> {
  const ar: Array<Snode> = _.times(amount, generateFakeSnode);
  return ar;
}

/**
 * this function can be used to setup unit test which relies on fetching a snodepool
 */
export function setupTestWithSending() {
  const snodes = generateFakeSnodes(20);
  const swarm = snodes.slice(0, 6);
  SnodePool.TEST_resetState(snodes);

  stubData('getSwarmNodesForPubkey').resolves(swarm.map(m => m.pubkey_ed25519));
  return { snodes, swarm };
}<|MERGE_RESOLUTION|>--- conflicted
+++ resolved
@@ -2,12 +2,8 @@
 import { GroupPubkeyType, PubkeyType, UserGroupsWrapperNode } from 'libsession_util_nodejs';
 import { KeyPair, to_hex } from 'libsodium-wrappers-sumo';
 import _ from 'lodash';
-<<<<<<< HEAD
-import { Snode } from '../../../data/data';
+import { Snode } from '../../../data/types';
 import { getSodiumNode } from '../../../node/sodiumNode';
-=======
-import { Snode } from '../../../data/types';
->>>>>>> a92dbfe5
 import { ECKeyPair } from '../../../receiver/keypairs';
 import { SnodePool } from '../../../session/apis/snode_api/snodePool';
 import { PubKey } from '../../../session/types';
@@ -103,12 +99,8 @@
 
 export function generateFakeSnode(): Snode {
   return {
-<<<<<<< HEAD
-    ip: `136.243.${Math.floor(Math.random() * 255)}.${Math.floor(Math.random() * 255)}`,
-=======
     // NOTE: make sure this is random, but not a valid ip (otherwise we will try to hit that ip during testing!)
     ip: `${ipv4Section()}.${ipv4Section()}.${ipv4Section()}.${ipv4Section()}.${ipv4Section()}.${ipv4Section()}`,
->>>>>>> a92dbfe5
     port: 22116,
     pubkey_x25519: generateFakePubKeyStr(),
     pubkey_ed25519: generateFakePubKeyStr(),
