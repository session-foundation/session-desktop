--- conflicted
+++ resolved
@@ -396,18 +396,10 @@
         id: ourNumber,
       });
       const message = generateFakeOutgoingPrivateMessage(conversation.id);
-<<<<<<< HEAD
-      message.set({
-        expirationType: 'deleteAfterRead',
-        expireTimer: 300,
-        sent_at: NetworkTime.now(),
-      });
-      const storedAt = NetworkTime.now();
-=======
       message.setSentAt(NetworkTime.now());
       message.setExpireTimer(300);
       message.setExpirationType('deleteAfterRead');
->>>>>>> ba7a7b75
+      const storedAt = NetworkTime.now();
 
       Sinon.stub(message, 'getConversation').returns(conversation);
       DisappearingMessages.checkForExpiringOutgoingMessage({
@@ -451,16 +443,10 @@
         id: ourNumber,
       });
       const message = generateFakeOutgoingPrivateMessage(conversation.id);
-<<<<<<< HEAD
-      message.set({
-        expireTimer: 300,
-        sent_at: NetworkTime.now(),
-      });
       const storedAt = NetworkTime.now();
-=======
+
       message.setSentAt(NetworkTime.now());
       message.setExpireTimer(300);
->>>>>>> ba7a7b75
       Sinon.stub(message, 'getConversation').returns(conversation);
 
       DisappearingMessages.checkForExpiringOutgoingMessage({
