import { expect } from 'chai';
// eslint-disable-next-line import/order
import { TextEncoder } from 'util';

import { toNumber } from 'lodash';
import { SignalService } from '../../../../protobuf';
import { Constants } from '../../../../session';
import {
  AttachmentPointerWithUrl,
  PreviewWithAttachmentUrl,
  Quote,
  VisibleMessage,
} from '../../../../session/messages/outgoing/visibleMessage/VisibleMessage';
import { DisappearingMessageMode } from '../../../../session/disappearing_messages/types';

const sharedNoExpire = {
<<<<<<< HEAD
  expirationType: 'unknown' as const,
=======
  expirationType: DisappearingMessageMode[0],
>>>>>>> 9489036b
  expireTimer: 0,
};

describe('VisibleMessage', () => {
  it('can create empty message with just a timestamp', () => {
    const message = new VisibleMessage({
      createAtNetworkTimestamp: Date.now(),
      ...sharedNoExpire,
    });
    const plainText = message.plainTextBuffer();
    const decoded = SignalService.Content.decode(plainText);
    expect(decoded).to.have.not.property('dataMessage', null);
    expect(decoded).to.have.not.property('dataMessage', undefined);
  });

  it('can create message with a body', () => {
    const message = new VisibleMessage({
      createAtNetworkTimestamp: Date.now(),
      body: 'body',
      ...sharedNoExpire,
    });
    const plainText = message.plainTextBuffer();
    const decoded = SignalService.Content.decode(plainText);
    expect(decoded.dataMessage).to.have.deep.property('body', 'body');
  });

  it('can create a disappear after read message', () => {
    const message = new VisibleMessage({
      createAtNetworkTimestamp: Date.now(),
      ...sharedNoExpire,
      expirationType: 'deleteAfterRead',
      expireTimer: 300,
    });
    const plainText = message.plainTextBuffer();
    const decoded = SignalService.Content.decode(plainText);
    expect(decoded, 'should have an expirationType of deleteAfterRead').to.have.deep.property(
      'expirationType',
      SignalService.Content.ExpirationType.DELETE_AFTER_READ
    );
    expect(decoded, 'should have an expirationTimer of 5 minutes').to.have.deep.property(
      'expirationTimer',
      300
    );
  });

  it('can create a disappear after send message', () => {
    const message = new VisibleMessage({
      createAtNetworkTimestamp: Date.now(),
      ...sharedNoExpire,
      expirationType: 'deleteAfterSend',
      expireTimer: 60,
    });
    const plainText = message.plainTextBuffer();
    const decoded = SignalService.Content.decode(plainText);
    expect(decoded, 'should have an expirationType of deleteAfterSend').to.have.deep.property(
      'expirationType',
      SignalService.Content.ExpirationType.DELETE_AFTER_SEND
    );
    expect(decoded, 'should have an expirationTimer of 1 minute').to.have.deep.property(
      'expirationTimer',
      60
    );
  });

  it('can create message with a full loki profile', () => {
    const profileKey = new TextEncoder().encode('profileKey');

    const lokiProfile = {
      displayName: 'displayName',
      avatarPointer: 'avatarPointer',
      profileKey,
    };
    const message = new VisibleMessage({
      createAtNetworkTimestamp: Date.now(),
      lokiProfile,
      ...sharedNoExpire,
    });
    const plainText = message.plainTextBuffer();
    const decoded = SignalService.Content.decode(plainText);
    expect(decoded.dataMessage).to.have.deep.property('profile');

    expect(decoded.dataMessage)
      .to.have.property('profile')
      .to.have.deep.property('displayName', 'displayName');
    expect(decoded.dataMessage)
      .to.have.property('profile')
      .to.have.deep.property('profilePicture', 'avatarPointer');
    expect(decoded.dataMessage).to.have.deep.property('profileKey', profileKey);
  });

  it('can create message with a quote without attachments', () => {
    const quote: Quote = { id: 1234, author: 'author', text: 'text' };
    const message = new VisibleMessage({
      createAtNetworkTimestamp: Date.now(),
      quote,
      ...sharedNoExpire,
    });
    const plainText = message.plainTextBuffer();
    const decoded = SignalService.Content.decode(plainText);
    const decodedID = toNumber(decoded.dataMessage?.quote?.id);
    expect(decodedID).to.be.equal(1234);
    expect(decoded.dataMessage?.quote).to.have.deep.property('author', 'author');
    expect(decoded.dataMessage?.quote).to.have.deep.property('text', 'text');
  });

  it('can create message with a preview', () => {
    const preview: PreviewWithAttachmentUrl = { url: 'url', title: 'title', id: 1 };
    const previews = new Array<PreviewWithAttachmentUrl>();
    previews.push(preview);

    const message = new VisibleMessage({
      createAtNetworkTimestamp: Date.now(),
      preview: previews,
      ...sharedNoExpire,
    });
    const plainText = message.plainTextBuffer();
    const decoded = SignalService.Content.decode(plainText);
    expect(decoded.dataMessage?.preview).to.have.lengthOf(1);
    expect(decoded.dataMessage).to.have.nested.property('preview[0].url').to.be.deep.equal('url');
    expect(decoded.dataMessage)
      .to.have.nested.property('preview[0].title')
      .to.be.deep.equal('title');
  });

  it('can create message with an AttachmentPointer', () => {
    const attachment: AttachmentPointerWithUrl = {
      url: 'url',
      contentType: 'contentType',
      id: 1234,
    };
    const attachments = new Array<AttachmentPointerWithUrl>();
    attachments.push(attachment);

    const message = new VisibleMessage({
      createAtNetworkTimestamp: Date.now(),
      attachments,
      ...sharedNoExpire,
    });
    const plainText = message.plainTextBuffer();
    const decoded = SignalService.Content.decode(plainText);
    expect(decoded.dataMessage?.attachments).to.have.lengthOf(1);
    const firstAttachment = decoded?.dataMessage?.attachments?.[0];
    const decodedID = toNumber(firstAttachment?.id);
    expect(decodedID).to.be.equal(1234);
    expect(firstAttachment?.contentType).to.be.deep.equal('contentType');
    expect(firstAttachment?.url).to.be.deep.equal('url');
  });

  it('correct ttl', () => {
    const message = new VisibleMessage({
      createAtNetworkTimestamp: Date.now(),
      ...sharedNoExpire,
    });
    expect(message.ttl()).to.equal(Constants.TTL_DEFAULT.CONTENT_MESSAGE);
  });

  it('has an identifier', () => {
    const message = new VisibleMessage({
      createAtNetworkTimestamp: Date.now(),
      ...sharedNoExpire,
    });
    expect(message.identifier).to.not.equal(null, 'identifier cannot be null');
    expect(message.identifier).to.not.equal(undefined, 'identifier cannot be undefined');
  });
});<|MERGE_RESOLUTION|>--- conflicted
+++ resolved
@@ -14,11 +14,7 @@
 import { DisappearingMessageMode } from '../../../../session/disappearing_messages/types';
 
 const sharedNoExpire = {
-<<<<<<< HEAD
-  expirationType: 'unknown' as const,
-=======
   expirationType: DisappearingMessageMode[0],
->>>>>>> 9489036b
   expireTimer: 0,
 };
 
