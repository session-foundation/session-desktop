--- conflicted
+++ resolved
@@ -3,20 +3,13 @@
 import { describe } from 'mocha';
 import Sinon, * as sinon from 'sinon';
 
-<<<<<<< HEAD
-import { Snode } from '../../../../data/data';
 import { Onions } from '../../../../session/apis/snode_api';
 import { TestUtils } from '../../../test-utils';
 
 import { SeedNodeAPI } from '../../../../session/apis/seed_node_api';
 import { SnodePool } from '../../../../session/apis/snode_api/snodePool';
-=======
 import { Snode } from '../../../../data/types';
-import { Onions, SnodePool } from '../../../../session/apis/snode_api';
-import { TestUtils } from '../../../test-utils';
 
-import { SeedNodeAPI } from '../../../../session/apis/seed_node_api';
->>>>>>> a92dbfe5
 import * as OnionPaths from '../../../../session/onions/onionPath';
 import {
   generateFakeSnodes,
