--- conflicted
+++ resolved
@@ -1,4 +1,5 @@
 /* eslint-disable import/no-extraneous-dependencies */
+import type { SessionDataTestId } from 'react';
 import { expect } from 'chai';
 import Sinon from 'sinon';
 import { AvatarSize } from '../../components/avatar/Avatar';
@@ -46,16 +47,12 @@
       />
     );
 
-<<<<<<< HEAD
     const result2 = renderComponent(
       <MemberAvatarPlaceHolder
-        dataTestId="member-avatar-placeholder"
+        dataTestId={'member-avatar-placeholder' as SessionDataTestId}
         bgColor="var(--primary-color)"
       />
     );
-=======
-    const result2 = renderComponent(<MemberAvatarPlaceHolder />);
->>>>>>> 41e6f9d1
 
     expectResultToBeEqual(result, result2);
     result.unmount();
