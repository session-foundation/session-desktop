--- conflicted
+++ resolved
@@ -28,12 +28,7 @@
 import url from 'url';
 
 import Logger from 'bunyan';
-<<<<<<< HEAD
-import _, { isEmpty } from 'lodash';
-=======
 import _, { isEmpty, isNumber, isFinite } from 'lodash';
-import pify from 'pify';
->>>>>>> 6254ec51
 
 import { setupGlobalErrorHandler } from '../node/global_errors'; // checked - only node
 import { setup as setupSpellChecker } from '../node/spell_check'; // checked - only node
@@ -1025,9 +1020,7 @@
 
 ipcMain.on('update-badge-count', (_event, count) => {
   if (app.isReady()) {
-    app.setBadgeCount(
-     isNumber(count) && isFinite(count) && count >= 0 ? count : 0 
-    );
+    app.setBadgeCount(isNumber(count) && isFinite(count) && count >= 0 ? count : 0);
   }
 });
 
