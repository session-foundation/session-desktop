--- conflicted
+++ resolved
@@ -304,19 +304,6 @@
   });
 }
 
-export function useLastMessage(convoId?: string) {
-  return useSelector((state: StateType) => {
-    if (!convoId) {
-      return null;
-    }
-    const convo = state.conversations.conversationLookup[convoId];
-    if (!convo) {
-      return null;
-    }
-    return convo.lastMessage;
-  });
-}
-
 export function useMessageReactsPropsById(messageId?: string) {
   return useSelector((state: StateType) => {
     if (!messageId) {
@@ -365,29 +352,28 @@
   return useConversationPropsById(conversationId)?.isTyping || false;
 }
 
-const getMessageExpirationProps = createSelector(
-  getMessagePropsByMessageId,
-  (props): PropsForExpiringMessage | undefined => {
-    if (!props || isEmpty(props)) {
-      return undefined;
-    }
-
-    const msgProps: PropsForExpiringMessage = {
-      ...pick(props.propsForMessage, [
-        'convoId',
-        'direction',
-        'receivedAt',
-        'isUnread',
-        'expirationTimestamp',
-        'expirationDurationMs',
-        'isExpired',
-      ]),
-      messageId: props.propsForMessage.id,
-    };
-
-    return msgProps;
-  }
-);
+const getMessageExpirationProps = createSelector(getMessagePropsByMessageId, (props):
+  | PropsForExpiringMessage
+  | undefined => {
+  if (!props || isEmpty(props)) {
+    return undefined;
+  }
+
+  const msgProps: PropsForExpiringMessage = {
+    ...pick(props.propsForMessage, [
+      'convoId',
+      'direction',
+      'receivedAt',
+      'isUnread',
+      'expirationTimestamp',
+      'expirationDurationMs',
+      'isExpired',
+    ]),
+    messageId: props.propsForMessage.id,
+  };
+
+  return msgProps;
+});
 
 export function useMessageExpirationPropsById(messageId?: string) {
   return useSelector((state: StateType) => {
@@ -444,7 +430,9 @@
   }, [disappearingMessageMode, hasOnlyOneMode]);
 }
 
-export function useQuoteAuthorName(authorId?: string): {
+export function useQuoteAuthorName(
+  authorId?: string
+): {
   authorName: string | undefined;
   isMe: boolean;
 } {
@@ -454,8 +442,8 @@
   const authorName = isMe
     ? window.i18n('you')
     : convoProps?.nickname || convoProps?.isPrivate
-      ? convoProps?.displayNameInProfile
-      : undefined;
+    ? convoProps?.displayNameInProfile
+    : undefined;
 
   return { authorName, isMe };
 }
@@ -481,10 +469,7 @@
     return compact(libMembers?.slice()?.sort()) || [];
   }
   // we need to clone the array before being able to call sort() it
-<<<<<<< HEAD
   return (compact(members?.slice()?.sort()) || []) as Array<PubkeyType>;
-=======
-  return compact(convoProps.members?.slice()?.sort()) || [];
 }
 
 export function useDisappearingMessageSettingText({
@@ -536,5 +521,4 @@
   }
 
   return convoProps.lastMessage;
->>>>>>> fe60c69f
 }