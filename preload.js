--- conflicted
+++ resolved
@@ -70,25 +70,6 @@
   commitHash: window.getCommitHash(),
   appInstance: window.getAppInstance(),
 };
-
-// temporary clearnet fix
-<<<<<<< HEAD
-window.getSelfSignedCert = () => {
-  let pems = window.storage.get('self-signed-certificate', null);
-  if (!pems) {
-    const pubKey = window.storage.get('number_id');
-    const attrs = [{ name: 'commonName', value: pubKey }];
-    pems = selfsigned.generate(attrs, { days: 365 * 10 });
-    window.storage.put('self-signed-certificate', pems);
-    window.log.info(`Created PEM for p2p:\n${pems}`);
-  } else {
-    window.log.info(`Found existing PEM for p2p:\n${pems}`);
-  }
-  return pems;
-};
-=======
-process.env.NODE_TLS_REJECT_UNAUTHORIZED = '0';
->>>>>>> 5b565695
 
 window.wrapDeferred = deferredToPromise;
 
