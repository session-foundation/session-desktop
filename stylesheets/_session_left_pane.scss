--- conflicted
+++ resolved
@@ -291,13 +291,10 @@
     }
 
     .session-description-long {
-<<<<<<< HEAD
-      font-size: $session-font-sm;
+      <<<<<<<headfont-size: $session-font-sm;
       line-height: $session-font-h3;
-=======
-      font-size: 13px;
->>>>>>> 9732c4f4
-      margin: 0px 20px;
+      =======font-size: 13px;
+      >>>>>>>9732c4f4d074c1024f308cf7369fc535c26724b4margin: 0px 20px;
       font-family: 'SF Pro Display';
     }
 
