$session-compose-margin: 20px;

.module-conversation-list-item {
  transition: $session-transition-duration;
  @at-root .light-theme #{&} {
    @include session-dark-background-lighter;
    &:hover {
      @include session-dark-background-hover;
    }
  }
  @at-root .dark-theme #{&} {
    @include session-dark-background-lighter;
    &:hover {
      @include session-dark-background-hover;
    }
  }

  &--is-selected {
    @at-root .light-theme #{&} {
      @include session-dark-background-hover;
      &:hover {
        @include session-dark-background-hover;
      }
    }
    @at-root .dark-theme #{&} {
      @include session-dark-background-hover;
      &:hover {
        @include session-dark-background-hover;
      }
    }
    .module-conversation__user__profile-number,
    .module-conversation__user__profile-name,
    .module-conversation-list-item__message__text {
      @at-root .light-theme #{&} {
        color: $session-color-black;
      }
      @at-root .dark-theme #{&} {
        color: $session-color-white;
      }
    }
  }
}
.gutter {
  width: 380px !important;
  background: none !important;
  padding-right: 5px !important;
}

.module-conversation {
  &-list-item {
    &--has-unread {
      border-left: $session-element-border-green !important;
    }

    &__unread-count {
      @at-root .light-theme #{&} {
        color: $session-color-black !important;
        background-color: $session-color-white !important;
      }
      @at-root .dark-theme #{&} {
        color: $session-color-white !important;
        background-color: $session-shade-10 !important;
      }

      position: static !important;
      font-weight: 700 !important;
      box-shadow: none !important;
      margin: 0 !important;
    }

    &__header__date,
    &__header__date--has-unread {
      flex-grow: 1 !important;
      text-align: end !important;
    }

    &__message__text {
      color: $session-shade-17;
      &--has-unread {
        @at-root .light-theme #{&} {
          color: $session-shade-4 !important;
        }
        @at-root .dark-theme #{&} {
          color: $session-color-white !important;
        }
      }
    }

    &__header__name {
      flex-grow: 0 !important;
      padding-right: 5px !important;

      @at-root .light-theme #{&} {
        color: $session-color-black;
      }
      @at-root .dark-theme #{&} {
        color: $session-shade-17;
      }
    }

    &__header__name--with-unread .module-conversation__user__profile-number,
    &__header__name--with-unread .module-conversation__user__profile-name {
      @at-root .light-theme #{&} {
        color: $session-color-black;
      }
      @at-root .dark-theme #{&} {
        color: $session-color-white;
      }
    }
  }

  &__user__profile {
    &-number,
    &-name {
      @include fontAccentBold();
      font-size: 15px;

      @at-root .light-theme #{&} {
        color: $session-color-white;
      }
      @at-root .dark-theme #{&} {
        color: $session-shade-17;
      }
    }
  }
}

.inbox {
  @at-root .light-theme #{&} {
    color: $session-color-black;
  }
  @at-root .dark-theme #{&} {
    @include session-dark-background;
  }
}

.module-left-pane {
  border-right: 1px solid rgba($session-color-white, 0.1) !important;
  width: $session-left-pane-width;
  position: relative;
  height: -webkit-fill-available;

  @at-root .light-theme #{&} {
    background: $session-color-white !important;
  }
  @at-root .dark-theme #{&} {
    background: $session-shade-4 !important;
  }

  &-session {
    display: flex;
    height: 100vh;
  }

  &__sections-container {
    height: -webkit-fill-available;
    width: $session-left-pane-sections-container-width;
    display: inline-flex;
    flex-direction: column;

    .module-avatar,
    .session-icon-button {
      cursor: pointer;
      padding: 30px;

      &:last-child {
        margin: auto auto 0px auto;
        /* Hide theme icon until light theme is ready */
        display: none;
      }

      &:first-child {
        padding: 0;
        margin: 30px auto;
      }
    }
  }

  &__header {
    display: flex;
    flex-direction: row;
    justify-content: space-between;
    align-items: center;
    height: $main-view-header-height;
    padding-right: 7px;

    @at-root .light-theme #{&} {
      background-color: $session-color-white;
    }
    @at-root .dark-theme #{&} {
      background-color: $session-shade-3;
    }

    .session-button {
      margin-left: auto;
      @include fontAccentBold();
    }

    &-buttons {
      margin-bottom: $session-margin-sm;
      display: inline-flex;
      width: 100%;

      .session-button {
        flex: 1;
      }
    }
  }

  &__title {
    cursor: pointer;
    padding-right: $session-margin-sm;
    padding-left: $session-margin-sm;
    transition: $session-transition-duration;
  }

  &__list {
    height: -webkit-fill-available;

    &-popup {
      width: -webkit-fill-available;
      height: -webkit-fill-available;
      position: absolute;
    }
  }

  &-compose {
    @at-root .light-theme #{&} {
      background: $session-color-white;
    }
    @at-root .dark-theme #{&} {
      @include session-dark-background-lighter;
    }
  }

  &-overlay {
    background: linear-gradient(180deg, #171717 0%, $session-background 100%);
    box-shadow: 0 0 100px 0 rgba(0, 0, 0, 0.5);
    display: flex;
    flex-direction: column;
    align-items: center;
    overflow-y: auto;
    overflow-x: hidden;
<<<<<<< HEAD

=======
>>>>>>> 5216cc2c
    .session-icon .exit {
      padding: 13px;
    }

    h2 {
      margin-top: 0px;
    }

    h3,
    h2 {
      text-align: center;
    }

    h3 {
      padding-top: 22px;
      position: relative;

      .green-border {
        position: absolute;
        color: $session-color-green;
        background-color: $session-color-green;
        height: 5px;
        left: -10px;
        right: -10px;
        margin-top: 7px;
        border: none;
        z-index: 1;
      }
    }

    h4 {
      text-transform: uppercase;
    }

    .white-border {
      width: $session-left-pane-width;
      position: relative;
      height: 1px;
      opacity: 0.3;
      margin-top: 2px;
      margin-bottom: 40px;
    }

    .exit {
      margin-top: 10px;
      margin-left: 13px;
      align-self: flex-start;
    }

    .session-search-input {
      margin: 10px $session-compose-margin 0 $session-compose-margin;
      width: -webkit-fill-available;
    }

    .module-search-results {
      width: -webkit-fill-available;
    }

    .session-description-long {
      font-size: $session-font-sm;
      line-height: $session-font-h3;
      margin: 0px 20px;
      font-family: $session-font-default;
    }

    .session-id-editable {
      textarea::-webkit-inner-spin-button {
        margin: 0px 20px;
        width: -webkit-fill-available;
        flex-shrink: 0;
      }
    }

    .session-id-editable-disabled {
      border: none;
    }

    .session-button {
      width: fit-content;
      margin-top: 1rem;
      margin-bottom: 3rem;
      flex-shrink: 0;
    }
  }
}
.module-search-results {
  flex-grow: 1;
}

.module-conversations-list-content {
  overflow-x: hidden;
  display: flex;
  flex-direction: column;
  flex-grow: 1;
}

.session-left-pane-section-content {
  display: flex;
  flex-direction: column;
  flex: 1;
  overflow: hidden;
}

.user-search-dropdown {
  width: 100%;
  flex-grow: 1;
  overflow-y: auto;
}

.session-search-input {
  height: $session-search-input-height;
  width: 100%;
  margin-right: 1px;
  margin-bottom: 10px;
  display: inline-flex;
  flex-shrink: 0;

  @at-root .light-theme #{&} {
    color: $session-color-black;
    background: $session-color-white;
  }
  @at-root .dark-theme #{&} {
    color: $session-color-white;
    background: $session-shade-4;
  }

  .session-icon-button {
    margin: auto 10px;
  }

  input {
    width: inherit;
    height: inherit;
    border: none;
    flex-grow: 1;
    font-size: $session-font-sm;
    font-family: $session-font-default;

    &:focus {
      outline: none !important;
    }

    @at-root .light-theme #{&} {
      color: $session-color-black;
      background: $session-color-white;
    }
    @at-root .dark-theme #{&} {
      color: $session-color-white;
      background: $session-shade-4;
    }
  }
}

.session-full-logo {
  width: 250px;
  height: 250px;
}

.app-loading-screen {
  @include session-dark-background;
}

@mixin bottom-buttons() {
  display: flex;
  flex-direction: row;
  width: 100%;

  @at-root .light-theme #{&} {
    background-color: $session-color-white;
  }
  @at-root .dark-theme #{&} {
    background-color: $session-background;
  }

  .session-button.square-outline.square.green,
  .session-button.square-outline.square.white,
  .session-button.square-outline.square.danger {
    flex-grow: 1;
    height: 50px;
    line-height: 50px;

    @at-root .light-theme #{&} {
      border: 1px solid $session-shade-15;
    }
    @at-root .dark-theme #{&} {
      border: 1px solid $session-shade-6;
    }
  }
}

.contacts-dropdown {
  width: -webkit-fill-available;

  &-row {
    white-space: nowrap;
    overflow: hidden;
    text-overflow: ellipsis;
    padding: 8px 20px;
    margin: 0px $session-compose-margin;

    @at-root .light-theme #{&} {
      background: $session-shade-15;
      color: $session-color-black;
    }
    @at-root .dark-theme #{&} {
      background: $session-shade-4;
      color: $session-color-light-grey;
    }

    &-selected,
    &:hover {
      font-weight: bold;

      @at-root .light-theme #{&} {
        color: $session-color-black;
        background: $session-color-white;
      }
      @at-root .dark-theme #{&} {
        color: $session-color-white;
        background: $session-shade-8;
      }
    }
  }
}

.left-pane-contact {
  &-section,
  &-content {
    display: flex;
    flex-direction: column;
    overflow: hidden;
    flex: 1;

    .module-conversation-list-item {
      background-color: $session-shade-4;

      &--is-selected {
        background-color: $session-shade-5;
      }

      &--has-friend-request {
        &:first-child {
          border-top: none !important;
        }

        border: 1px solid $session-shade-8 !important;

        .module-conversation__user__profile-number,
        .module-conversation__user__profile-name {
          font-size: 13px !important;
        }
      }

      &__header__date,
      &__message {
        display: none;
      }

      &__buttons {
        display: flex;

        .session-button {
          font-size: 11px;
          padding: 6px;
          height: auto;
          margin: 0px;
          line-height: 14px;
        }
      }
    }
  }

  &-content {
    @include session-dark-background-lighter;
  }

  &-bottom-buttons {
    @include bottom-buttons();

    .session-button {
      height: 57px;
    }
  }
}

.left-pane-setting {
  &-bottom-buttons {
    @include bottom-buttons();
  }

  &-content,
  &-section {
    display: flex;
    flex-direction: column;
    flex: 1;
  }

  &-category-list-item {
    @include session-dark-background;
    display: flex;
    flex-direction: row;
    justify-content: space-between;
    align-items: center;
    height: 74px;
    line-height: 1.4;
    padding: 0px 12px;
    flex-shrink: 0;
    cursor: pointer;
    transition: $session-transition-duration !important;

    & > div {
      display: block;
    }

    &.active {
      background-color: $session-shade-5;
    }

    &:hover {
      background-color: $session-shade-6;
    }

    &__buttons {
      display: flex;

      .session-button {
        font-size: 11px;
        padding: 6px;
        height: auto;
        margin: 0px;
        line-height: 14px;
      }
    }
  }

  &-input-group {
    display: inline-flex;
  }

  &-input-button .session-button.square {
    display: flex;
    justify-content: center;
    align-items: center;

    height: $session-search-input-height;
    width: $session-search-input-height;

    padding: 0px;
    margin: 0px;

    svg {
      transition: $session-transition-duration;
    }

    &:hover {
      svg {
        fill: $session-color-green;
      }
    }
    .session-button.square-outline.square.green,
    .session-button.square-outline.square.white {
      flex-grow: 1;
      border: 1px solid $session-shade-8;
      height: 50px;
      line-height: 50px;
    }
  }
}

.friend-request-title {
  font-weight: bold;
  font-size: 13px;
  padding: 11px;
  border-right: 1px solid $session-shade-8 !important;
  border-top: 1px solid $session-shade-8 !important;
  border-left: 1px solid $session-shade-8 !important;
  @include session-dark-background-lighter;
}

.panel-text-divider {
  width: 100%;
  text-align: center;
  display: flex;
  margin: 50px 0 50px;

  .panel-text-divider-line {
    border-bottom: 1px solid $session-color-dark-grey;
    line-height: 0.1em;
    flex-grow: 1;
    height: 1px;
    align-self: center;
  }

  span {
    padding: 5px 10px;
    border-radius: 50px;
    color: $session-color-light-grey;
    border: 1px solid $session-color-dark-grey;
    font-family: $session-font-default;
    font-size: $session-font-sm;
  }
}<|MERGE_RESOLUTION|>--- conflicted
+++ resolved
@@ -241,10 +241,6 @@
     align-items: center;
     overflow-y: auto;
     overflow-x: hidden;
-<<<<<<< HEAD
-
-=======
->>>>>>> 5216cc2c
     .session-icon .exit {
       padding: 13px;
     }
