.session {
  &-fullscreen {
    width: 100%;
    height: 100%;
    background-color: white;
  }
  &-content {
    .session-button.brand-outline.brand.green:hover {
      background-color: var(--color-accent);
    }
    &-accent {
      &-text {
        font-family: $session-font-accent;
        .title {
          font-size: 90px;
          font-weight: 700;
          line-height: 100px;
        }
      }
    }

    &-registration {
      padding-inline-end: 128px;
    }

    &-header {
      display: flex;
      flex-direction: row;
      width: 100%;
      justify-content: space-between;
      padding: 17px 20px;
    }

    &-body {
      display: flex;
      flex-direction: row;
      flex: 1;
      align-items: center;
      width: 100%;
      padding-bottom: 20px;
    }
  }

  &-registration {
    &-container {
      display: flex;
      flex-direction: column;
      width: 289px;

      .session-button {
        width: 80%;
        margin: auto;
      }
    }

    &__content {
      width: 100%;
      padding-top: 20px;
    }

    @mixin registration-label-mixin {
      color: var(--color-text);

      font-weight: bold;
      padding: 20px;
    }

    &__welcome-session {
      @include registration-label-mixin;
      font-size: 14px;
      font-weight: 700;
      line-height: 14px;
      padding-top: 2em;
      text-align: center;
    }

    &__unique-session-id {
      @include registration-label-mixin;
      text-align: center;
    }

    &__entry-fields {
      margin: 0px;
      padding-bottom: 30px;
    }
  }

  &-input-floating-label-show-hide {
    padding-inline-end: 30px;
  }

  &-input-with-label-container {
    height: 46.5px;
    width: 280px;
    font-family: $session-font-default;
    color: var(--color-text);

    padding: 2px 0 2px 0;
    transition: opacity var(--default-duration);
    opacity: 1;
    position: relative;

    label {
      line-height: 14px;
      opacity: 0;
      color: var(--color-text);

      font-size: 10px;
      line-height: 11px;
      position: absolute;
      top: 0px;
    }

    &.filled {
      opacity: 1;
    }

    &.error {
      color: var(--color-destructive);
    }

    input {
      border: none;
      outline: 0;
      height: 14px;
      width: 280px;
      background: transparent;
      color: var(--color-text);

      font-family: $session-font-default;
      font-size: 12px;
      line-height: 14px;
      position: absolute;
      top: 50%;
      transform: translateY(-50%);
    }

    hr {
      border: var(--border-session);

      width: 100%;
      position: absolute;
      bottom: 0px;
    }

    .session-icon-button {
      position: absolute;
      top: 50%;
      transform: translateY(-50%);
      right: 0px;
    }
  }

  &-terms-conditions-agreement {
<<<<<<< HEAD
    padding-top: $session-margin-md;
=======
    padding-top: var(--margins-md);
>>>>>>> ffc4ca9f

    color: var(--color-text-subtle);
    text-align: center;
    font-size: 12px;

    a {
      white-space: nowrap;
      font-weight: bold;
      text-decoration: none;

<<<<<<< HEAD
      color: rgba(black, 0.6);
      transition: $session-transition-duration;
=======
      color: var(--color-text-subtle);
      transition: var(--default-duration);
>>>>>>> ffc4ca9f

      &:visited &:link {
        color: var(--color-text-subtle);
      }

      &:hover {
        color: var(--color-text);
      }
    }
  }

  &-description-long {
    padding-top: 0;
    padding-bottom: 20px;

<<<<<<< HEAD
    color: rgba(black, 0.6);
=======
    color: var(--color-text-subtle);
>>>>>>> ffc4ca9f
    text-align: center;
    font-size: 12px;
    line-height: 20px;

    ol {
      margin-inline-start: 20px;
      padding: 0px;
      text-align: justify;
    }
  }

  &-id-editable {
    display: flex;
    align-items: center;
    justify-content: center;
    padding: 20px;
    border-radius: 13px;
    border: 1px solid subtle(#353535);
    margin-bottom: 20px;

    textarea {
      width: 100%;
      outline: 0;
      border: none;
      background: transparent;
      color: var(--color-text);
      font-size: var(--font-size-md);
      line-height: 18px;
      text-align: center;
      overflow-wrap: break-word;
      padding: 0px 5px 20px 5px;
      display: inline-block;
      font-family: $session-font-mono;
      user-select: all;
      overflow: hidden;
      resize: none;
    }
  }
}

[contenteditable='true']:empty::before {
  content: attr(placeholder);

  color: var(--color-text-subtle);
  font-size: var(--font-size-sm);
}<|MERGE_RESOLUTION|>--- conflicted
+++ resolved
@@ -152,11 +152,7 @@
   }
 
   &-terms-conditions-agreement {
-<<<<<<< HEAD
-    padding-top: $session-margin-md;
-=======
     padding-top: var(--margins-md);
->>>>>>> ffc4ca9f
 
     color: var(--color-text-subtle);
     text-align: center;
@@ -166,14 +162,8 @@
       white-space: nowrap;
       font-weight: bold;
       text-decoration: none;
-
-<<<<<<< HEAD
-      color: rgba(black, 0.6);
-      transition: $session-transition-duration;
-=======
       color: var(--color-text-subtle);
       transition: var(--default-duration);
->>>>>>> ffc4ca9f
 
       &:visited &:link {
         color: var(--color-text-subtle);
@@ -189,11 +179,7 @@
     padding-top: 0;
     padding-bottom: 20px;
 
-<<<<<<< HEAD
     color: rgba(black, 0.6);
-=======
-    color: var(--color-text-subtle);
->>>>>>> ffc4ca9f
     text-align: center;
     font-size: 12px;
     line-height: 20px;
