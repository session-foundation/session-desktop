.leave-group-dialog {
  .content {
    max-width: 100% !important;
  }

  .titleText {
    font-size: large;
    text-align: center;
    margin: 2px;
  }

  .ok {
    background-color: orangered;
    min-width: 70px;
    border: none;

    &:hover {
      background-color: red;
    }
  }

  .cancel {
    border: none;
    min-width: 70px;
  }
}

.member-preview {
  margin-left: 10px;
}

/* remove scroll bars */
.loki-dialog .add-moderators-dialog .content {
  padding: 1.1em;
}

.invite-friends-dialog,
.add-moderators-dialog,
.remove-moderators-dialog,
.create-group-dialog {
  .content {
    max-width: 100% !important;
  }

  .buttons {
    margin: 8px;
  }

  .group-name {
    font-size: larger;
  }

  .titleText {
    font-size: large;
    text-align: center;
  }
}

.create-group-dialog,
.add-moderators-dialog,
.remove-moderators-dialog,
.invite-friends-dialog {
  .no-friends {
    text-align: center;
  }

  .hidden {
    display: none;
  }
}

.create-group-dialog,
.add-moderators-dialog,
.remove-moderators-dialog,
.edit-profile-dialog {
  .error-message {
    text-align: center;
    color: red;
    display: block;
    user-select: none;
  }

  .error-faded {
    opacity: 0;
    margin-top: -20px;
    transition: all 100ms linear;
  }

  .error-shown {
    opacity: 1;
    transition: all 250ms linear;
  }
}

.friend-selection-list {
  max-height: 240px;
  overflow-y: scroll;
  margin: 4px;

  .check-mark {
    float: right;
    text-align: center;
    color: darkslategrey;
    margin: 4px;
    min-width: 20px;
  }

  .invisible {
    visibility: hidden;
  }

  .existing-member {
    color: green;
  }

  .existing-member-kicked {
    color: red;
  }
}

.dark-theme {
  .friend-selection-list {
    .check-mark {
      color: rgb(230, 230, 230);
    }
  }
}

.member-list-container {
  margin: 0;
  padding: 0;

  max-height: 240px;
  overflow-y: scroll;

  .check-mark {
    display: none;
  }
}

.member-list-container,
.create-group-dialog,
.add-moderators-dialog,
.remove-moderators-dialog,
.invite-friends-dialog {
  .member-item {
    padding: 4px;
    user-select: none;

    white-space: nowrap;
    text-overflow: ellipsis;
    overflow: hidden;

    .name-part {
      font-weight: 300;
      margin-left: 6px;
    }

    .pubkey-part {
      margin-left: 6px;
      color: darkslategrey;
    }
  }
}

.mention-profile-name {
  color: rgb(194, 244, 255);
  background-color: rgb(66, 121, 150);
  text-decoration: underline;
  border-radius: 4px;
  margin: 2px;
  padding: 2px;
  user-select: none;
}

.mention-profile-name-us {
  background-color: rgba(255, 197, 50, 1);
  color: black;
}

.message-highlighted {
  border-radius: $message-container-border-radius;
  background-color: rgba(255, 197, 50, 0.2);
}

<<<<<<< HEAD
.dark-theme {
  .member-list-container,
  .create-group-dialog,
  .add-moderators-dialog,
  .remove-moderators-dialog,
  .invite-friends-dialog {
    .member-item {
      &:hover:not(.member-selected) {
        background-color: $color-dark-55;
      }

      background-color: $color-dark-70;

      color: white;

      .pubkey-part {
        color: rgb(230, 230, 230);
      }
    }

    .member-selected {
      background-color: $color-dark-60;
    }
  }
}

.add-moderators-dialog {
  .module-main-header__search__input {
    color: rgb(32, 32, 32);
  }
}

=======
>>>>>>> ee77897a
.module-conversation-list-item--mentioned-us {
  border-left: 4px solid #ffb000 !important;
}

.at-symbol {
  background-color: #ffb000;

  color: $color-black;
  text-align: center;

  padding-top: 1px;
  padding-left: 3px;
  padding-right: 3px;

  position: absolute;
  right: -6px;
  top: 12px;

  font-weight: 300;
  font-size: 11px;
  letter-spacing: 0.25px;

  height: 16px;
  min-width: 16px;
  border-radius: 8px;

  box-shadow: 0px 0px 0px 1px $color-dark-85;
}<|MERGE_RESOLUTION|>--- conflicted
+++ resolved
@@ -183,41 +183,6 @@
   background-color: rgba(255, 197, 50, 0.2);
 }
 
-<<<<<<< HEAD
-.dark-theme {
-  .member-list-container,
-  .create-group-dialog,
-  .add-moderators-dialog,
-  .remove-moderators-dialog,
-  .invite-friends-dialog {
-    .member-item {
-      &:hover:not(.member-selected) {
-        background-color: $color-dark-55;
-      }
-
-      background-color: $color-dark-70;
-
-      color: white;
-
-      .pubkey-part {
-        color: rgb(230, 230, 230);
-      }
-    }
-
-    .member-selected {
-      background-color: $color-dark-60;
-    }
-  }
-}
-
-.add-moderators-dialog {
-  .module-main-header__search__input {
-    color: rgb(32, 32, 32);
-  }
-}
-
-=======
->>>>>>> ee77897a
 .module-conversation-list-item--mentioned-us {
   border-left: 4px solid #ffb000 !important;
 }
