--- conflicted
+++ resolved
@@ -43,7 +43,6 @@
   font-weight: bold;
   font-style: italic;
 }
-<<<<<<< HEAD
 @font-face {
   font-family: 'Public Sans';
   src: url('../fonts/PublicSans-Light.woff') format('woff');
@@ -62,26 +61,6 @@
   src: url('../fonts/Karla-Regular.ttf') format('truetype');
 }
 @font-face {
-=======
-@font-face {
-  font-family: 'Public Sans';
-  src: url('../fonts/PublicSans-Light.woff') format('woff');
-  font-weight: lighter;
-}
-@font-face {
-  font-family: 'Public Sans';
-  src: url('../fonts/PublicSans-LightItalic.woff') format('woff');
-  font-weight: lighter;
-  font-style: italic;
-}
-
-// Karla is an open replacement for 'Wasa'
-@font-face {
-  font-family: 'Karla';
-  src: url('../fonts/Karla-Regular.ttf') format('truetype');
-}
-@font-face {
->>>>>>> 4d292189
   font-family: 'Karla';
   src: url('../fonts/Karla-Bold.ttf') format('truetype');
   font-weight: bold;
@@ -108,16 +87,11 @@
 }
 
 // Session Colors
-<<<<<<< HEAD
 // Fonts changed to 'Public Sans' and Space Mono' as per req. Chad.
 $session-font-default: 'Public Sans';
 $session-font-mono: 'SpaceMono';
 // $session-font-default: 'Public Sans';
 // $session-font-default: 'Karla';
-=======
-$session-font-accent: 'Public Sans';
-$session-font-default: 'Karla';
->>>>>>> 4d292189
 
 $session-color-green: #00f782;
 $session-color-green-alt-1: #00f480;
@@ -601,11 +575,7 @@
 
   &-text {
     @include session-color-subtle($session-color-white);
-<<<<<<< HEAD
     font-family: $session-font-default;
-=======
-    font-family: $session-font-accent;
->>>>>>> 4d292189
     font-weight: 300;
     font-size: $session-font-xs;
     line-height: $session-font-xs;
@@ -856,11 +826,7 @@
 
   &__body {
     padding: 0px $session-margin-lg $session-margin-lg $session-margin-lg;
-<<<<<<< HEAD
     font-family: $session-font-default;
-=======
-    font-family: $session-font-accent;
->>>>>>> 4d292189
     line-height: $session-font-md;
     font-size: $session-font-sm;
 
@@ -1163,11 +1129,7 @@
       word-break: break-all;
       font-size: $session-font-md;
       padding: 0px $session-margin-lg;
-<<<<<<< HEAD
       font-family: $session-font-default;
-=======
-      font-family: $session-font-accent;
->>>>>>> 4d292189
       font-weight: 100;
       color: rgba($session-color-white, 0.8);
       font-size: $session-font-md;
@@ -1369,11 +1331,7 @@
     }
 
     &__description {
-<<<<<<< HEAD
       font-family: $session-font-default;
-=======
-      font-family: $session-font-accent;
->>>>>>> 4d292189
       font-size: $session-font-sm;
       font-weight: 100;
       max-width: 700px;
@@ -1448,11 +1406,7 @@
         text-align: center;
         font-size: $session-font-xl;
         letter-spacing: 5px;
-<<<<<<< HEAD
         font-family: $session-font-default;
-=======
-        font-family: $session-font-accent;
->>>>>>> 4d292189
       }
     }
   }
@@ -1487,11 +1441,7 @@
 
 .discussion-container {
   .module-message {
-<<<<<<< HEAD
     font-family: $session-font-default;
-=======
-    font-family: $session-font-accent;
->>>>>>> 4d292189
     border-radius: 5px;
 
     &__text--incoming {
@@ -1704,11 +1654,7 @@
 /* Memberlist */
 .member-list-container .member {
   &-item {
-<<<<<<< HEAD
     font-family: $session-font-default;
-=======
-    font-family: $session-font-accent;
->>>>>>> 4d292189
     padding: $session-margin-sm $session-margin-md;
     background-color: $session-shade-5;
 
@@ -1859,11 +1805,7 @@
     height: 400px;
 
     text-align: center;
-<<<<<<< HEAD
     font-family: $session-font-default;
-=======
-    font-family: $session-font-accent;
->>>>>>> 4d292189
   }
 
   &__title h1 {
@@ -1889,11 +1831,7 @@
     }
 
     &--subtitle {
-<<<<<<< HEAD
       font-family: $session-font-default;
-=======
-      font-family: $session-font-accent;
->>>>>>> 4d292189
       font-weight: 300;
       line-height: $session-font-md;
       opacity: 0.8;
@@ -1954,11 +1892,7 @@
 
 .session-member-item {
   cursor: pointer;
-<<<<<<< HEAD
   font-family: $session-font-default;
-=======
-  font-family: $session-font-accent;
->>>>>>> 4d292189
   padding: 0px $session-margin-sm;
   height: 50px;
   display: flex;
