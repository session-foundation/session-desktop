--- conflicted
+++ resolved
@@ -88,15 +88,10 @@
 }
 
 .module-quote-container {
-  margin-bottom: 5px;
-<<<<<<< HEAD
+  margin-bottom: var(--margins-xs);
   margin-top: var(--margins-xs);
   min-width: 300px; // just because even with the quoted content is small it doesn't look very good
-=======
-  margin-top: 10px;
-  padding-left: 10px;
-  padding-right: 5px;
->>>>>>> 67817c51
+  padding-right: var(--margins-xs);
 }
 
 .module-quote--no-click {
