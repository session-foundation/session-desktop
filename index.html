<!DOCTYPE html>
<html class='no-js' lang='en'>
    <head>
        <meta charset='utf-8'>
        <meta content='width=device-width, user-scalable=no, initial-scale=1.0, minimum-scale=1.0, maximum-scale=1.0' name='viewport'>
        <meta http-equiv="X-UA-Compatible" content="IE=edge">
        <title>Signal</title>
        <meta name="description" content="">
        <meta name="viewport" content="width=device-width, initial-scale=1">
        <link href='/images/loki/loki_icon_128.png' rel='shortcut icon'>
        <link href="/stylesheets/manifest.css" rel="stylesheet" type="text/css" />
        <script type="text/javascript" src="js/chromium.js"></script>
    </head>
    <body id="signal-container" class='signal index'>
        <div class='app-loading-screen'>
            <div class='content'>
<<<<<<< HEAD
              <img src='/images/loki/loki_icon_128.png'>
=======
              <img src='/images/icon_250.png' height='150'>
>>>>>>> c5eb0672
              <div class='container'>
                <span class='dot'></span>
                <span class='dot'></span>
                <span class='dot'></span>
              </div>
              <div class='message'></div>
            </div>
        </div>
        <script type="text/javascript" src="js/index.js"></script>
    </body>
</html><|MERGE_RESOLUTION|>--- conflicted
+++ resolved
@@ -14,11 +14,7 @@
     <body id="signal-container" class='signal index'>
         <div class='app-loading-screen'>
             <div class='content'>
-<<<<<<< HEAD
               <img src='/images/loki/loki_icon_128.png'>
-=======
-              <img src='/images/icon_250.png' height='150'>
->>>>>>> c5eb0672
               <div class='container'>
                 <span class='dot'></span>
                 <span class='dot'></span>
