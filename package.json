{
  "name": "session-desktop",
  "productName": "Session",
  "description": "Private messaging from your desktop",
  "version": "1.8.4",
  "license": "GPL-3.0",
  "author": {
    "name": "Oxen Labs",
    "email": "team@oxen.io"
  },
  "repository": {
    "type": "git",
    "url": "https://github.com/oxen-io/session-desktop.git"
  },
  "main": "ts/mains/main_node.js",
  "targets": {
    "util-worker": {
      "source": "ts/webworker/workers/util.worker.ts",
      "distDir": "./ts/webworker/workers/",
      "optimize" : false,
      "sourceMap": false,
      "context": "web-worker"
    }
  },
  "scripts": {
    "postinstall": "yarn patch-package && yarn electron-builder install-app-deps",
    "start-prod": "cross-env NODE_ENV=production NODE_APP_INSTANCE=devprod$MULTI electron .",
    "grunt": "yarn clean-transpile  && grunt",
    "generate": "yarn grunt --force",
    "build-release": "run-script-os",
    "build-release-non-linux": "yarn generate && cross-env SIGNAL_ENV=production electron-builder --config.extraMetadata.environment=production --publish=never --config.directories.output=release",
    "build-release:win32": "yarn build-release-non-linux",
    "build-release:macos": "yarn build-release-non-linux",
    "build-release:linux": "yarn sedtoDeb; yarn build-release-non-linux && yarn sedtoAppImage && yarn build-release-non-linux && yarn sedtoDeb",
    "build-release-publish": "run-script-os",
    "build-release-publish-non-linux": "cross-env SIGNAL_ENV=production $(yarn bin)/electron-builder --config.extraMetadata.environment=$SIGNAL_ENV --publish=always",
    "build-release-publish:win32": "yarn build-release-publish-non-linux",
    "build-release-publish:macos": "yarn build-release-publish-non-linux",
    "build-release-publish:linux": "yarn sedtoDeb; yarn build-release-publish-non-linux && yarn sedtoAppImage && yarn build-release-publish-non-linux && yarn sedtoDeb",
    "appImage": "yarn sedtoAppImage; yarn build-release-non-linux; yarn sedtoDeb",
    "build-protobuf": "pbjs --target static-module --wrap commonjs --out ts/protobuf/compiled.js protos/*.proto && pbts --out ts/protobuf/compiled.d.ts ts/protobuf/compiled.js --force-long",
    "test": "mocha --globals=Worker -r jsdom-global/register --recursive --exit --timeout 10000  \"./ts/test/**/*_test.js\" ",
    "lint-full": "yarn format-full && eslint . && tslint --format stylish --project .",
    "format-full": "prettier --list-different --write \"*.{css,js,json,scss,ts,tsx}\" \"./**/*.{css,js,json,scss,ts,tsx}\"",
    "transpile": "tsc && yarn parcel-util-worker",
    "transpile:watch": "yarn grunt --force; tsc -w",
    "integration-test": "npx playwright test",
    "clean-transpile": "rimraf 'ts/**/*.js' 'ts/*.js' 'ts/*.js.map' 'ts/**/*.js.map' && rimraf tsconfig.tsbuildinfo;",
    "ready": "yarn grunt && yarn lint-full && yarn test",
    "sedtoAppImage": "sed -i 's/\"target\": \\[\"deb\", \"rpm\", \"freebsd\"\\]/\"target\": \"AppImage\"/g' package.json",
    "sedtoDeb": "sed -i 's/\"target\": \"AppImage\"/\"target\": \\[\"deb\", \"rpm\", \"freebsd\"\\]/g' package.json",
    "parcel-util-worker": "rimraf ts/webworker/workers/util.worker.js; parcel build --target util-worker --no-autoinstall --no-cache"
  },
  "dependencies": {
    "@reduxjs/toolkit": "^1.4.0",
    "abort-controller": "3.0.0",
    "auto-bind": "^4.0.0",
    "backbone": "1.3.3",
<<<<<<< HEAD
    "better-sqlite3": "https://github.com/signalapp/better-sqlite3#4f66ee7b85477016dd0b2c3d2f13dcb60abd452e",
=======
    "better-sqlite3": "https://github.com/signalapp/better-sqlite3#9de3488f68d7429133dd859b7308fdcbd64f02f6",
>>>>>>> 02612280
    "blob-util": "2.0.2",
    "blueimp-canvas-to-blob": "^3.29.0",
    "blueimp-load-image": "5.14.0",
    "buffer-crc32": "0.2.13",
    "bunyan": "^1.8.15",
    "bytebuffer": "^5.0.1",
    "classnames": "2.2.5",
    "color": "^3.1.2",
    "config": "1.28.1",
    "country-code-lookup": "^0.0.19",
    "curve25519-js": "^0.0.4",
    "dompurify": "^2.0.7",
    "electron-is-dev": "^1.1.0",
    "electron-localshortcut": "^3.2.1",
    "electron-updater": "^4.2.2",
    "emoji-mart": "^2.11.2",
    "filesize": "3.6.1",
    "firstline": "1.2.1",
    "fs-extra": "9.0.0",
    "glob": "7.1.2",
    "image-type": "^4.1.0",
    "ip2country": "1.0.1",
    "jquery": "3.3.1",
    "jsbn": "1.1.0",
    "libsodium-wrappers-sumo": "^0.7.9",
    "linkify-it": "3.0.2",
    "lodash": "4.17.11",
    "long": "^4.0.0",
    "mic-recorder-to-mp3": "^2.2.2",
    "moment": "2.21.0",
    "mustache": "2.3.0",
    "nan": "2.14.2",
    "node-fetch": "2.3.0",
    "node-sass": "6.0.1",
    "os-locale": "5.0.0",
    "p-retry": "^4.2.0",
    "pify": "3.0.0",
    "protobufjs": "^6.11.2",
    "queue-promise": "^2.2.1",
    "rc-slider": "^8.7.1",
    "react": "^17.0.2",
    "react-contexify": "5.0.0",
    "react-dom": "^17.0.2",
    "react-draggable": "^4.4.4",
    "react-h5-audio-player": "^3.2.0",
    "react-intersection-observer": "^8.30.3",
    "react-mentions": "^4.2.0",
    "react-portal": "^4.2.0",
    "react-qr-svg": "^2.2.1",
    "react-redux": "7.2.1",
    "react-toastify": "^6.0.9",
    "react-use": "^17.2.1",
    "react-virtualized": "9.22.3",
    "read-last-lines-ts": "^1.2.1",
    "redux": "4.0.1",
    "redux-logger": "3.0.6",
    "redux-persist": "^6.0.0",
    "redux-promise-middleware": "^6.1.2",
    "reselect": "4.0.0",
    "rimraf": "2.6.2",
    "sanitize.css": "^12.0.1",
    "semver": "5.4.1",
    "styled-components": "5.1.1",
    "uuid": "3.3.2"
  },
  "peerDependencies": {
    "react": "^17.0.2",
    "react-dom": "^17.0.2"
  },
  "devDependencies": {
    "@playwright/test": "^1.16.3",
    "@types/backbone": "^1.4.2",
    "@types/better-sqlite3": "7.4.0",
    "@types/blueimp-load-image": "5.14.4",
    "@types/buffer-crc32": "^0.2.0",
    "@types/bunyan": "^1.8.8",
    "@types/bytebuffer": "^5.0.41",
    "@types/chai": "4.2.18",
    "@types/chai-as-promised": "^7.1.2",
    "@types/classnames": "2.2.3",
    "@types/color": "^3.0.0",
    "@types/config": "0.0.34",
    "@types/dompurify": "^2.0.0",
    "@types/electron-is-dev": "^1.1.1",
    "@types/electron-localshortcut": "^3.1.0",
    "@types/emoji-mart": "^2.11.3",
    "@types/filesize": "3.6.0",
    "@types/firstline": "^2.0.2",
    "@types/fs-extra": "5.0.5",
    "@types/jquery": "3.3.29",
    "@types/libsodium-wrappers-sumo": "^0.7.5",
    "@types/linkify-it": "2.0.3",
    "@types/lodash": "4.14.106",
    "@types/mocha": "5.0.0",
    "@types/mustache": "^4.1.2",
    "@types/node-fetch": "^2.5.7",
    "@types/pify": "3.0.2",
    "@types/rc-slider": "^8.6.5",
    "@types/react": "^17.0.15",
    "@types/react-dom": "^17.0.2",
    "@types/react-mentions": "^4.1.1",
    "@types/react-mic": "^12.4.1",
    "@types/react-portal": "^4.0.2",
    "@types/react-redux": "7.1.9",
    "@types/react-virtualized": "9.18.12",
    "@types/redux-logger": "3.0.7",
    "@types/rimraf": "2.0.2",
    "@types/semver": "5.5.0",
    "@types/sinon": "9.0.4",
    "@types/styled-components": "^5.1.4",
    "@types/uuid": "3.4.4",
    "asar": "0.14.0",
    "buffer": "^6.0.3",
    "chai": "^4.3.4",
    "chai-as-promised": "^7.1.1",
    "chai-bytes": "^0.1.2",
    "cross-env": "^6.0.3",
    "crypto-browserify": "^3.12.0",
    "electron": "^17.1.2",
    "electron-builder": "22.8.0",
    "electron-notarize": "^0.2.0",
    "esbuild": "^0.14.29",
    "eslint": "4.14.0",
    "eslint-config-airbnb-base": "12.1.0",
    "eslint-config-prettier": "2.9.0",
    "eslint-plugin-import": "2.8.0",
    "eslint-plugin-mocha": "4.12.1",
    "eslint-plugin-more": "0.3.1",
    "events": "^3.3.0",
    "grunt": "1.0.1",
    "grunt-cli": "1.2.0",
    "grunt-contrib-concat": "1.0.1",
    "grunt-contrib-copy": "1.0.0",
    "grunt-contrib-watch": "1.0.0",
    "grunt-exec": "3.0.0",
    "grunt-gitinfo": "0.1.7",
    "grunt-sass": "3.0.1",
    "jsdom": "^19.0.0",
    "jsdom-global": "^3.0.2",
    "mocha": "4.1.0",
    "mocha-testcheck": "1.0.0-rc.0",
    "node-bindings-loader": "^1.5.0",
    "node-gyp": "3.8.0",
    "node-loader": "^2.0.0",
    "node-sass-import-once": "1.2.0",
    "parcel": "^2.4.1",
    "patch-package": "^6.4.7",
    "path-browserify": "^1.0.1",
    "playwright": "^1.16.3",
    "postinstall-prepare": "^1.0.1",
    "prettier": "1.19.0",
    "process": "^0.11.10",
    "run-script-os": "^1.1.6",
    "sinon": "9.0.2",
    "stream-browserify": "^3.0.0",
    "ts-loader": "^9.2.8",
    "ts-mock-imports": "^1.3.0",
    "tslint": "5.19.0",
    "tslint-microsoft-contrib": "6.0.0",
    "tslint-react": "3.6.0",
    "typescript": "^4.6.3"
  },
  "engines": {
    "node": "16.13.0"
  },
  "build": {
    "appId": "com.loki-project.messenger-desktop",
    "afterSign": "build/notarize.js",
    "artifactName": "${name}-${os}-${arch}-${version}.${ext}",
    "extraResources": {
      "from": "./build/launcher-script.sh",
      "to": "./launcher-script.sh"
    },
    "mac": {
      "category": "public.app-category.social-networking",
      "icon": "build/icon-mac.icns",
      "target": [
        "dmg",
        "zip"
      ],
      "bundleVersion": "1",
      "hardenedRuntime": true,
      "gatekeeperAssess": false,
      "entitlements": "build/entitlements.mac.plist",
      "entitlementsInherit": "build/entitlements.mac.plist",
      "extendInfo": {
        "NSCameraUsageDescription": "Session requires camera access to record video.",
        "NSMicrophoneUsageDescription": "Session requires microphone access to record audio."
      }
    },
    "dmg": {
      "sign": false
    },
    "win": {
      "asarUnpack": "node_modules/spellchecker/vendor/hunspell_dictionaries",
      "publisherName": "Oxen Labs",
      "verifyUpdateCodeSignature": false,
      "icon": "build/icon.ico",
      "target": [
        "nsis"
      ]
    },
    "nsis": {
      "deleteAppDataOnUninstall": true,
      "oneClick": false,
      "allowToChangeInstallationDirectory": true
    },
    "linux": {
      "category": "Network",
      "desktop": {
        "StartupWMClass": "Session"
      },
      "asarUnpack": "node_modules/spellchecker/vendor/hunspell_dictionaries",
      "target": ["deb", "rpm", "freebsd"],
      "icon": "build/icon-linux.icns"
    },
    "asarUnpack": [
      "node_modules/better-sqlite3/build/Release/better_sqlite3.node",
      "ts/mains/main_node.js"
    ],
    "deb": {
      "depends": [
        "libnotify4",
        "libxtst6",
        "libnss3",
        "libasound2",
        "libxss1"
      ]
    },
    "files": [
      "package.json",
      "config/default.json",
      "config/${env.SIGNAL_ENV}.json",
      "config/local-${env.SIGNAL_ENV}.json",
      "background.html",
      "about.html",
      "password.html",
      "debug_log.html",
      "_locales/**",
      "mnemonic_languages/**",
      "protos/*",
      "js/**",
      "ts/**/*.js",
      "ts/*.js",
      "stylesheets/*.css",
      "!js/register.js",
      "js/views/standalone_registration_view.js",
      "preload.js",
      "about_preload.js",
      "settings_preload.js",
      "debug_log_preload.js",
      "password_preload.js",
      "certificates/**",
      "images/**",
      "fonts/*",
      "sound/*",
      "build/assets",
      "node_modules/**",
      "!node_modules/emoji-panel/dist/*",
      "!node_modules/emoji-panel/lib/emoji-panel-emojione-*.css",
      "!node_modules/emoji-panel/lib/emoji-panel-google-*.css",
      "!node_modules/emoji-panel/lib/emoji-panel-twitter-*.css",
      "!node_modules/emoji-panel/lib/emoji-panel-apple-{16,20,64}.css",
      "!node_modules/emoji-datasource/emoji_pretty.json",
      "!node_modules/emoji-datasource/*.png",
      "!node_modules/emoji-datasource-apple/emoji_pretty.json",
      "!node_modules/emoji-datasource-apple/img/apple/{sheets-128,sheets-256}/*.png",
      "!node_modules/emoji-datasource-apple/img/apple/sheets/{16,20,32}.png",
      "!node_modules/spellchecker/vendor/hunspell/**/*",
      "!**/node_modules/*/{CHANGELOG.md,README.md,README,readme.md,readme,test,__tests__,tests,powered-test,example,examples,*.d.ts}",
      "!**/node_modules/.bin",
      "!**/node_modules/*/build/**",
      "!**/*.{o,hprof,orig,pyc,pyo,rbc}",
      "!**/._*",
      "!**/{.DS_Store,.git,.hg,.svn,CVS,RCS,SCCS,__pycache__,thumbs.db,.gitignore,.gitattributes,.editorconfig,.flowconfig,.yarn-metadata.json,.idea,appveyor.yml,.travis.yml,circle.yml,npm-debug.log,,yarn.lock,.yarn-integrity,.map}",
      "node_modules/spellchecker/build/Release/*.node",
      "node_modules/websocket/build/Release/*.node",
      "node_modules/socks/build/*.js",
      "node_modules/socks/build/common/*.js",
      "node_modules/socks/build/client/*.js",
      "node_modules/smart-buffer/build/*.js",
      "node_modules/react-draggable/build/cjs/*.js",
      "node_modules/react-draggable/build/cjs/utils/*.js",
      "!node_modules/@journeyapps/sqlcipher/deps/*",
      "!node_modules/@journeyapps/sqlcipher/build/*",
      "!node_modules/@journeyapps/sqlcipher/lib/binding/node-*",
      "!build/*.js",
      "!node_modules/better-sqlite3/deps/*",
      "!node_modules/better-sqlite3/src/*",
      "node_modules/better-sqlite3/build/Release/better_sqlite3.node",
      "!dev-app-update.yml"
    ],
    "afterPack": "./build/afterPackHook.js"
  }
}<|MERGE_RESOLUTION|>--- conflicted
+++ resolved
@@ -56,11 +56,7 @@
     "abort-controller": "3.0.0",
     "auto-bind": "^4.0.0",
     "backbone": "1.3.3",
-<<<<<<< HEAD
-    "better-sqlite3": "https://github.com/signalapp/better-sqlite3#4f66ee7b85477016dd0b2c3d2f13dcb60abd452e",
-=======
-    "better-sqlite3": "https://github.com/signalapp/better-sqlite3#9de3488f68d7429133dd859b7308fdcbd64f02f6",
->>>>>>> 02612280
+    "better-sqlite3": "https://github.com/signalapp/better-sqlite3#b287153a5c6a5ac77f1e70df75d245e7a6e2286d",
     "blob-util": "2.0.2",
     "blueimp-canvas-to-blob": "^3.29.0",
     "blueimp-load-image": "5.14.0",
