--- conflicted
+++ resolved
@@ -112,17 +112,10 @@
     "rimraf": "6.0.1",
     "sanitize.css": "^12.0.1",
     "semver": "^7.7.1",
-<<<<<<< HEAD
-    "styled-components": "^6.1.11",
-    "uuid": "8.3.2",
-    "webrtc-adapter": "^4.1.1",
-    "zod": "^3.22.4"
-=======
     "styled-components": "^6.1.15",
     "uuid": "11.1.0",
     "webrtc-adapter": "^4.2.2",
     "zod": "^3.24.2"
->>>>>>> c3ab696f
   },
   "devDependencies": {
     "@commitlint/cli": "^19.8.0",
@@ -161,19 +154,11 @@
     "chai": "^4.5.0",
     "chai-as-promised": "^7.1.2",
     "chai-bytes": "^0.1.2",
-<<<<<<< HEAD
-    "cross-env": "^6.0.3",
-    "css-loader": "^6.7.2",
-    "electron": "25.8.4",
-    "electron-builder": "^25.1.8",
-    "eslint": "8.57.0",
-=======
     "cross-env": "^7.0.3",
     "css-loader": "^7.1.2",
     "electron": "34.2.0",
     "electron-builder": "26.0.0-alpha.8",
     "eslint": "8.57.1",
->>>>>>> c3ab696f
     "eslint-config-airbnb-base": "^15.0.0",
     "eslint-config-prettier": "10.1.1",
     "eslint-import-resolver-typescript": "3.9.1",
